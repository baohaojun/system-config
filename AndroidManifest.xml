<?xml version="1.0" encoding="utf-8"?>
<manifest xmlns:android="http://schemas.android.com/apk/res/android"
    package="com.matburt.mobileorg"
    android:versionCode="96"
    android:versionName="0.9.6" >

    <uses-sdk
        android:minSdkVersion="8"
        android:targetSdkVersion="8" />

    <uses-permission android:name="android.permission.INTERNET" />
    <uses-permission android:name="android.permission.WRITE_EXTERNAL_STORAGE" />
    <uses-permission android:name="android.permission.READ_CALENDAR" />
    <uses-permission android:name="android.permission.WRITE_CALENDAR" />

    <application
        android:name=".OrgData.MobileOrgApplication"
        android:debuggable="true"
        android:icon="@drawable/icon"
        android:label="MobileOrg"
        android:theme="@style/Theme.MobileOrg.Dark" >
        <meta-data
            android:name="android.app.default_searchable"
            android:value=".Gui.SearchActivity" />

        <receiver
            android:name=".Services.MobileOrgWidget"
            android:label="MobileOrg Tasks" >
            <intent-filter>
                <action android:name="android.appwidget.action.APPWIDGET_UPDATE" />
            </intent-filter>

            <meta-data
                android:name="android.appwidget.provider"
                android:resource="@xml/widget_mobileorg" />
        </receiver>

        <service android:name=".Services.MobileOrgWidget$MobileOrgWidgetService" >
        </service>
        <service android:name=".Services.SyncService" >
            <intent-filter>
                <category android:name="android.intent.category.DEFAULT" />

                <action android:name="com.matburt.mobileorg.SYNC_SERVICE" />
            </intent-filter>
        </service>

        <provider
            android:name=".OrgData.OrgProvider"
            android:authorities="com.matburt.mobileorg.OrgData.OrgProvider" />

        <receiver android:name=".Plugin.Synchronize" >
            <intent-filter>
                <action android:name="com.twofortyfouram.locale.intent.action.FIRE_SETTING" />
            </intent-filter>
        </receiver>
        <receiver android:name=".Services.MobileOrgStartupIntentReceiver" >
            <intent-filter>
                <action android:name="android.intent.action.BOOT_COMPLETED" />

                <category android:name="android.intent.category.HOME" />
            </intent-filter>
        </receiver>

        <activity
            android:name=".Gui.Outline.OutlineActivity"
            android:label="MobileOrg" >
            <intent-filter>
                <action android:name="android.intent.action.MAIN" />

                <category android:name="android.intent.category.LAUNCHER" />
            </intent-filter>
        </activity>
        <activity
            android:name=".Gui.ViewActivity"
            android:label="Org View" >
            <intent-filter>
                <category android:name="android.intent.category.DEFAULT" />
            </intent-filter>
        </activity>
        <activity
            android:name=".Gui.Capture.EditActivity"
            android:exported="true"
            android:label="Org Capture"
            android:windowSoftInputMode="adjustPan" >
            <intent-filter>
                <action android:name="com.matburt.mobileorg.CAPTURE" />
                <action android:name="android.intent.action.MAIN" />

                <category android:name="android.intent.category.DEFAULT" />
            </intent-filter>
            <intent-filter>
                <action android:name="android.intent.action.SEND" />

                <category android:name="android.intent.category.DEFAULT" />

                <data android:mimeType="text/*" />
            </intent-filter>
        </activity>
        <activity android:name=".Gui.SearchActivity" >
            <intent-filter>
                <action android:name="android.intent.action.SEARCH" />
            </intent-filter>

            <meta-data
                android:name="android.app.searchable"
                android:resource="@xml/searchable" />
        </activity>
        <activity
            android:name=".Plugin.SyncEditActivity"
            android:exported="true"
            android:icon="@drawable/icon"
            android:label="@string/sync_plugin" >
            <intent-filter>
                <action android:name="com.twofortyfouram.locale.intent.action.EDIT_SETTING" />
            </intent-filter>
        </activity>
        <activity
            android:name=".Settings.SettingsActivity"
            android:label="MobileOrg Settings" >
        </activity>
        <activity
            android:name=".Gui.Wizard.WizardActivity"
            android:label="MobileOrg Wizard" >
            <intent-filter>
                <action android:name="com.matburt.mobileorg.Settings.SETUP_WIZARD" />

                <category android:name="android.intent.category.DEFAULT" />
            </intent-filter>
        </activity>
        <activity
            android:name=".Gui.CertificateConflictActivity"
            android:label="MobileOrg Certificate Conflict" >
        </activity>
        <activity android:name=".Gui.FileDecryptionActivity" >
        </activity>
        <activity
            android:name=".Synchronizers.DropboxAuthActivity"
            android:label="Dropbox Authentication" >
        </activity>
        <activity
            android:name=".Settings.Synchronizers.WebDAVSettingsActivity"
            android:label="WebDAV Settings" >
        </activity>
        <activity
            android:name=".Settings.Synchronizers.SDCardSettingsActivity"
            android:label="SDCard Settings" >
        </activity>
        <activity
            android:name=".Settings.Synchronizers.DropboxSettingsActivity"
            android:label="Dropbox Settings" >
        </activity>
        <activity
            android:name=".Settings.Synchronizers.ScpSettingsActivity"
            android:label="Scp Settings" >
        </activity>
        <activity
            android:name=".Settings.Synchronizers.UbuntuOneSettingsActivity"
            android:label="Ubuntu One Settings" >
        </activity>

        <service android:name=".Services.TimeclockService" >
        </service>

        <activity
            android:name=".Services.TimeclockDialog"
            android:theme="@android:style/Theme.Dialog" >
        </activity>
        <activity android:name=".Gui.Agenda.AgendaSettings" >
        </activity>
        <activity android:name=".Gui.Agenda.AgendaEntrySetting" >
        </activity>
        <activity
            android:name="com.dropbox.client2.android.AuthActivity"
<<<<<<< HEAD
            android:launchMode="singleTask"
            android:configChanges="orientation|keyboard">
          <intent-filter>
            <!-- Change this to be db- followed by your app key -->
            <data android:scheme="db-2y6mph4a6httm78" />
            <action android:name="android.intent.action.VIEW" />
            <category android:name="android.intent.category.BROWSABLE"/>
            <category android:name="android.intent.category.DEFAULT" />
          </intent-filter>
        </activity>
        <service android:name=".Services.CalendarSyncService"></service>
        <activity android:name=".Gui.Agenda.AgendasActivity"></activity>
        <activity android:name=".Gui.Agenda.AgendaActivity"></activity>
=======
            android:configChanges="orientation|keyboard"
            android:launchMode="singleTask" >
            <intent-filter>

                <!-- Change this to be db- followed by your app key -->
                <data android:scheme="db-2y6mph4a6httm78" />

                <action android:name="android.intent.action.VIEW" />

                <category android:name="android.intent.category.BROWSABLE" />
                <category android:name="android.intent.category.DEFAULT" />
            </intent-filter>
        </activity>

        <service android:name=".Services.CalendarSyncService" >
        </service>
>>>>>>> bbf91559
    </application>

</manifest><|MERGE_RESOLUTION|>--- conflicted
+++ resolved
@@ -172,21 +172,6 @@
         </activity>
         <activity
             android:name="com.dropbox.client2.android.AuthActivity"
-<<<<<<< HEAD
-            android:launchMode="singleTask"
-            android:configChanges="orientation|keyboard">
-          <intent-filter>
-            <!-- Change this to be db- followed by your app key -->
-            <data android:scheme="db-2y6mph4a6httm78" />
-            <action android:name="android.intent.action.VIEW" />
-            <category android:name="android.intent.category.BROWSABLE"/>
-            <category android:name="android.intent.category.DEFAULT" />
-          </intent-filter>
-        </activity>
-        <service android:name=".Services.CalendarSyncService"></service>
-        <activity android:name=".Gui.Agenda.AgendasActivity"></activity>
-        <activity android:name=".Gui.Agenda.AgendaActivity"></activity>
-=======
             android:configChanges="orientation|keyboard"
             android:launchMode="singleTask" >
             <intent-filter>
@@ -203,7 +188,11 @@
 
         <service android:name=".Services.CalendarSyncService" >
         </service>
->>>>>>> bbf91559
+
+        <activity android:name=".Gui.Agenda.AgendasActivity" >
+        </activity>
+        <activity android:name=".Gui.Agenda.AgendaActivity" >
+        </activity>
     </application>
 
 </manifest>