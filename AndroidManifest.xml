--- conflicted
+++ resolved
@@ -74,12 +74,7 @@
     </activity>
     <activity android:name="DropboxSettingsActivity"
               android:label="Dropbox Settings">
-<<<<<<< HEAD
-    </activity>
-  </application>
-=======
     </activity>    
   <activity android:name=".ViewNodeDetailsActivity" android:windowSoftInputMode="adjustPan"></activity>
 </application>
->>>>>>> edd79f7b
 </manifest>