;; -*- mode: sawfish -*-

(require 'sawfish.wm.util.keymap)
(require 'sawfish.wm.state.maximize)
(require 'rep.data.ring)

(load-file "~/system-config/.sawfish/bhj-draw-wininfo.jl")
(load-file "~/system-config/.sawfish/bhj-draw-notification.jl")
(require 'bhj-draw-notification)
(require 'bhj-run-application)
(require 'bhj-draw-wininfo)
(require 'sawfish.wm.commands.move-cursor)
(defun bind-both-global&window-keymaps (key map)
  (bind-keys global-keymap key map)
  (bind-keys window-keymap key map))
(defun unbind-both-global&window-keymaps (key)
  (unbind-keys global-keymap key)
  (unbind-keys window-keymap key))

(bind-both-global&window-keymaps "C-F23" '(move-cursor-left))
(bind-both-global&window-keymaps "C-F24" '(move-cursor-right))
(bind-both-global&window-keymaps "Super-F23" '(move-cursor-up))
(bind-both-global&window-keymaps "Super-F24" '(move-cursor-down))

(setq bhj-is-gnome? nil)
(setq warp-to-window-offset 50
      warp-to-window-enabled t)

(setq s-h-keymap (make-keymap)
      print-keymap (make-keymap)
      c-x-esc-keymap (make-keymap)
      c-x-map (make-keymap)
      esc-map (make-keymap)
      esc-g-map (make-keymap))

(defun do-esc-map ()
  (let* ((event (read-event "ESC"))
         (key (event-name event))
         (binding (let ((global-keymap esc-map))
                    (lookup-event-binding event))))
    (when binding
      (apply-command (car binding) (cdr binding)))))

(defun do-esc-g-map ()
  (let* ((event (read-event "ESC g"))
         (key (event-name event))
         (binding (let ((global-keymap esc-g-map))
                    (lookup-event-binding event))))
    (when binding
      (apply-command (car binding) (cdr binding)))))

(defun do-c-x-map ()
  (let* ((event (read-event "C-x"))
         (key (event-name event)))
    (when (let ((global-keymap c-x-map))
            (lookup-event-binding event))

        (synthesize-event-gnome? key (input-focus)))))

(bind-keys s-h-keymap "ESC" '(let ((key (concat "M-" (event-name (read-event "M-")))))
                               (synthesize-event-gnome? key (input-focus))))

(setq esc-g-remap-alist
      '(("M-g g" . '((t "C-g") (qpdfview "C-j") (acroread "M-v" "g" "p"))))) ; go to page in acroread



(defun multi-bind-keys (map what &rest keys)
  "for each key in KEYS, bind it in MAP to do WHAT"
  (mapc (lambda (key)
          (bind-keys map key what))
        keys))
(setq move-lock-when-maximized nil)


(load-file "~/system-config/.sawfish/iswitch-window.jl")

(defun bhj-global-cycle-class (window)
  (let ((class (bhj-window-class window)))
    (cond
     ((string-match im-class class 0 t)
      im-class)
     ((string-match br-class class 0 t)
      br-class)
     ((string-match dc-class class 0 t)
      dc-class)
     (t
      class))))

(defun bhj-window-class (window)
  (or (window-class window) ""))

(bind-keys s-h-keymap "s"  '(system "EMACS=t s&"))
(bind-keys s-h-keymap "F1"  '(system "EMACS=t s&"))
(bind-keys s-h-keymap "F2"  '(system "EMACS=t s&"))
(bind-keys s-h-keymap "F3"  '(system "EMACS=t s&"))
(bind-keys s-h-keymap "S"  '(system "os&"))
(bind-keys s-h-keymap "n"  '(system "douban next&"))
(bind-both-global&window-keymaps "KP_Multiply" '(system "douban like&"))
(bind-both-global&window-keymaps "Super-KP_Multiply" '(system "douban loop-same-author&"))
(bind-both-global&window-keymaps "KP_Divide" '(system "douban unlike&"))
(bind-both-global&window-keymaps "Super-Down"  '(system "douban info&"))
(bind-both-global&window-keymaps "Super-Up" '(system "douban ba&"))
(bind-both-global&window-keymaps "Super-Right"  '(system "douban next&"))
(bind-both-global&window-keymaps "Super-Left"  '(system "douban prev&"))
(bind-both-global&window-keymaps "Super-S-Right"  '(system "douban forth&"))
(bind-both-global&window-keymaps "Super-S-Left"  '(system "douban back&"))
(bind-both-global&window-keymaps "XF86AudioNext"  '(system "douban next&"))
(bind-both-global&window-keymaps "XF86AudioPrev"  '(system "douban prev&"))
(bind-both-global&window-keymaps "Super-KP_Right"  '(system "douban jump-forth&"))
(bind-both-global&window-keymaps "Super-KP_Left"  '(system "douban jump-back&"))
(bind-both-global&window-keymaps "Super-XF86AudioPlay"  '(system "douban info&"))
(bind-both-global&window-keymaps "XF86AudioPlay"  '(system "douban pause&"))
(bind-both-global&window-keymaps "C-XF86AudioPlay"  '(system "douban lyrics&"))

(bind-keys s-h-keymap "p"  '(system "emacs-get-android-clipboard&"))
(bind-keys s-h-keymap "P"  '(system "emacs-get-android-phone&"))
(bind-both-global&window-keymaps "XF86Launch5" '(system "EMACS=t do-capture&"))
(bind-both-global&window-keymaps "XF86Launch6" '(system "find-or-exec 'Wrench V%Wrench' Wrench.sh&"))
(bind-both-global&window-keymaps "XF86Launch7" '(system "find-or-exec gjiten gjiten&"))
(bind-both-global&window-keymaps "XF86Launch8" '(system "custom-command&"))
(bind-both-global&window-keymaps "XF86Launch9" '(system "EMACS=t ssssh&"))
(bind-both-global&window-keymaps "Super-F5" '(system "EMACS=t ssssh&"))

(bind-both-global&window-keymaps "Super-XF86KbdBrightnessUp"  '(system "switch-touchpad enable&")) ; for mac
(bind-both-global&window-keymaps "Super-XF86KbdBrightnessDown"  '(system "switch-touchpad enable&")) ; for mac
(bind-keys s-h-keymap "Super-i" '(read-event (format nil "Window is %s;\n\n WM_CLASS is: %s;\n\n and Window class is: %s\n\n and Window name is %s\n\nPress any key to continue..."
                                                     (input-focus)
                                                     (translate-string (substring (caddr (get-x-property (input-focus) (quote WM_CLASS))) 0) "|")
                                                     (bhj-window-class (input-focus))
                                                     (window-name (input-focus)))))
(bind-keys s-h-keymap "i" '(system "indent-clipboard&"))
(bind-keys s-h-keymap "I" '(system "deindent-clipboard&"))
(bind-keys s-h-keymap "Insert" '(system "sync-x-clip&"))

(defun bhj-activate-window (window)
  (if (window-iconified-p window)
      (uniconify-window window))
  (activate-window window)
  (let* ((focus window)
         (width (car (window-dimensions focus)))
         (height (cdr (window-dimensions focus))))
    (warp-cursor-to-window (input-focus) (quotient width 2) (quotient height 2))))

(defun window-exists-p (wclass)
  (if (eq 'wFound
          (catch 'wFound
            (mapc (lambda (window)
                    (when (string-match wclass (bhj-window-class window) 0 t)
                      (throw 'wFound 'wFound)))
                  (stacking-order))))
      t
    nil))

(defun find-window-or-exec (wclass-or-lambda #!optional wcommand)
  (if (eq (catch 'wFound
            (mapc (lambda (window)
                    (when (if (stringp wclass-or-lambda)
                              (if (string-match "%" wclass-or-lambda)
                                  (and (string-match (string-replace "%.*" "" wclass-or-lambda) (window-name window) 0 t)
                                       (string-match (string-replace ".*%" "" wclass-or-lambda) (bhj-window-class window) 0 t))
                                (string-match wclass-or-lambda (bhj-window-class window) 0 t))
                            (when functionp wclass-or-lambda
                                  (wclass-or-lambda window)))
                      (bhj-activate-window window)
                      (throw 'wFound 'wFound)))
                  (stacking-order)))
          'wFound)
      (when  (and (current-event)
                  (string-equal (event-name (current-event)) "Super-n"))
        (eat-a-key-release "n"))
    (if wcommand
        (system (concat wcommand "&")))
    nil))

(mapc
 (lambda (args)
   (let ((key (car args))
         (wclass (cadr args))
         (wcommand (caddr args)))
     (bind-keys s-h-keymap key
                (lambda ()
                  (find-window-or-exec (eval wclass) wcommand)))))
 '(
   ("Super-m"          "Emacs" "emacs.bhj")
   ("v"                "adjust-volume" "adjust-volume")
   ("C-,"              "hello world no such thing" "firefox pop")
   ("C-."              "hello world no such thing" "firefox push")
   ("Super-n"          "iceweasel|firefox|chromium|google-chrome" "firefox")
   ("Super-t"          (lambda (w) (and
                               (string-match "konsole|lxterminal" (bhj-window-class w) 0 t)
                               (not (string= "emacs" (window-name w))))) "konsole.bhj")
   ("d"                "hello world no such thing" "my-dict")
   ("Meta-Scroll_Lock" "hello world no such thing" "lock-screen")
   ("Super-XF86AudioRaiseVolume" "hello world no such thing" "lock-screen")
   ("Super-x" "xcalc" "xcalc")
   ("XF86Switch_VT_12" "konsole" "konsole -e ~/system-config/bin/myscr")
   ("Shift-ESC" "konsole" "konsole --hide-menubar -e ~/system-config/bin/myscr")))

                                        ; (bind-both-global&window-keymaps "Super-Button1-Click"  '(system "xdotool-when-keyboard-clear keydown Control click 1 keyup Control&"))
(bind-both-global&window-keymaps "XF86Search" '(system "find-or-exec Search beagle-search&"))

(bind-both-global&window-keymaps "C-S-XF86PowerOff"  '(system "lock-screen&"))
(bind-both-global&window-keymaps "C-S-DEL"  '(system "lock-screen&"))

(bind-both-global&window-keymaps "XF86AudioRaiseVolume"  '(system "adjust-volume&"))
(bind-both-global&window-keymaps "XF86AudioLowerVolume"  '(system "adjust-volume&"))

(defun classed-key-synthesize (from to)
  (when (eq (car to) 'quote)
    (setq to (cadr to)))
  (let* ((fw (input-focus))
         (class (bhj-window-class fw))
         (map-to (or
                  (cdr (or (assoc (intern class) to)
                           (assoc t to)))
                  from)))
    (mapc (lambda (map-1)
            (synthesize-event-gnome? map-1 (input-focus)))
          map-to)
    (when (and (string-equal ">" (event-name (current-event)))
               (string-equal "Firefox" class))
      (eat-a-key-release ">" "Release->$|Release-\\.$"))))

(defun get-window-map (window-map-assoc class)
  (setq window-map-assoc (cadr window-map-assoc))
  (cadr (or (assoc class window-map-assoc)
            (assoc t window-map-assoc))))

(defun bind-keys-nil-unbind (keymap key action)
  (if action
      (progn
        (when (eq keymap global-keymap)
          (bind-keys window-keymap key action))
        (bind-keys keymap key action))
    (unbind-keys keymap key)
    (when (eq keymap global-keymap)
      (unbind-keys window-keymap key))))

(setq emacs-style-window-class-re "rdesktop|wrench|emacs|lxterminal|konsole|gnome-terminal|urxvt|krdc|vncviewer|wine")
(defvar global-remap-alist nil
  "Window specific remap list")

(setq global-remap-alist
      '(("C-a" . '((t "Home")))
        ("C-z" . '((Lxterminal "C-z" "z")))
        ("Super-z" . '((Lxterminal "C-z" "z") (t "C-z")))
        ("Super-SPC" . '((Lxterminal "C-z") (t "next")))
        ("C-g" . '((Firefox "C-g") (Iceweasel "C-g") (t "ESC")))
        ("Next" . '((Firefox "C-v") (Iceweasel "C-v") (qpdfview "SPC")))
        ("Prior" . '((Firefox "ESC" "v") (Iceweasel "ESC" "v") (qpdfview "BS")))
        ("C-d" . '((t "DEL")))
        ("C-e" . '((t "End")))
        ("C-b" . '((Firefox "C-b") (Iceweasel "C-b") (t "Left")))
        ("C-y" . '((Firefox "C-y") (Iceweasel "C-y") (t "C-v")))
        ("C-f" . '((Firefox "C-f") (Iceweasel "C-f") (t "Right")))
        ("M-b" . '((t "C-Left"))) ; this is for Escape only, not Alt
        ("M-f" . '((t "C-Right")))
        ("M-B" . '((t "C-S-Left")))
        ("M-F" . '((t "C-S-Right")))
        ("S-F12" . '((Emacs "C-c" "M-j" "D")))
        ("S-F11" . '((Emacs "C-c" "M-j" "D")))
        ("C-s" . '((Firefox "C-s")
                   (Iceweasel "C-s")
                   (Okular "F3")
                   (Gjiten "M-s" "ISO_Left_Tab" "ISO_Left_Tab" "ISO_Left_Tab" "ISO_Left_Tab" "ISO_Left_Tab" "Home" "S-End" "RET")
                   (t "C-g")))
        ("C-v" . '((qpdfview "SPC") (t "Next")))
        ("SPC" . '((Fbreader "Next")))
        ("BS" . '((Fbreader "Prior")))
        ("C-." . '((Lxterminal "ESC" ".")))
        ("C-," . '((Lxterminal "ESC" ",")))
        ("C-?" . '((Lxterminal "ESC" "?")))
        ("M-v" . '((qpdfview "BS") (t "Prior")))
        ("M-<" . '((qpdfview "Home")
                   (t "C-Home")))
        ("M-d" . '((t "C-S-Right" "DEL")))
        ("M->" . '((qpdfview "End")
                   (t "C-End")))
        ("C-r" . '((Firefox "C-r") (Iceweasel "C-r") (Okular "S-F3") (t "C-S-g")))
        ("C-k" . '((t "S-End" "Del")))
        ("M-BS" . '((t "C-BS")))
        ("C-p" . '((t "Up")))
        ("C-n" . '((t "Down")))
        ("M-Left" . '((qpdfview "C-RET")
                      (t nil)))
        ("M-Right" . '((qpdfview "C-S-RET")))
        ("C-x" . '((Firefox "C-x") (Iceweasel "C-x") (t do-c-x-map)))
        ("Super-&" . '((Wrench "Meta-&")))
        ("o" . '((Wine "s")))
        ("F1" . '((Wine mm6-save)))
        ("F2" . '((Wine mm6-load)))
        ("F3" . '((Wine mm6-bless)))
        ("F4" . '((Wine mm6-heroism)))
        ("F5" . '((Wine mm6-dragon-fly)))
        ("F6" . '((Wine mm6-wizard-eye)))
        ("F7" . '((Wine mm6-torch)))
        ("F8" . '((Wine mm6-cure-weakness)))
        ("F9" . '((Wine mm6-stone-skin)))
        ("F10" . '((Wine mm6-regeneration)))
        ("F11" . '((Emacs "C-C-c" "M-j" "s") (Wine mm6-drop)))
        ("F12" . '((Emacs "C-c" "M-j" "d") (Wine mm6-heal)))
        ("ISO_Left_Tab" . '((Wine mm6-reverse-tab)))
        ("&" . '((Wine mm8-1)))
        ("[" . '((Wine mm8-2)))
        ("{" . '((Wine mm8-3)))
        ("}" . '((Wine mm8-4)))
        ("(" . '((Wine mm8-5)))
        ("=" . '((Wine mm6-drop)))
        ("j" . '((Wine mm6-c)))
        ("XF86Favorites" . '((Wine "F2")))
        ("Super-*" . '((Wrench "Meta-*") (Firefox "Meta-*") (Iceweasel "Meta-*")))))

(defun mm6-reverse-tab ()
  (system "xdotool-when-keyboard-clear key Tab Tab Tab&"))

(defun mm6-c ()
  (system "xdotool-when-keyboard-clear key c&"))

(defun mm6-drop ()
  (system "mm7 drop&"))

(defun mm6-heal ()
  (system "mm7 cast heal&"))

(defun mm6-dragon-fly ()
  (system "mm7 cast air.fly&"))

(defun mm6-bless ()
  (system "mm7 cast bless&"))

(defun mm6-regeneration ()
  (system "mm7 cast regeneration&"))

(defun mm6-shield ()
  (system "mm7 cast shield&"))

(defun mm6-stone-skin ()
  (system "mm7 cast stone.skin&"))

(defun mm6-heroism ()
  (system "mm7 cast heroism&"))

(defun mm6-wizard-eye ()
  (system "mm7 cast eye&"))

(defun mm6-torch ()
  (system "mm7 cast torch&"))

(defun mm6-cure-weakness ()
  (system "mm7 cast cure.weakness&"))

(defun mm8-1 ()
  (system "mm7 1&"))

(defun mm8-2 ()
  (system "mm7 2&"))

(defun mm8-3 ()
  (system "mm7 3&"))

(defun mm8-4 ()
  (system "mm7 4&"))

(defun mm8-5 ()
  (system "mm7 5&"))

(defun mm6-save ()
  (system "mm7 save&"))

(defun mm6-load ()
  (system "mm7 load&"))

(bind-both-global&window-keymaps "Super-XF86Favorites" '(system "sawfish-gimp-stroke&"))

(defun do-bind-keys-nil-unbind (keymap from to window-mapped-to class)
  (bind-keys-nil-unbind
   keymap
   from
   (cond
    ((null window-mapped-to)
     nil)
    ((symbolp window-mapped-to)
     (symbol-value (get-window-map to class)))
    (t
     `(classed-key-synthesize ,from ,to)))))

(defun do-global-remap(class)
  (mapc (lambda (key-map-1)
          (let* ((from (car key-map-1))
                 (to (cdr key-map-1))
                 (window-mapped-to (get-window-map to class)))
            (when (string-match "^M-" from 0 nil)
              (bind-keys esc-map (substring from 2) `(classed-key-synthesize ,from ,to)))
            (bind-keys c-x-map from `(synthesize-event-gnome? ,from ,(input-focus)))
            (do-bind-keys-nil-unbind global-keymap from to window-mapped-to class)))
        global-remap-alist)
  (mapc (lambda (key-map-1)
          (let* ((from (substring (car key-map-1) 4))
                 (to (cdr key-map-1))
                 (window-mapped-to (get-window-map to class)))
            (do-bind-keys-nil-unbind esc-g-map from to window-mapped-to class)))
        esc-g-remap-alist)
  (bind-both-global&window-keymaps "ESC" do-esc-map)
  (bind-keys esc-map "ESC" `(synthesize-event-gnome? "ESC" ,(input-focus)))
  (bind-keys s-h-keymap "C-x" c-x-map)
  (bind-keys esc-map "g" '(do-esc-g-map)))

(defun undo-global-remap(class)
  (mapc (lambda (key-map-1)
          (let ((from (car key-map-1))
                (to (cdr key-map-1))
                window-mapped-to)
            (if (assoc class (cadr to))
                (progn
                  (setq window-mapped-to (get-window-map to class))
                  (do-bind-keys-nil-unbind global-keymap from to window-mapped-to class))
              (unbind-both-global&window-keymaps from))))
        global-remap-alist)
  (unbind-both-global&window-keymaps "C-x")
  (unbind-both-global&window-keymaps "ESC"))

(setq no-tap-drag-window-class-re "acroread")

(defun do-focus-global-remap-hook (w focus-mode)
  (do-focus-global-remap w focus-mode))

(defun do-focus-global-remap (w focus-mode)
  (let ((class (bhj-window-class w)))
    (if (string-match emacs-style-window-class-re class 0 t)
        (undo-global-remap (intern class)) ; it will map emacs style windows if specified
      (do-global-remap (intern class)))
    (if (string-match gnome-windows-re class 0 t)
        (setq bhj-is-gnome? t)
      (setq bhj-is-gnome? nil))
    (if (string-match no-tap-drag-window-class-re class 0 t)
        (system "synclient TapAndDragGesture=0&")
      (system "synclient TapAndDragGesture=1&"))))
(add-hook 'focus-in-hook do-focus-global-remap-hook)

;; (setq focus-in-hook (cons (nth 2 focus-in-hook)
;;                         (cons (nth 4 focus-in-hook))))

;; to clear it: (setq visibility-notify-hook nil)

(bind-keys s-h-keymap "Super-h"  '(synthesize-event "Super-h" (input-focus)))
(bind-keys s-h-keymap "Super-s" 'iswitch-window)
(bind-keys s-h-keymap "Super-f" '(maximize-window-fullscreen-toggle (input-focus)))

(bind-keys window-keymap "Button1-Click" 'raise-and-pass-through-click)

(mapc
 (lambda (arg)
   (let ((wclass nil) (wmark nil))
     (bind-both-global&window-keymaps (concat "C-M-" (format nil "%d" arg))
                                      (lambda ()
                                        (setq wmark (input-focus))
                                        (setq wclass (bhj-window-class (input-focus)))))
     (bind-both-global&window-keymaps (concat "Super-" (format nil "%d" arg))
                                      (lambda ()
                                        (if (and  (windowp wmark) (window-mapped-p wmark))
                                            (bhj-activate-window wmark)
                                          (if wclass
                                              (find-window-or-exec wclass)))))))
 '(0 1 2 3 4 5 6 7 8 9))

(setq super-key-window-remap
      '(("v" . ((Dia . "C-v")
                (Lxterminal . "C-S-v")
                (QtCreator . ("M-e" "p"))
                (t . "S-Insert")))
        ("n" . ((Firefox . "Down") (Iceweasel . "Down")))
        ("y" . ((Dia . "S-C-z")
                (Qtcreator . "S-C-z")))
        ("c" . ((Emacs . "M-w")
                (Konsole . "C-S-c")
                (QtCreator . ("M-e" "c"))
                (Lxterminal . "C-S-c")
                (Gnome-terminal . "C-S-c")
                (t . "C-c")))
        ("w" . ((Firefox . ("C-x" "C-w")) (Iceweasel . ("C-x" "C-w"))))
        ("l" . ((Firefox . ("C-x" "C-l")) (Iceweasel . ("C-x" "C-l"))))
        ("r" . ((Firefox . ("C-x" "C-r")) (Iceweasel . ("C-x" "C-r"))))
        ("s" . ((Firefox . ("C-x" "C-s")) (Iceweasel . ("C-x" "C-s"))
                (Gimp . ("C-M-s"))
                (Gimp-2.8 . ("C-M-s"))
                (Gjiten . ("M-x" "TAB" "TAB" "TAB" "TAB" "TAB" "TAB" "RET"))
                (Qtcreator . "C-S-s")))
        ("d" . ((Firefox . ("C-x" "C-d")) (Iceweasel . ("C-x" "C-d"))))))


(setq gnome-windows-re "gnome-.*|nautilus|evince|eog|gedit|Gucharmap")

(defun rewrite-event-for-xdotool (event)
  (let* ((keys-break-down (string-split "-" event))
         (modifiers (reverse (cdr (reverse keys-break-down))))
         (main-key (last keys-break-down))
         (result ""))
    (while modifiers
      (case (intern (car modifiers))
        ((C Control)
         (setq result (concat result "ctrl+")))
        ((S Shift)
         (setq result (concat result "shift+")))
        ((M Meta)
         (setq result (concat result "alt+")))
        ((Super)
         (setq result (concat result "super+"))))
      (setq modifiers (cdr modifiers)))
    (cond
     ((string= main-key "RET")
      (setq main-key "Return"))
     ((string= main-key "ESC")
      (setq main-key "Escape")))
    (setq result (concat result main-key))))

(defun synthesize-event-gnome? (event window)
  ;;(message (format nil "key is %s, window is %s" event (bhj-window-class window)))
  (if (or (and (eq (input-focus) window)
               bhj-is-gnome?)
          (and (not (eq (input-focus) window))
               (string-match gnome-windows-re (bhj-window-class window) 0 t)))
      (progn
        (system
         (format nil "xdotool_window=%d xdotool-when-keyboard-clear key %s&"
                 (window-id window)
                 (rewrite-event-for-xdotool event))))
    (synthesize-event event window)))

(defun eat-a-key-release (key &optional regexp)
  (let ((eval-key-release-events t) event)
    (while eval-key-release-events
      (setq event (read-event (format nil "Release the %s to eat it" key)))
      (when (string-match (or regexp (format nil "Release-%s$" key)) (event-name event))
        (setq eval-key-release-events nil)))))

(defun my-debug (fmt &rest args)
  (message (apply format nil fmt args)))

(defun super-key-binding (key)
                                        ;(message (format nil "calling %s for %s" key (bhj-window-class (input-focus)) ))
  (let* ((fw (input-focus))
         (class (bhj-window-class fw))
         (map-to (or (cdr (or (assoc (intern class) (assoc key super-key-window-remap))
                              (assoc t (assoc key super-key-window-remap))))
                     (concat "C-" key))))
    (if (listp map-to)
        (mapc (lambda (map-1)
                (synthesize-event-gnome? map-1 (input-focus)))
              map-to)
      (synthesize-event-gnome? map-to (input-focus)))
    (when (and (string-equal key "n")
               (string-match "Firefox|Iceweasel" class)
               (not eval-key-release-events))
      (eat-a-key-release key))))

(defun bind-super-key (key)
  (bind-both-global&window-keymaps
   (concat "Super-" key)
   `(super-key-binding ,key)))

(mapc
 #'bind-super-key
 '("a" "b" "c" "d" "e" "f" "g" "i" "j" "k" "l" "m" "n" "o" "p" "q" "r" "s" "t" "u" "v" "w" "x" "y" "z"))

(bind-both-global&window-keymaps "Super-Insert"  '(system "send-key&"))
(bind-both-global&window-keymaps "Super-S-RET"  '(system "send-key&"))
(bind-both-global&window-keymaps "Super-RET" '(synthesize-event "Menu" (input-focus)))
(bind-both-global&window-keymaps "Super-BS" '(synthesize-event "Prior" (input-focus)))
(bind-both-global&window-keymaps "Super-Control-o"  '(system "emacsclient -n ~/system-config/doc/notes.org&"))


(bind-keys s-h-keymap "Super-d"
           (lambda ()
             (if (not (showing-desktop-p))
                 (show-desktop)
               (hide-desktop))))

(bind-keys s-h-keymap "r" 'bhj-run-application)
(bind-keys s-h-keymap "Super-r" 'bhj-run-application)

(require 'sawfish.wm.commands.x-cycle)

(setq im-class "QQ.exe|kopete|Pidgin" ;; im = instant messanger
      br-class "iceweasel|Navigator|firefox|epiphany-browser|chromium|Download|Google-chrome" ;; br = browser
      dc-class "libreoffice|DocumentWindow|VCLSalFrame|openoffice|AcroRd32.exe|acroread|evince|Gnumeric|mupdf" ;; dc = doc
      mg-class "meld|gimp|gitk|tkdiff|rdesktop" ;; mg = meld/gimp
      fm-class "nautilus|file-roller" ;; fm = file manager
      bhj-cycle-groups (list im-class
                     br-class
                     dc-class))

(define-cycle-command-pair
  'cycle-class-bhj 'cycle-class-bhj-backwards
  (lambda (w)
    (let ((class (bhj-global-cycle-class w)))
      (delete-if-not window-in-cycle-p
                     (filter-windows
                      (lambda (x) (equal (bhj-global-cycle-class x) class))
                      (window-order)))))
  #:spec "%W")

(bind-keys s-h-keymap "Super-c" 'cycle-class-bhj)
(bind-both-global&window-keymaps "Super-$" 'cycle-class-bhj)
(bind-keys s-h-keymap "c"  '(system "do-capture&"))

(define-cycle-command-pair
  'cycle-im-window 'cycle-im-windows-backwards
  (lambda () (filter-windows
              (lambda (x) (string-match im-class (bhj-window-class x)))
              (stacking-order))))

(define-cycle-command-pair
  'cycle-br-window 'cycle-br-window-backwards
  (lambda () (filter-windows
              (lambda (x) (string-match br-class (bhj-window-class x)))
              (stacking-order))))

(define-cycle-command-pair
  'cycle-dc-window 'cycle-dc-window-backwards
  (lambda () (filter-windows
              (lambda (x) (string-match dc-class (bhj-window-class x)))
              (stacking-order))))

(define-cycle-command-pair
  'cycle-mg-window 'cycle-mg-window-backwards
  (lambda () (filter-windows
              (lambda (x) (string-match mg-class (bhj-window-class x)))
              (stacking-order))))

(define-cycle-command-pair
  'cycle-fm-window 'cycle-fm-window-backwards
  (lambda () (filter-windows
              (lambda (x) (and (string-match fm-class (bhj-window-class x))
                               (not (string-match "x-nautilus-desktop" (window-name x)))))
              (stacking-order))))

(defun scroll-lock-off (&optional w)
  (when w
    (window-put w 'scroll-lock nil))
  (unbind-both-global&window-keymaps "SPC")
  (unbind-both-global&window-keymaps "BS")
  (system "switch-caps-led off&"))

(defun scroll-lock-on (&optional w)
  (when w
    (window-put w 'scroll-lock t))
  (bind-both-global&window-keymaps "SPC" '(synthesize-event "Next" (input-focus)))
  (bind-both-global&window-keymaps "BS" '(synthesize-event "Prior" (input-focus)))
  (system "switch-caps-led on&"))

(defun scroll-lock-toggle ()
  (let ((w (input-focus)))
    (if (window-get w 'scroll-lock)
        (scroll-lock-off w)
      (scroll-lock-on w))))

(bind-both-global&window-keymaps "XF86LaunchA" #'scroll-lock-toggle) ; The F3 key on MBA
(bind-both-global&window-keymaps "Super-S-SPC" #'scroll-lock-toggle)
(bind-both-global&window-keymaps "C-ESC" '(synthesize-event "ESC" (input-focus)))
(bind-keys s-h-keymap "g"  '(system "find-or-exec Gimp&"))
(bind-keys s-h-keymap "w"  '(system "find-or-exec wine&"))
(bind-keys s-h-keymap "m" 'move-window-interactively)
(bind-keys s-h-keymap "l" '(system "sawfish-move-to-laptop&"))
(bind-keys s-h-keymap "L" '(system "sawfish-move-to-home-screen&"))
(bind-keys s-h-keymap "Super-p" '(system "input-main-passwd&"))
(bind-keys s-h-keymap "Super-SPC" '(synthesize-event-gnome? "Menu" (input-focus)))
(bind-keys s-h-keymap "Super-+" '(system "terminal-font-change +&"))
(bind-keys s-h-keymap "Super--" '(system "terminal-font-change -&"))

(defun ime-toggle-hook (w focus-mode)
  (ime-toggle w focus-mode))

(defun ime-toggle (w focus-mode)
  (if (window-get w 'scroll-lock)
      (scroll-lock-on)
    (scroll-lock-off))
  (if (window-get w 'code-reading)
      (emacs-code-reading-on w)
    (emacs-code-reading-off w))
  (if (string= (bhj-window-class w) "rdesktop")
      (bind-both-global&window-keymaps "M-C-RET" '(system "toggle-rdesktop-keys&"))
    (system "toggle-rdesktop-keys off&"))
  (if (string= (bhj-window-class w) "Emacs")
      (unbind-both-global&window-keymaps "Super-\\")
    (bind-both-global&window-keymaps "Super-\\"  '(system "xdotool-when-keyboard-clear key super+F12&"))))

(add-hook 'focus-in-hook ime-toggle-hook)

(system "~/system-config/bin/sawfish-auto-start&")
(setq esc-x-keymap (make-keymap))
(bind-keys esc-map "x" esc-x-keymap)

(mapc (lambda (start-and-end)
        (let ((start (car start-and-end))
              (end (cdr start-and-end)))
          (do ((c start))
              ((> c end) nil)
            (setq cs (format nil "%c" c))
            (bind-keys esc-x-keymap cs `(synthesize-event-gnome? ,(format nil "M-%s" cs) (input-focus)))
            (setq c (1+ c)
                  cs (format nil "%c" c)))))
      '((?a . ?z) (?A . ?Z)))

(bind-keys esc-x-keymap "RET" '(synthesize-event-gnome? "M-RET" (input-focus)))

(defun synthesize-multiple-events (&rest events)
  (mapc (lambda (e)
          (synthesize-event e (input-focus)))
        events))

(defun emacs-code-reading-toggle ()
  (let ((w (input-focus)))
    (if (window-get w 'code-reading)
        (emacs-code-reading-off w)
      (emacs-code-reading-on w))))

(defun emacs-code-reading-on (&optional w)
  (when w
    (window-put w 'code-reading t))
  (system "switch-caps-led on&")
  (load-file "~/system-config/.sawfish/lisp/easy-emacs-code-reading.jl"))

(defun unload-keys-in-file (file)
  (let* ((file (open-file file 'read))
         (event "")
         (line ""))
    (while (setq line (read-line file))
      (when (string-match "bind-keys\\s+global-keymap\\s+\"(.*?)\"" line)
        (setq event (expand-last-match "\\1"))
        (unbind-both-global&window-keymaps event)))
    (close-file file)))

(defun emacs-code-reading-off (&optional w)
  (when w
    (window-put w 'code-reading nil))
  (unload-keys-in-file "~/system-config/.sawfish/lisp/easy-emacs-code-reading.jl")
  (bind-both-global&window-keymaps "F23" '(system "xdotool click 4&"))
  (bind-both-global&window-keymaps "F24" '(system "xdotool click 5&"))
  (bind-both-global&window-keymaps "XF86Back" '(system "xdotool click 1&"))
  (system "switch-caps-led off&"))

(defun keypad-number-on ()
  (unload-keys-in-file "~/system-config/.sawfish/lisp/keypad.jl"))

(defun keypad-number-off ()
  (load-file "~/system-config/.sawfish/lisp/keypad.jl"))

(bind-both-global&window-keymaps "KP_Enter" '(system "toggle-number-lock&"))

(bind-both-global&window-keymaps "Scroll_Lock" #'emacs-code-reading-toggle)
(bind-keys s-h-keymap "?"
           '(read-event (format nil "%s" (lookup-event-binding (read-event)))))

(bind-keys s-h-keymap "F12" '(system "toggle-dvp-us.sh&"))
(bind-both-global&window-keymaps "XF86TouchpadToggle" '(system "edit-with-emacs&"))
(bind-both-global&window-keymaps "Super-(" '(system "sawfish-start-macro&"))
(bind-keys s-h-keymap "e" '(system "sawfish-play-macro&"))
(bind-both-global&window-keymaps "XF86Mail" '(synthesize-multiple-events "C-x" "C-s" "C-x" "#"))
(bind-both-global&window-keymaps "XF86HomePage" '(system "qtcreator-edit-with-emacs&"))
(bind-keys s-h-keymap "k" '(system "sawfish-help-key&"))
(bind-keys s-h-keymap "Super-k" '(system "sawfish-help-key-ask-map&"))
(bind-both-global&window-keymaps "Super-ESC" '(system "sawfish-clean-screen&"))
(bind-both-global&window-keymaps "Print" print-keymap)
(bind-keys print-keymap "Print" '(system "screenshot --full&"))
(bind-keys print-keymap "f" '(system "screenshot --full&"))
(bind-keys print-keymap "d" '(system "screenshot -d&"))
(bind-keys print-keymap "s" '(system "screenshot --selected&"))
(bind-keys print-keymap "c" '(system "screenshot --current&"))
(bind-keys print-keymap "k" '(system "sawfish-get-screen-shot-whole&"))
(bind-keys print-keymap "e" '(system "e /tmp/screen-exchange&"))
(bind-keys print-keymap "p" '(system "adb-get-screenshot-for-emacs-org&"))
(bind-keys s-h-keymap "a" '(system "find-or-exec 'qpdfview|okular'&"))
(bind-keys s-h-keymap "A" '(system "adb-ignite-device&"))
(bind-both-global&window-keymaps "Super-Control-F1" '(system "sawfish-force-maximize&"))
(bind-keys s-h-keymap "Super-XF86Favorites" '(let ((w (input-focus))) (hide-window w) (show-window w)))
(bind-keys s-h-keymap "Super-v" '(system "sendtext-sawfish&"))
(bind-keys s-h-keymap "C-p" '(system "sawfish-show-pointer&"))
(bind-keys s-h-keymap "M-C-p" '(system "sawfish-show-pointer&"))
(bind-keys s-h-keymap "M-C-c" '(system "sawfish-get-pointer-color&"))
(bind-keys s-h-keymap "C-XF86Favorites" '(system "mm8 all&"))
<<<<<<< HEAD
(bind-keys s-h-keymap "C-F1" '(system "mm8 all&"))
(bind-keys s-h-keymap "XF86Favorites" '(system "mm8 bless-heroism&"))
=======
(bind-keys s-h-keymap "XF86Favorites" '(system "mm8 cast bless&"))
>>>>>>> 0c9ddc51

(defun get-window-xy-size (class)
  (let ((x 100000)
        (y 100000)
        (X 0)
        (Y 0))
    (mapcar (lambda (w) (let* ((wx (+ (car (window-position w))))
                          (wy (+ (cdr (window-position w))))
                          (wX (+ wx (car (window-frame-dimensions w))))
                          (wY (+ wy (cdr (window-frame-dimensions w)))))
                     (when (> x wx)
                       (setq x wx))
                     (when (> y wy)
                       (setq y wy))
                     (when (< X wX)
                       (setq X wX))
                     (when (< Y wY)
                       (setq Y wY))))
            (filter (lambda (w) (string-equal class (bhj-window-class w))) (managed-windows)))
    (format nil "-x %d -y %d --width %d --height %d" x y (- X x) (- Y y))))

(bind-keys window-keymap "Super-q"
           (lambda ()
             (let ((window (input-focus)))
               (unless (equal (bhj-window-class window) "Xfce4-panel")
                 (delete-window-safely window)))))
(bind-both-global&window-keymaps "Super-h" s-h-keymap)<|MERGE_RESOLUTION|>--- conflicted
+++ resolved
@@ -779,12 +779,7 @@
 (bind-keys s-h-keymap "M-C-p" '(system "sawfish-show-pointer&"))
 (bind-keys s-h-keymap "M-C-c" '(system "sawfish-get-pointer-color&"))
 (bind-keys s-h-keymap "C-XF86Favorites" '(system "mm8 all&"))
-<<<<<<< HEAD
-(bind-keys s-h-keymap "C-F1" '(system "mm8 all&"))
-(bind-keys s-h-keymap "XF86Favorites" '(system "mm8 bless-heroism&"))
-=======
 (bind-keys s-h-keymap "XF86Favorites" '(system "mm8 cast bless&"))
->>>>>>> 0c9ddc51
 
 (defun get-window-xy-size (class)
   (let ((x 100000)
