;; -*- mode: sawfish -*-

(require 'sawfish.wm.util.keymap)
(require 'sawfish.wm.state.maximize)

(load-file "~/system-config/.sawfish/bhj-draw-wininfo.jl")
(load-file "~/system-config/.sawfish/bhj-draw-notification.jl")
(require 'bhj-draw-notification)
(require 'Run-application)
(require 'bhj-draw-wininfo)
(require 'sawfish.wm.commands.move-cursor)
(bind-keys global-keymap "C-F23" '(move-cursor-left))
(bind-keys global-keymap "C-F24" '(move-cursor-right))
(bind-keys global-keymap "Super-F23" '(move-cursor-up))
(bind-keys global-keymap "Super-F24" '(move-cursor-down))

(setq bhj-is-gnome? nil)
(setq warp-to-window-offset 50
      warp-to-window-enabled t)

(setq s-h-keymap (make-keymap)
      print-keymap (make-keymap)
      c-x-esc-keymap (make-keymap)
      c-x-map (make-keymap)
      esc-map (make-keymap)
      esc-g-map (make-keymap))

(defun do-esc-map ()
  (let* ((event (read-event "ESC"))
         (key (event-name event))
         (binding (let ((global-keymap esc-map))
                    (lookup-event-binding event))))
    (when binding
      (apply-command (car binding) (cdr binding)))))

(defun do-esc-g-map ()
  (let* ((event (read-event "ESC g"))
         (key (event-name event))
         (binding (let ((global-keymap esc-g-map))
                    (lookup-event-binding event))))
    (when binding
      (apply-command (car binding) (cdr binding)))))

(defun do-c-x-map ()
  (let* ((event (read-event "C-x"))
         (key (event-name event)))
    (when (let ((global-keymap c-x-map))
            (lookup-event-binding event))

        (synthesize-event-gnome? key (input-focus)))))

(bind-keys s-h-keymap "ESC" '(let ((key (concat "M-" (event-name (read-event "M-")))))
                               (synthesize-event-gnome? key (input-focus))))

(setq esc-g-remap-alist
      '(("M-g g" . '((t "C-g") (qpdfview "C-j") (acroread "M-v" "g" "p"))))) ; go to page in acroread



(defun multi-bind-keys (map what &rest keys)
  "for each key in KEYS, bind it in MAP to do WHAT"
  (mapc (lambda (key)
          (bind-keys map key what))
        keys))
(setq move-lock-when-maximized nil)

(bind-keys global-keymap "Super-h" s-h-keymap)

(load-file "~/system-config/.sawfish/iswitch-window.jl")
(bind-keys global-keymap "Super-s" 'iswitch-window)

(defun bhj-global-cycle-class (window)
  (let ((class (window-class window)))
    (cond
     ((string-match im-class class 0 t)
      im-class)
     ((string-match br-class class 0 t)
      br-class)
     ((string-match dc-class class 0 t)
      dc-class)
     (t
      class))))

(defun bhj-window-class (window)
  (window-class window))

(bind-keys s-h-keymap "s"  '(system "s&"))
(bind-keys s-h-keymap "S"  '(system "os&"))
(bind-keys s-h-keymap "n"  '(system "douban next&"))
(bind-keys global-keymap "KP_Multiply" '(system "douban like&"))
(bind-keys global-keymap "KP_Divide" '(system "douban unlike&"))
(bind-keys global-keymap "Super-Down"  '(system "douban info&"))
(bind-keys global-keymap "Super-Up" '(system "douban ba&"))
(bind-keys global-keymap "Super-Right"  '(system "douban next&"))
(bind-keys global-keymap "Super-Left"  '(system "douban prev&"))
(bind-keys global-keymap "Super-S-Right"  '(system "douban forth&"))
(bind-keys global-keymap "Super-S-Left"  '(system "douban back&"))
(bind-keys global-keymap "XF86AudioNext"  '(system "douban next&"))
(bind-keys global-keymap "XF86Launch9"  '(system "douban next&"))
(bind-keys s-h-keymap "p"  '(system "emacs-get-android-clipboard&"))
(bind-keys s-h-keymap "P"  '(system "emacs-get-android-phone&"))
(bind-keys global-keymap "XF86AudioPrev"  '(system "douban prev&"))
(bind-keys global-keymap "XF86Launch8"  '(system "douban prev&"))
(bind-keys global-keymap "Super-XF86AudioPlay"  '(system "douban info&"))
(bind-keys global-keymap "XF86AudioPlay"  '(system "douban pause&"))
(bind-keys global-keymap "XF86Launch7"  '(system "douban info&"))
(bind-keys global-keymap "XF86Launch5" '(system "do-capture&"))
(bind-keys global-keymap "C-XF86AudioPlay"  '(system "douban lyrics&"))
(bind-keys global-keymap "Super-XF86KbdBrightnessUp"  '(system "switch-touchpad enable&")) ; for mac
(bind-keys global-keymap "Super-XF86KbdBrightnessDown"  '(system "switch-touchpad enable&")) ; for mac
(bind-keys s-h-keymap "Super-i" '(read-event (format nil "Window is %s;\n\n WM_CLASS is: %s;\n\n and Window class is: %s\n\n and Window name is %s\n\nPress any key to continue..."
                                                     (input-focus)
                                                     (translate-string (substring (caddr (get-x-property (input-focus) (quote WM_CLASS))) 0) "|")
                                                     (window-class (input-focus))
                                                     (window-name (input-focus)))))
(bind-keys s-h-keymap "i" '(system "indent-clipboard&"))
(bind-keys s-h-keymap "I" '(system "deindent-clipboard&"))

(bind-keys window-keymap "Super-q"
             (lambda ()
               (let ((window (input-focus)))
                 (unless (equal (window-class window) "Xfce4-panel")
                   (delete-window-safely window)))))

(defun bhj-activate-window (window)
  (if (window-iconified-p window)
      (uniconify-window window))
  (activate-window window)
  (let* ((focus window)
         (width (car (window-dimensions focus)))
         (height (cdr (window-dimensions focus))))
    (warp-cursor-to-window (input-focus) (quotient width 2) (quotient height 2))))

(defun window-exists-p (wclass)
  (if (eq 'wFound
          (catch 'wFound
            (mapc (lambda (window)
                    (when (string-match wclass (bhj-window-class window) 0 t)
                      (throw 'wFound 'wFound)))
                  (stacking-order))))
      t
    nil))

(defun find-window-or-exec (wclass-or-lambda #!optional wcommand)
  (if (eq (catch 'wFound
            (mapc (lambda (window)
                    (when (if (stringp wclass-or-lambda)
                              (or
                               (string-match wclass-or-lambda (bhj-window-class window) 0 t)
                               (string= wclass-or-lambda (window-name window)))
                            (when functionp wclass-or-lambda
                                  (write (stderr-file) "hello world\n")
                                  (wclass-or-lambda window)))
                      (bhj-activate-window window)
                      (throw 'wFound 'wFound)))
                  (stacking-order)))
          'wFound)
      (when  (and (current-event)
                  (string-equal (event-name (current-event)) "Super-n"))
        (eat-a-key-release "n"))
    (if wcommand
        (system (concat wcommand "&")))
    nil))

(mapc
 (lambda (args)
   (let ((key (car args))
         (wclass (cadr args))
         (wcommand (caddr args)))
     (bind-keys s-h-keymap key
                (lambda ()
                  (find-window-or-exec (eval wclass) wcommand)))))
 '(
   ("Super-m"          "emacs" "emacs.bhj")
   ("v"                "adjust-volume" "adjust-volume")
   ("C-,"              "hello world no such thing" "firefox pop")
   ("C-."              "hello world no such thing" "firefox push")
   ("Super-n"          "firefox|chromium|google-chrome" "firefox")
   ("Super-t"          (lambda (w) (and
                               (string-match "konsole|xfce4-terminal" (bhj-window-class w) 0 t)
                               (not (string= "emacs" (window-name w))))) "konsole.bhj")
   ("d"                "hello world no such thing" "my-dict")
   ("Meta-Scroll_Lock" "hello world no such thing" "lock-screen")
   ("Super-XF86AudioRaiseVolume" "hello world no such thing" "lock-screen")
   ("Super-x" "xcalc" "xcalc")
   ("XF86Switch_VT_12" "konsole" "konsole -e ~/system-config/bin/myscr")
   ("Shift-ESC" "konsole" "konsole --hide-menubar -e ~/system-config/bin/myscr")))

(bind-keys global-keymap "Super-Button1-Click"  '(system "xdotool-when-keyboard-clear keydown Control click 1 keyup Control&"))
(bind-keys global-keymap "XF86Search" '(system "find-or-exec Search beagle-search&"))

(bind-keys global-keymap "C-S-XF86PowerOff"  '(system "lock-screen&"))
(bind-keys global-keymap "C-S-DEL"  '(system "lock-screen&"))

(bind-keys global-keymap "XF86AudioRaiseVolume"  '(system "adjust-volume&"))
(bind-keys global-keymap "XF86AudioLowerVolume"  '(system "adjust-volume&"))

(defun classed-key-synthesize (from to)
  (when (eq (car to) 'quote)
    (setq to (cadr to)))
  (let* ((fw (input-focus))
         (class (window-class fw))
         (map-to (or
                  (cdr (or (assoc (intern class) to)
                           (assoc t to)))
                  from)))
    (mapc (lambda (map-1)
            (synthesize-event-gnome? map-1 (input-focus)))
          map-to)
    (when (and (string-equal ">" (event-name (current-event)))
               (string-equal "Firefox" class))
      (eat-a-key-release ">" "Release->$|Release-\\.$"))))

(defun get-window-map (window-map-assoc class)
  (setq window-map-assoc (cadr window-map-assoc))
  (cadr (or (assoc class window-map-assoc)
            (assoc t window-map-assoc))))

(defun bind-keys-nil-unbind (keymap key action)
  (if action
      (bind-keys keymap key action)
    (unbind-keys keymap key)))

(setq emacs-style-window-class-re "rdesktop|t1wrench|emacs|xfce4-terminal|konsole|gnome-terminal|urxvt|krdc|vncviewer")
(defvar global-remap-alist nil
  "Window specific remap list")

(setq global-remap-alist
      '(("C-a" . '((t "Home")))
        ("C-z" . '((Xfce4-terminal "C-z" "z")))
        ("Super-z" . '((Xfce4-terminal "C-z" "z") (t "C-z")))
<<<<<<< HEAD
        ("S-SPC" . '((Xfce4-terminal "C-z")))
=======
        ("Super-SPC" . '((Xfce4-terminal "C-z") (t "next")))
>>>>>>> 403beff1
        ("C-g" . '((Firefox "C-g") (t "ESC")))
        ("Next" . '((Firefox "C-v") (qpdfview "SPC")))
        ("Prior" . '((Firefox "ESC" "v") (qpdfview "BS")))
        ("C-d" . '((t "DEL")))
        ("C-e" . '((t "End")))
        ("C-b" . '((Firefox "C-b") (t "Left")))
        ("C-y" . '((Firefox "C-y") (t "C-v")))
        ("C-f" . '((Firefox "C-f") (t "Right")))
        ("M-b" . '((t "C-Left"))) ; this is for Escape only, not Alt
        ("M-f" . '((t "C-Right")))
        ("M-B" . '((t "C-S-Left")))
        ("M-F" . '((t "C-S-Right")))
        ("C-s" . '((Firefox "C-s") (Okular "F3") (t "C-g")))
        ("C-v" . '((qpdfview "SPC") (t "Next")))
        ("SPC" . '((Fbreader "Next")))
        ("BS" . '((Fbreader "Prior")))
        ("M-v" . '((qpdfview "BS") (t "Prior")))
        ("M-<" . '((qpdfview "Home")
                   (t "C-Home")))
        ("M-d" . '((t "C-S-Right" "DEL")))
        ("M->" . '((qpdfview "End")
                   (t "C-End")))
        ("C-r" . '((Firefox "C-r") (Okular "S-F3") (t "C-S-g")))
        ("C-k" . '((t "S-End" "Del")))
        ("M-BS" . '((t "C-BS")))
        ("C-p" . '((t "Up")))
        ("C-n" . '((t "Down")))
        ("M-Left" . '((qpdfview "C-RET")
                      (t nil)))
        ("M-Right" . '((qpdfview "C-S-RET")))
        ("C-x" . '((Firefox "C-x") (t do-c-x-map)))
        ("Super-&" . '((T1Wrench "Meta-&")))
        ("Super-*" . '((T1Wrench "Meta-*") (Firefox "Meta-*")))))

(bind-keys global-keymap "Super-XF86Favorites" '(system "sawfish-gimp-stroke&"))

(defun do-bind-keys-nil-unbind (keymap from to window-mapped-to class)
  (bind-keys-nil-unbind
   keymap
   from
   (cond
    ((null window-mapped-to)
     nil)
    ((symbolp window-mapped-to)
     (symbol-value (get-window-map to class)))
    (t
     `(classed-key-synthesize ,from ,to)))))

(defun do-global-remap(class)
  (mapc (lambda (key-map-1)
          (let* ((from (car key-map-1))
                 (to (cdr key-map-1))
                 (window-mapped-to (get-window-map to class)))
            (when (string-match "^M-" from 0 nil)
              (bind-keys esc-map (substring from 2) `(classed-key-synthesize ,from ,to)))
            (bind-keys c-x-map from `(synthesize-event-gnome? ,from ,(input-focus)))
            (do-bind-keys-nil-unbind global-keymap from to window-mapped-to class)))
        global-remap-alist)
  (mapc (lambda (key-map-1)
          (let* ((from (substring (car key-map-1) 4))
                 (to (cdr key-map-1))
                 (window-mapped-to (get-window-map to class)))
            (do-bind-keys-nil-unbind esc-g-map from to window-mapped-to class)))
        esc-g-remap-alist)
  (bind-keys global-keymap "ESC" do-esc-map)
  (bind-keys esc-map "ESC" `(synthesize-event-gnome? "ESC" ,(input-focus)))
  (bind-keys s-h-keymap "C-x" c-x-map)
  (bind-keys esc-map "g" '(do-esc-g-map)))

(defun undo-global-remap(class)
  (mapc (lambda (key-map-1)
          (let ((from (car key-map-1))
                (to (cdr key-map-1))
                window-mapped-to)
            (if (assoc class (cadr to))
                (progn
                  (message (format nil "hello class is %s, to is %s" (symbol-name class) to))
                  (message (format nil "hello class is %s" (symbol-name class)))
                  (setq window-mapped-to (get-window-map to class))
                  (do-bind-keys-nil-unbind global-keymap from to window-mapped-to class))
              (unbind-keys global-keymap from))))
        global-remap-alist)
  (unbind-keys global-keymap "C-x")
  (unbind-keys global-keymap "ESC"))

(setq no-tap-drag-window-class-re "acroread")
(progn
  (add-hook 'focus-in-hook
            (lambda (w focus-mode)
              (let ((class (window-class w)))
                (when (string= "Wine" class)
                  (setq class (translate-string (substring (caddr (get-x-property w (quote WM_CLASS))) 0) "|")))
                (if (string-match emacs-style-window-class-re class 0 t)
                    (undo-global-remap (intern class))
                  (do-global-remap (intern class)))
                (if (string-match gnome-windows-re (window-class w) 0 t)
                    (setq bhj-is-gnome? t)
                  (setq bhj-is-gnome? nil))
                (if (string-match no-tap-drag-window-class-re (window-class w) 0 t)
                    (system "synclient TapAndDragGesture=0&")
                  (system "synclient TapAndDragGesture=1&"))))))

;; (setq focus-in-hook (cons (nth 2 focus-in-hook)
;;                         (cons (nth 4 focus-in-hook))))

;; to clear it: (setq visibility-notify-hook nil)

(bind-keys s-h-keymap "Super-h"  '(synthesize-event "Super-h" (input-focus)))
(bind-keys s-h-keymap "Super-s" 'iswitch-window)
(bind-keys s-h-keymap "Super-f" '(maximize-window-fullscreen-toggle (input-focus)))
(unbind-keys global-keymap "Super-f")

(bind-keys window-keymap "Button1-Click" 'raise-and-pass-through-click)

(mapc
 (lambda (arg)
   (let ((wclass nil) (wmark nil))
     (bind-keys global-keymap (concat "C-M-" (format nil "%d" arg))
                (lambda ()
                  (setq wmark (input-focus))
                  (setq wclass (bhj-window-class (input-focus)))))
     (bind-keys global-keymap (concat "Super-" (format nil "%d" arg))
                (lambda ()
                  (if (and  (windowp wmark) (window-mapped-p wmark))
                      (bhj-activate-window wmark)
                    (if wclass
                        (find-window-or-exec wclass)))))))
 '(0 1 2 3 4 5 6 7 8 9))

(setq super-key-window-remap
      '(("v" . ((Dia . "C-v")
                (Xfce4-terminal . "C-S-v")
                (QtCreator . ("M-e" "p"))
                (t . "S-Insert")))
        ("n" . ((Firefox . "Down")))
        ("y" . ((Dia . "S-C-z")
                (Qtcreator . "S-C-z")))
        ("c" . ((Emacs . "M-w")
                (Konsole . "C-S-c")
                (QtCreator . ("M-e" "c"))
                (Xfce4-terminal . "C-S-c")
                (Gnome-terminal . "C-S-c")
                (t . "C-c")))
        ("w" . ((Firefox . ("C-x" "C-w"))))
        ("l" . ((Firefox . ("C-x" "C-l"))))
        ("r" . ((Firefox . ("C-x" "C-r"))))
        ("s" . ((Firefox . ("C-x" "C-s"))
                (Qtcreator . "C-S-s")))
        ("d" . ((Firefox . ("C-x" "C-d"))))))


(setq gnome-windows-re "gnome-terminal|nautilus|evince|eog|gedit")

(defun rewrite-event-for-xdotool (event)
  (let* ((keys-break-down (string-split "-" event))
         (modifiers (reverse (cdr (reverse keys-break-down))))
         (main-key (last keys-break-down))
         (result ""))
    (while modifiers
      (case (intern (car modifiers))
        ((C Control)
         (setq result (concat result "ctrl+")))
        ((S Shift)
         (setq result (concat result "shift+")))
        ((M Meta)
         (setq result (concat result "alt+")))
        ((Super)
         (setq result (concat result "super+"))))
      (setq modifiers (cdr modifiers)))
    (cond
     ((string= main-key "RET")
      (setq main-key "Return")))
    (setq result (concat result main-key))))

(defun synthesize-event-gnome? (event window)
  ;(message (format nil "key is %s, window is %s" event (bhj-window-class window)))
  (if bhj-is-gnome?
      (progn
        (system
         (concat "xdotool-when-keyboard-clear key "
                 (rewrite-event-for-xdotool event))))
    (synthesize-event event window)))

(defun eat-a-key-release (key &optional regexp)
  (let ((eval-key-release-events t) event)
    (while eval-key-release-events
      (setq event (read-event (format nil "Release the %s to eat it" key)))
      (when (string-match (or regexp (format nil "Release-%s$" key)) (event-name event))
        (setq eval-key-release-events nil)))))

(defun my-debug (fmt &rest args)
  (message (apply format nil fmt args)))

(defun super-key-binding (key)
  ;(message (format nil "calling %s for %s" key (bhj-window-class (input-focus)) ))
  (let* ((fw (input-focus))
         (class (window-class fw))
         (map-to (or (cdr (or (assoc (intern class) (assoc key super-key-window-remap))
                              (assoc t (assoc key super-key-window-remap))))
                     (concat "C-" key))))
    (if (listp map-to)
        (mapc (lambda (map-1)
                (synthesize-event-gnome? map-1 (input-focus)))
              map-to)
      (synthesize-event-gnome? map-to (input-focus)))
    (when (and (string-equal key "n")
               (string-match "Firefox|Iceweasel" class)
               (not eval-key-release-events))
      (eat-a-key-release key))))

(defun bind-super-key (key)
  (bind-keys global-keymap
             (concat "Super-" key)
             `(super-key-binding ,key)))

(mapc
 #'bind-super-key
 '("a" "b" "c" "d" "e" "f" "g" "i" "j" "k" "l" "m" "n" "o" "p" "q" "r" "s" "t" "u" "v" "w" "x" "y" "z"))

(bind-keys global-keymap "Super-Insert"  '(system "send-key&"))
(bind-keys global-keymap "Super-S-RET"  '(system "send-key&"))
(bind-keys global-keymap "Super-RET" '(synthesize-event "Menu" (input-focus)))
(bind-keys global-keymap "Super-BS" '(synthesize-event "Prior" (input-focus)))
(bind-keys global-keymap "Super-Control-o"  '(system "emacsclient -n ~/system-config/doc/notes.org&"))


(bind-keys s-h-keymap "Super-d"
           (lambda ()
             (if (not (showing-desktop-p))
                 (show-desktop)
               (hide-desktop))))

(bind-keys s-h-keymap "r" 'run-application)
(bind-keys s-h-keymap "Super-r" 'run-application)

(require 'sawfish.wm.commands.x-cycle)

(setq im-class "QQ.exe|kopete|Pidgin" ;; im = instant messanger
      br-class "Navigator|firefox|epiphany-browser|chromium|Download|Google-chrome" ;; br = browser
      dc-class "libreoffice|DocumentWindow|VCLSalFrame|openoffice|AcroRd32.exe|acroread|evince|Gnumeric|mupdf" ;; dc = doc
      mg-class "meld|gimp|gitk|tkdiff|rdesktop" ;; mg = meld/gimp
      fm-class "nautilus|file-roller" ;; fm = file manager
      bhj-cycle-groups (list im-class
                     br-class
                     dc-class))

(define-cycle-command-pair
  'cycle-class-bhj 'cycle-class-bhj-backwards
  (lambda (w)
    (let ((class (bhj-global-cycle-class w)))
      (delete-if-not window-in-cycle-p
                     (filter-windows
                      (lambda (x) (equal (bhj-global-cycle-class x) class))
                      (window-order)))))
  #:spec "%W")

(bind-keys s-h-keymap "Super-c" 'cycle-class-bhj)
(bind-keys global-keymap "Super-$" 'cycle-class-bhj)
(bind-keys s-h-keymap "c"  '(system "do-capture&"))

(define-cycle-command-pair
  'cycle-im-window 'cycle-im-windows-backwards
  (lambda () (filter-windows
              (lambda (x) (string-match im-class (bhj-window-class x)))
              (stacking-order))))

(define-cycle-command-pair
  'cycle-br-window 'cycle-br-window-backwards
  (lambda () (filter-windows
              (lambda (x) (string-match br-class (bhj-window-class x)))
              (stacking-order))))

(define-cycle-command-pair
  'cycle-dc-window 'cycle-dc-window-backwards
  (lambda () (filter-windows
              (lambda (x) (string-match dc-class (bhj-window-class x)))
              (stacking-order))))

(define-cycle-command-pair
  'cycle-mg-window 'cycle-mg-window-backwards
  (lambda () (filter-windows
              (lambda (x) (string-match mg-class (bhj-window-class x)))
              (stacking-order))))

(define-cycle-command-pair
  'cycle-fm-window 'cycle-fm-window-backwards
  (lambda () (filter-windows
              (lambda (x) (and (string-match fm-class (bhj-window-class x))
                               (not (string-match "x-nautilus-desktop" (window-name x)))))
              (stacking-order))))

(defun scroll-lock-off (&optional w)
  (when w
    (window-put w 'scroll-lock nil))
  (unbind-keys global-keymap "SPC")
  (unbind-keys global-keymap "BS")
  (system "switch-caps-led off&"))

(defun scroll-lock-on (&optional w)
  (when w
    (window-put w 'scroll-lock t))
  (bind-keys global-keymap "SPC" '(synthesize-event "Next" (input-focus)))
  (bind-keys global-keymap "BS" '(synthesize-event "Prior" (input-focus)))
  (system "switch-caps-led on&"))

(defun scroll-lock-toggle ()
  (let ((w (input-focus)))
    (if (window-get w 'scroll-lock)
        (scroll-lock-off w)
      (scroll-lock-on w))))

(bind-keys global-keymap "XF86LaunchA" #'scroll-lock-toggle) ; The F3 key on MBA
(bind-keys global-keymap "Super-S-SPC" #'scroll-lock-toggle)
(bind-keys global-keymap "C-ESC" '(synthesize-event "ESC" (input-focus)))
(bind-keys s-h-keymap "g"  '(system "gnus&"))
(bind-keys s-h-keymap "w"  '(system "s-weixin&"))
(bind-keys s-h-keymap "m" 'move-window-interactively)
(bind-keys s-h-keymap "l" '(system "sawfish-move-to-laptop&"))
(bind-keys s-h-keymap "L" '(system "sawfish-move-to-home-screen&"))
(bind-keys s-h-keymap "Super-p" '(system "input-main-passwd&"))
(bind-keys s-h-keymap "Super-SPC" '(synthesize-event-gnome? "Menu" (input-focus)))
(bind-keys s-h-keymap "Super-+" '(system "terminal-font-change +&"))
(bind-keys s-h-keymap "Super--" '(system "terminal-font-change -&"))

(defun ime-toggle (w focus-mode)
  (if (window-get w 'scroll-lock)
      (scroll-lock-on)
    (scroll-lock-off))
  (if (window-get w 'code-reading)
      (emacs-code-reading-on w)
    (emacs-code-reading-off w))
  (if (string= (window-class w) "rdesktop")
      (bind-keys global-keymap "M-C-RET" '(system "toggle-rdesktop-keys&"))
    (system "toggle-rdesktop-keys off&"))
  (if (string= (window-class w) "Emacs")
      (unbind-keys global-keymap "Super-\\")
    (bind-keys global-keymap "Super-\\"  '(system "xdotool-when-keyboard-clear key super+F12&"))))

(add-hook 'focus-in-hook ime-toggle)

(system "~/system-config/bin/sawfish-auto-start&")
(setq esc-x-keymap (make-keymap))
(bind-keys esc-map "x" esc-x-keymap)

(mapc (lambda (start-and-end)
        (let ((start (car start-and-end))
              (end (cdr start-and-end)))
          (do ((c start))
              ((> c end) nil)
            (setq cs (format nil "%c" c))
            (bind-keys esc-x-keymap cs `(synthesize-event-gnome? ,(format nil "M-%s" cs) (input-focus)))
            (setq c (1+ c)
                  cs (format nil "%c" c)))))
      '((?a . ?z) (?A . ?Z)))

(bind-keys esc-x-keymap "RET" '(synthesize-event-gnome? "M-RET" (input-focus)))

(defun synthesize-multiple-events (&rest events)
  (mapc (lambda (e)
          (synthesize-event e (input-focus)))
        events))

(defun emacs-code-reading-toggle ()
  (let ((w (input-focus)))
    (if (window-get w 'code-reading)
        (emacs-code-reading-off w)
      (emacs-code-reading-on w))))

(defun emacs-code-reading-on (&optional w)
  (when w
    (window-put w 'code-reading t))
  (system "switch-scroll-led on&")
  (load-file "~/system-config/.sawfish/lisp/easy-emacs-code-reading.jl"))

(defun unload-keys-in-file (file)
  (let* ((file (open-file file 'read))
         (event "")
         (line ""))
    (while (setq line (read-line file))
      (when (string-match "bind-keys\\s+global-keymap\\s+\"(.*?)\"" line)
        (setq event (expand-last-match "\\1"))
        (unbind-keys global-keymap event)))
    (close-file file)))

(defun emacs-code-reading-off (&optional w)
  (when w
    (window-put w 'code-reading nil))
  (unload-keys-in-file "~/system-config/.sawfish/lisp/easy-emacs-code-reading.jl")
  (bind-keys global-keymap "F23" '(system "xdotool click 4&"))
  (bind-keys global-keymap "F24" '(system "xdotool click 5&"))
  (bind-keys global-keymap "XF86Back" '(system "xdotool click 1&"))
  (system "switch-scroll-led off&"))

(defun keypad-number-on ()
  (unload-keys-in-file "~/system-config/.sawfish/lisp/keypad.jl"))

(defun keypad-number-off ()
  (load-file "~/system-config/.sawfish/lisp/keypad.jl"))

(bind-keys global-keymap "KP_Enter" '(system "toggle-number-lock&"))

(bind-keys global-keymap "Scroll_Lock" #'emacs-code-reading-toggle)
(bind-keys s-h-keymap "?"
           '(read-event (format nil "%s" (lookup-event-binding (read-event)))))

(bind-keys s-h-keymap "F12" '(system "toggle-dvp-us.sh&"))
(bind-keys global-keymap "XF86TouchpadToggle" '(system "edit-with-emacs&"))
(bind-keys global-keymap "Super-(" '(system "sawfish-start-macro&"))
(bind-keys s-h-keymap "e" '(system "sawfish-play-macro&"))
(bind-keys global-keymap "XF86Mail" '(synthesize-multiple-events "C-x" "C-s" "C-x" "#"))
(bind-keys global-keymap "XF86HomePage" '(system "qtcreator-edit-with-emacs&"))
(bind-keys s-h-keymap "k" '(system "sawfish-help-key&"))
(bind-keys s-h-keymap "Super-k" '(system "sawfish-help-key-ask-map&"))
(bind-keys global-keymap "Super-ESC" '(system "sawfish-clean-screen&"))
(bind-keys global-keymap "Print" print-keymap)
(bind-keys print-keymap "Print" '(system "screenshot full&"))
(bind-keys print-keymap "f" '(system "screenshot full&"))
(bind-keys print-keymap "d" '(system "sleep 10 && screenshot full&"))
(bind-keys print-keymap "s" '(system "screenshot selected&"))
(bind-keys print-keymap "c" '(system "screenshot current&"))
(bind-keys print-keymap "k" '(system "sawfish-get-screen-shot-whole&"))
(bind-keys print-keymap "e" '(system "e /tmp/screen-exchange&"))
(bind-keys print-keymap "p" '(system "adb-get-screenshot-for-emacs-org&"))
(bind-keys global-keymap "XF86Favorites" '(system "do-work&"))
(bind-keys s-h-keymap "a" '(system "find-or-exec Okular&"))
(bind-keys s-h-keymap "A" '(system "adb-ignite-device&"))
(bind-keys global-keymap "Super-Control-F1" '(system "sawfish-force-maximize&"))
(bind-keys s-h-keymap "Super-XF86Favorites" '(let ((w (input-focus))) (hide-window w) (show-window w)))
(bind-keys s-h-keymap "Super-v" '(system "sendtext-sawfish&"))<|MERGE_RESOLUTION|>--- conflicted
+++ resolved
@@ -229,11 +229,7 @@
       '(("C-a" . '((t "Home")))
         ("C-z" . '((Xfce4-terminal "C-z" "z")))
         ("Super-z" . '((Xfce4-terminal "C-z" "z") (t "C-z")))
-<<<<<<< HEAD
-        ("S-SPC" . '((Xfce4-terminal "C-z")))
-=======
         ("Super-SPC" . '((Xfce4-terminal "C-z") (t "next")))
->>>>>>> 403beff1
         ("C-g" . '((Firefox "C-g") (t "ESC")))
         ("Next" . '((Firefox "C-v") (qpdfview "SPC")))
         ("Prior" . '((Firefox "ESC" "v") (qpdfview "BS")))
