--- conflicted
+++ resolved
@@ -1,7 +1,6 @@
 <?xml version="1.0" encoding="UTF-8"?>
 <project name="MobileOrg" default="help">
 
-<<<<<<< HEAD
     <!-- The local.properties file is created and updated by the 'android' tool.
          It contains the path to the SDK. It should *NOT* be checked into
          Version Control Systems. -->
@@ -10,17 +9,6 @@
     <!-- The ant.properties file can be created by you. It is only edited by the
          'android' tool to add properties to it.
          This is the place to change some Ant specific build properties.
-=======
-<!-- The local.properties file is created and updated by the 'android'
-     tool.
-     It contains the path to the SDK. It should *NOT* be checked into
-     Version Control Systems. -->
-    <property file="local.properties" />
-
-    <!-- The build.properties file can be created by you and is never touched
-         by the 'android' tool. This is the place to change some of the
-         default property values used by the Ant rules.
->>>>>>> 7b29659b
          Here are some properties you may want to change/update:
 
          source.dir
@@ -28,23 +16,16 @@
          out.dir
              The name of the output directory. Default is 'bin'.
 
-<<<<<<< HEAD
          For other overridable properties, look at the beginning of the rules
          files in the SDK, at tools/ant/build.xml
 
          Properties related to the SDK location or the project target should
          be updated using the 'android' tool with the 'update' action.
 
-=======
-         Properties related to the SDK location or the project target should
-         be updated using the 'android' tool with the 'update' action.
-
->>>>>>> 7b29659b
          This file is an integral part of the build system for your
          application and should be checked into Version Control Systems.
 
          -->
-<<<<<<< HEAD
     <property file="ant.properties" />
 
     <!-- The project.properties file is created and updated by the 'android'
@@ -63,20 +44,6 @@
             message="sdk.dir is missing. Make sure to generate local.properties using 'android update project'"
             unless="sdk.dir"
     />
-=======
-    <property file="build.properties" />
-
-    <!-- The default.properties file is created and updated by the 'android'
-         tool, as well as ADT.
-         This file is an integral part of the build system for your
-         application and should be checked into Version Control Systems. -->
-    <property file="default.properties" />
-
-
-    <!-- Required pre-setup import -->
-    <import file="${sdk.dir}/tools/ant/pre_setup.xml" />
->>>>>>> 7b29659b
-
 
 <!-- extension targets. Uncomment the ones where you want to do custom work
      in between standard targets -->
@@ -86,37 +53,18 @@
     <target name="-pre-compile">
     </target>
 
-<<<<<<< HEAD
     /* This is typically used for code obfuscation.
        Compiled code location: ${out.classes.absolute.dir}
        If this is not done in place, override ${out.dex.input.absolute.dir} */
-=======
-    [This is typically used for code obfuscation.
-     Compiled code location: ${out.classes.absolute.dir}
-     If this is not done in place, override ${out.dex.input.absolute.dir}]
->>>>>>> 7b29659b
     <target name="-post-compile">
     </target>
 -->
 
-<<<<<<< HEAD
     <!-- Import the actual build file.
-=======
-    <!-- Execute the Android Setup task that will setup some properties
-         specific to the target, and import the build rules files.
-
-         The rules file is imported from
-            <SDK>/tools/ant/
-         Depending on the project type it can be either:
-         - main_rules.xml
-         - lib_rules.xml
-         - test_rules.xml
->>>>>>> 7b29659b
 
          To customize existing targets, there are two options:
          - Customize only one target:
              - copy/paste the target into this file, *before* the
-<<<<<<< HEAD
                <import> task.
              - customize it to your needs.
          - Customize the whole content of build.xml
@@ -129,16 +77,6 @@
          ***********************
          In all cases you must update the value of version-tag below to read 'custom' instead of an integer,
          in order to avoid having your file be overridden by tools such as "android update project"
-=======
-               <setup> task.
-             - customize it to your needs.
-         - Customize the whole script.
-             - copy/paste the content of the rules files (minus the top node)
-               into this file, *after* the <setup> task
-             - disable the import of the rules by changing the setup task
-               below to <setup import="false" />.
-             - customize to your needs.
->>>>>>> 7b29659b
     -->
     <!-- version-tag: 1 -->
     <import file="${sdk.dir}/tools/ant/build.xml" />
