<<<<<<< HEAD
2009-11-18  Alberto Garcia  <agarcia@igalia.com>

	* twittering-mode.el
	(+twittering-direct-message, twittering-mode-map):
	New `twittering-direct-message' function to send direct messages.
=======
2009-11-19  Tadashi MATSUO  <tad@mymail.twin.jp>

	* twittering-mode.el (twittering-format-string): Add new function
	to format strings with a user-defined table.
	(twittering-retweet): Use 'twittering-format-string'.
>>>>>>> 45419016

2009-11-15  Naohiro Aota  <naota@elisp.net>

	* twittering-mode.el (twittering-convert-fix-size): New variable.
	(twittering-image-type): Use it; Resize icons to fix size if the
	above variable is set.

2009-11-15  Yuto Hayamizu  <y.hayamizu@gmail.com>

	* test/test-twittering-mode.el, test/run-test.el, test/elunit.el: add unit testing framework elunit.

	* twittering-mode.el (twittering-goto-next-thing,
	(twittering-goto-previous-thing): add new commands.
	(twittering-goto-previous-status): check whether prev-pos is not nil.
	(twittering-set-current-hashtag, twittering-hashtag-history): add functions to support hashtag. Set the current hashtag with C-c C-h.
	(twittering-update-status-from-minibuffer): use the current hashtag if set.

2009-11-13  Satoshi Yatagawa  <yata_github@y.hauN.org>

	* twittering-mode.el (twittering-convert-last-timeline-retrieved):
	New defun to keep a backward compatibility.
	(twittering-last-host, twittering-last-method): Call it.

2009-11-10  Satoshi Yatagawa  <yata_github@y.hauN.org>

	* twittering-mode.el (twittering-follow): New command.
	(twittering-unfollow): Likewise.
	(twittering-manage-friendships): New defun.

	* twittering-mode.el (twittering-favorite): New command.
	(twittering-unfavorite): Likewise.
	(twittering-manage-favorites): New defun.

2009-11-09  Satoshi Yatagawa  <yata_github@y.hauN.org>

	* twittering-mode.el (twittering-mode-map): Bind "L" to
	`twittering-other-user-list-interactive'.

	* twittering-mode.el (twittering-other-user-list-interactive): Set
	default username interactively.
	(twittering-other-user-list-interactive): Fix typo.

	* twittering-mode.el (twittering-make-http-request): Use let
	instead of let*.

2009-11-07  Satoshi Yatagawa  <yata_github@y.hauN.org>

	* twittering-mode.el: Add (preliminary) Lists support.

	* twittering-mode.el (twittering-other-user-list-interactive): New
	command.

	* twittering-mode.el (twittering-get-list): New defun.
	(twittering-get-list-index): Likewise.
	(twittering-http-get-list-index-sentinel): Likewise.

	* twittering-mode.el (twittering-last-timeline-retrieved): Now it
	expects a list, not a string.
	(twittering-last-host, twittering-last-method): New defuns.
	(twittering-list-index-retrieved): New defvar.

	* twittering-mode.el (twittering-get-twits): Rename from
	twittering-get-timeline.
	(twittering-get-timeline): Call twittering-get-twits instead
	of (previous) twittering-get-timeline.
	(twittering-current-timeline): Likewise.
	(twittering-erase-old-statuses): Likewise.
	(twittering-goto-next-status): Likewise.

	* twittering-mode.el (twittering-make-http-request): New defun.
	(twittering-http-get): Use it.
	(twittering-http-post): Likewise.

	* twittering-mode.el (twittering-http-get): Add new local variable
	`server' which point to "twitter.com", "api.twitter.com", or your
	nearest proxy server. Otherwise `host' always point to
	"twitter.com" or "api.twitter.com".
	(twittering-http-post): Likewise.

	* twittering-mode.el (twittering-http-post): Add new argument
	`host'.
	(twittering-http-post): Change handling of the argument
	`method'. Now it expects `(concat method-class "/" method)'.

	* twittering-mode.el (twittering-update-status-if-not-blank):
	Adjust for change to twittering-http-post.
	(twittering-update-lambda): Likewise.
	(twittering-update-jojo): Likewise.

	* twittering-mode.el (twittering-get-twits): Set parameter `count'
	from twittering-get-count if existing.

2009-11-06  Naohiro Aota  <naota@elisp.net>
	* twittering-mode.el (twittering-image-type): Support bitmap type
	using `convert'.
	(twittering-convert-program): New varibale.

2009-09-01  Alberto Garcia  <agarcia@igalia.com>

	* twittering-mode.el (twittering-retweet):
	Don't set the original status ID when retweeting.

2009-08-23  Yuto Hayamizu  <y.hayamizu@gmail.com>

	* twittering-mode.el (twittering-keybind-message): add. displaying important keybindings in minibuffer

2009-08-22  Yuto Hayamizu  <y.hayamizu@gmail.com>

	* twittering-mode.el (twittering-get-username): add
	(twittering-get-password): changed prompt
	(twittering-status-to-status-datum): added a new text property 'uri-in-text'
	(twittering-enter): use 'uri-in-text'

2009-08-19  Alberto Garcia  <agarcia@igalia.com>

	* twittering-mode.el
	(twittering-image-type):
	Use external 'file' program if available to detect image types,
	and store the results in memory to avoid having to call it once
	and again.
	(twittering-format-status):
	Pass full image path to `twittering-image-type'

2009-06-18  Alberto Garcia  <agarcia@igalia.com>

	* twittering-mode.el (twittering-http-get)
	(twittering-http-get-default-sentinel)
	(twittering-get-timeline, twittering-mode-map)
	(twittering-current-timeline-noninteractive)
	(twittering-current-timeline, twittering-erase-old-statuses):
	Get rid of the `twittering-last-timeline-interactive' global
	variable.

2009-06-18  Tsuyoshi CHO  <Tsuyoshi.CHO+develop@Gmail.com>

	* twittering-mode.el (twittering-sign-simple-string)
	(twittering-sign-string-default-function)
	(twittering-sign-string-function, twittering-sign-string): Add
	new.
	(twittering-update-status-if-not-blank): Fix params, support sign.

2009-06-18  Tsuyoshi CHO  <Tsuyoshi.CHO+develop@Gmail.com>

	* twittering-mode.el (twittering-mode-map)
	(twittering-format-status, twittering-retweet): Add new feature
	ReTweet

2009-06-18  Alberto Garcia  <agarcia@igalia.com>

	* twittering-mode.el
	(twittering-status-to-status-datum):
	Read 'in_reply_to_status_id' and 'in_reply_to_user_id' attributes.
	(twittering-format-status):
	Add new '%r' format string for " in reply to user".
	(twittering-update-status-if-not-blank):
	Code refactoring. No need to use (format) to convert a string.

2009-06-18  Tsuyoshi CHO  <Tsuyoshi.CHO+develop@Gmail.com>

	* twittering-mode.el (twittering-status-format)
	(twittering-format-status, twittering-status-to-status-datum)
	(twittering-update-status-if-not-blank, twittering-enter): Fix
	in_reply_to_status_id support not work problem, and marge Alberl
	patch below.

2009-06-17  Tsuyoshi CHO  <Tsuyoshi.CHO+develop@Gmail.com>

	* twittering-mode.el (twittering-last-timeline-interactive): New
	add variable.
	(twittering-new-tweets-count): Ditto.
	(twittering-new-tweets-hook): Ditto.
	(twittering-mode-map): Add new binding v/V
	(twittering-http-get-default-sentinel): Add new hook support
	`twittering-new-tweets-hook'.
	(twittering-render-timeline, twittering-get-timeline): Support
	console emacs.
	(twittering-current-timeline-interactive): Add new function.
	(twittering-current-timeline-noninteractive): Ditto.
	(twittering-other-user-timeline): Ditto.
	(twittering-other-user-timeline-interactive): Ditto.
	(twittering-status-to-status-datum): Add support status id and
	reply to id.
	(twittering-update-status-if-not-blank): Ditto.
	(twittering-update-status-from-minibuffer): Ditto.

2009-03-12  Tsuyoshi CHO  <Tsuyoshi.CHO+develop@Gmail.com>

	* twittering-mode.el (twittering-start): Update target chagne to
	current.

2009-03-12  Tsuyoshi CHO  <Tsuyoshi.CHO+develop@Gmail.com>

	* twittering-mode.el: Append new methods by Alberto Garcia
	<agarcia@igalia.com>'s patch.
	(twittering-get-timeline): Add new general method. Old name is
	`twittering-friends-timeline'.
	(twittering-friends-timeline): Renew use general method.
	(twittering-replies-timeline): Add new.
	(twittering-public-timeline): Ditto.
	(twittering-user-timeline): Ditto.
	(twittering-current-timeline): Ditto.
	(twittering-last-timeline-retrieved): Add new variable.
	(twittering-mode-map): Add new key binding.
	(twittering-erase-old-statuses): Support multi method.

	(twittering-timer): Comment update.
	(twittering-icon-mode): Ditto.
	(twittering-http-post): Ditto.
	(twittering-get-response-body): Ditto.
	(twittering-cache-status-datum): Ditto and Fix renaming.
	(twittering-timeline-data, twittering-timeline-last-update):
	Rename.
	(twittering-render-timeline): Ditto.
	(twittering-icon-mode): Fix renaming.
	(twittering-http-get-default-sentinel): Ditto.
	(twittering-format-status): Fix indentation.

2009-03-09  Tsuyoshi CHO  <Tsuyoshi.CHO+develop@Gmail.com>

	* twittering-mode.el (twittering-mode): Add keybind in Major mode
	docstirng by Alex Schröder <kensanata@gmail.com>

2008-08-03  Tsuyoshi CHO  <Tsuyoshi.CHO+develop@Gmail.com>

	* twittering-mode.el (twittering-mode-version): Update to 0.6
	* twittering-mode.el (twittering-friends-timeline-last-update): 新
	規変数
	(twittering-setftime, twittering-local-strftime)
	(twittering-global-strftime): `twittering-local-strftime'を機能分
	割
	(twittering-http-get): オプション引数`parameters'を追加、他調整
	(twittering-http-post): 同上の調整
	(twittering-status-to-status-datum): last-updateを更新する処理を追
	加
	(twittering-friends-timeline, twittering-erase-old-statuses):
	statusのupdate時にsinceをパラメータと指定する処理をサポート

2008-07-21  Tsuyoshi CHO  <Tsuyoshi.CHO+develop@Gmail.com>

	* twittering-mode.el (twittering-http-get, twittering-http-post):
	改行が1つ多かったので除去

2008-05-11  Tsuyoshi CHO  <Tsuyoshi.CHO+develop@Gmail.com>

	* twittering-mode.el (twittering-format-status): id/user-idのフォー
	マット整形。時間情報にuriを付与。Nicholasのパッチにより全体に
	username情報を付与
	(twittering-status-to-status-datum): username/user-screen-nameにつ
	いて整理
	(twittering-get-status-url): 新規関数(マクロでもいいんだけど...)

2008-05-01  Tsuyoshi CHO  <Tsuyoshi.CHO+develop@Gmail.com>

	* twittering-mode.el : 全体のコメント修正、以下の修正は大部分を
	gan2さんが実施した
	(twittering-mode-version): 新規関数
	(twittering-timer): コメント追加
	(twittering-scroll-mode, twittering-jojo-mode)
	(twittering-icon-mode): Nicholas Riley <njriley@uiuc.edu>さんのパッ
	チ採用、バッファローカル化
	(list-push): 新規マクロ
	(twittering-mode-map): キーバインド変更
	(twittering-mode-hook): フック変数新規作成(以前から利用してたけど
	定義がなかった)
	(twittering-render-friends-timeline): Nicholas Riley
	<njriley@uiuc.edu>さんのパッチ採用、ステータスの挿入正常化
	(twittering-goto-next-status)
	(twittering-get-next-username-face-pos)
	(twittering-goto-previous-status)
	(twittering-get-previous-username-face-pos)
	(twittering-goto-next-status-of-user)
	(twittering-goto-previous-status-of-user)
	(twittering-get-username-at-pos, twit): 新規関数

2008-02-08  Tsuyoshi CHO  <Tsuyoshi.CHO+develop@Gmail.com>

	* twittering-mode.el : 全体的に整形、Proxy、Safe Password、
	User-Agent、Major mode stringを対応。Version 0.3
	(twittering-mode-version): 暫定のバージョン定数を定義
	(twittering-proxy-use): プロキシ関係設定を導入 from <http://d.hatena.ne.jp/lurdan/20080108/1199775387>
	(twittering-proxy-server): 同上
	(twittering-proxy-port, twittering-proxy-user): 同上
	(twittering-proxy-password): 同上
	(twittering-toggle-proxy): 同上
	(twittering-user-agent-default-function): 同上
	(twittering-user-agent-default-function): デフォルトUser-Agent生成関数
	(twittering-user-agent-function): User-Agent生成関数指定変数を導入
	(twittering-user-agent): 内部でのUser-Agent生成関数
	(twittering-tmp-dir): ユーザー固有のImageTmpDirを生成 from <http://d.hatena.ne.jp/odz/20071021/1192957783>
	(twittering-mode-map): プロキシの有効無効のキーバインド定義
	(twittering-mode-string): メジャーモード文字列を変数定義
	(twittering-mode): メジャーモード開始時に文字列を設定
	(twittering-http-get): プロキシ、User-Agentによる処理を追加
	(twittering-http-post): 同上
	(twittering-get-password): パスワードを動的に確認する関数を定義

2007-10-14  Y. Hayamizu  <haya@haya-laptop-ubuntu>

	* twittering-mode.el : Naoya T. <naoya.t@aqua.plala.or.jp>, masa_edw のパッチをとりこむ
	(twittering-url-encode): 使わないので削除
	(twittering-decode-html-entities): patched: 数値エンティティだけでなく,asciiエンティティにも対応.
	(twittering-font-lock-keywords): font-lock-keywordsを削除.text propertyによって設定する.
	(twittering-format-status): patched: statusとformat-strからstatusの表示用文字列を生成.
	(twittering-scroll-mode): patched: 新しいtwitがあったときに,カーソルもスクロールするか固定するかを設定するマイナモード, masa_edwのパッチ
	(twittering-status-format): twitの表示方法をきめるテンプレート文字列
	(twittering-icon-mode): patched: ifをwhenにおかえた.nilを渡されたときはマイナモードのスイッチに振舞を変更
	(twittering-local-strftime): patched: 時間をフォーマット文字列に従い文字列化
	(twittering-mode-init-variables): font-lock-modeは,Emacs21系ではautoloadするために一度呼ぶ必要がある. icon-mode, scroll-modeをマイナモードに登録.
	(twittering-inspect-object): 使わないので削除
	(twittering-http-get-default-sentinel): エラーを追いやすくするため,condition-caseを廃止
	(twittering-status-to-status-datum): 全てのデータを抽出するようコード追加.ユーザ名,URIリンク表示などの処理もここで.

2007-10-13  Y. Hayamizu  <haya@haya-laptop-ubuntu>

	* twittering-mode.el (twittering-font-lock-keywords): ユーザー名のフェイスを適用する規則を修正.アイコン画像を表示したときに,下線が画像にかからないようにした.
	(twittering-render-friends-timeline): ポイントが特定のtwitに対して固定されるようにした(patch from masa_edw)

2007-10-12  Y. Hayamizu  <haya@haya-laptop-ubuntu>

	* twittering-mode.el (twittering-idle-time): つかわないので削除
	(twittering-get-or-generate-buffer): バッファ取得のための関数.存在しないバッファだったら,新たに生成して返す.
	(twittering-buffer): Variable:twittering-bufferを名前に持つバッファを返す関数.このバッファを使う場合は,(twittering-buffer)によって取得する.
	(twittering-http-buffer): twittering-bufferと同じ
	(twittering-wget-buffer): twittering-bufferと同じ
	

2007-10-11  Y. Hayamizu  <haya@haya-laptop-ubuntu>

	* twittering-mode.el (twittering-icon-mode): アイコンを表示するか否かのフラグ
	(twittering-wget-buffer): アイコン画像をwgetで取得するプロセスのバッファ
	(twittering-icon-mode): アイコンの表示/非表示を切り換えるコマンド
	(twittering-tmp-dir): アイコンの画像を保存するディレクトリ
	(twittering-image-stack): ダウンロードすべきアイコン画像のリスト
	(twittering-image-type): 画像の種類を判別する関数
	(twittering-render-friends-timeline): friends timelineを表示する部分を切り出した

2007-10-10  Y. Hayamizu  <haya@haya-laptop-ubuntu>

	* twittering-mode.el: バージョン番号をつけた 0.1.0

2007-10-07  Y. Hayamizu  <haya@haya-laptop-ubuntu>

	* twittering-mode.el (twittering-http-get-default-sentinel): http-bufferを毎回生成-削除するのをやめて,内容をeraseして使い回すようにした.
	(twittering-http-get-default-sentinel):HTTPレスポンスのステータスコードが上手く拾えなかったときの処理を追加
	(twittering-http-get-default-sentinel): カレントバッファか*twittering*のときは,friends-timelineを更新してもポイントの位置が変わらないように修正.

2007-09-24  Y. Hayamizu  <haya@haya-laptop-ubuntu>

	* twittering-mode.el (twittering-status-to-status-datum): URIをクリック可能にする処理を追加

2007-09-23  Y. Hayamizu  <haya@haya-laptop-ubuntu>

	* twittering-mode.el (twittering-uri-face): URI用のフェイス
	(twittering-click): クリック時に実行されるコマンド
	(twittering-enter): EnterかC-mが押されたときに実行されるコマンド

2007-09-19  Y. Hayamizu  <haya@haya-laptop-ubuntu>

	* twittering-mode.el (twittering-mode-syntax-table): "(double quote)を,文字列クオートと認識しないようにsytax-tableを変更.
	(twittering-friends-timeline): friends timelineの取得したデータを保存しておく変数.twittering modeが起動している限り,この変数に取得したstatusを随時追加してゆく.
	(cl): assocrefをinnner defunして,バイトコンパイル時にWarningが出ていた.clパッケージのfletを使うことでWarningが出ないように解決した.
	(twittering-status-to-status-datum): twittering-status-to-lineから名前変更
	(twittering-friends-timeline-data): twittering-friends-timelineから名前変更
	(twittering-status-to-status-datum): idもstatus datumに含めるようにした.
	(twittering-cache-status-datum): status datumをdata-var(デフォルトはtwittering-friends-timeline-data)にキャッシュする関数.すでにあるstatus datumを渡すとnil,新しいstatus datumを渡すとtを返してdata-varに追加する.
	(twittering-http-get-default-sentinel):過去のstatus datumをキャッシュして,バッファに過去のstatusも表示されるようにした.
	(twittering-erase-old-statuses): 21件目以降の古いstatusを消す関数.実際はキャッシュを全部消して,twittering-http-getを呼んでいるだけ.C-c C-eにバインド.
	(twittering-username-face): ユーザ名用のface.(defface <name>)の後に(defvar <name>)で使用可能になった.なぜ？
	(twittering-status-to-status-datum): ユーザ名のテキストにmouse-face属性と,uri属性(ユーザのページのURI)を付加するようにした.
	(twittering-click-username): ユーザ名をクリックするか,C-mを押したときに起動するコマンド.
	(twittering-mode-map): vimライクなキーバインドを追加
	(twittering-mode): twittering-mode-hookでfont-lock-defaultsが設定された後に,font-lock-mode を2回呼んで変更を反映させるようにした.
	(twittering-mode-init-variables): twittering-username-faceの定義をこの関数の中にうつした.
	(twittering-browse-user-page): twittering-click-usernameから名前変更.
	(twittering-update-status-interactive): twittering-update-statusから名前変更.
	(twittering-reply-to-user): ユーザ名上でEnterを押すとこの関数が呼びだされるようにキーバインド変更.ミニバッファに @<ユーザ名> が自動挿入される.
	(twittering-view-user-page): twittering-browse-user-pageから名前変更.C-c C-vにバインド.
	(twittering-update-status-if-not-blank): 引数statusが,空白文字のみか, @<ユーザ名> のみの場合には nil を返し,他の文字も含む場合には POSTしてtを返す関数.
	(twittering-update-status-from-minibuffer): ミニバッファからstatusを更新するための関数.無効な文字(twittering-update-status-if-not-blankで判定)が入力された場合は,有効な文字列が入力されるまでループする.

2007-09-12  Y. Hayamizu  <haya@haya-laptop-ubuntu>

	* twittering-mode.el (twittering-ucs-to-char): Emacs21系では,Mule-UCSがロードされていないと,(decode-char 'ucs HOGE)がnilになり,文字コードを取得できないことがある.そこで,ucs-to-charが使える環境ではucs-to-charを,使えない環境(Emacs22など)ではdecode-charを使うように自動で切り替えるマクロを書いた.

2007-09-10  Y. Hayamizu  <haya@haya-laptop-ubuntu>

	* twittering-mode.el (twittering-refresh-buffer): 使わないので削除
	(twittering-http-post-default-sentinel): condition-case でエラーハンドリングするようにした.
	(twittering-http-get-default-sentinel): *twittering*バッファをread-onlyにした
	(twittering-http-post-default-sentinel): condition-case でエラーハンドリングするコードを追加.
	(twittering-start): 複数のタイマが走らないように,twittering-timerがnilでない=既存のタイマが走っている場合は一旦twittering-stopを呼び出してからタイマをスタートするようにした.

2007-09-09  Y. Hayamizu  <haya@haya-laptop-ubuntu>

	* twittering-mode.el: リリース
	(case-string): CarbonEmacs (Emacs22)で,case-stringを呼びだすコードよりも前にdefmacroを持ってきたら,警告が出ないという報告.
	(twittering-decode-html-entities): ucs-to-charの使用をやめ,(decode-char 'ucs ...)を使うことに. (reported by masa_edw)
	(twittering-update-status): read-from-minibufferの7番目の引数にtを指定し,input methodをカレントバッファから継承するようにした.
	(twittering-decode-html-entities): string-to-intはobsoleteなので,string-to-numberに変更 (reported by masa_edw)
	(twittering-get-response-header): (setq (get-buffer ...)) となっていたので,(setq buffer (get-buffer ...))に修正. twittering-get-response-bodyも同様
	(twittering-timer-action): twittering-refresh-triggerは既に使っていない変数だったので削除した
	(debug-print): マクロが最初にコンパイルされる時点では,debug-modeが変数として宣言されていないので,debug-modeの判断まで含めたコードを吐くようにした.
	(twittering-http-post-default-sentinel): xml-parse.elのかわりに,xml.el(Emacs標準？)を使うように変更したことに伴い書き換えた
	(twittering-get-response-body): xml-parse.elのかわりに,xml.el(Emacs標準？)を使うように変更したことに伴い書き換えた
	(twittering-xmltree-to-status): xml-parse.elのかわりに,xml.el(Emacs標準？)を使うように変更したことに伴い書き換えた
	(twittering-status-lines): xml-parse.elのかわりに,xml.el(Emacs標準？)を使うように変更したことに伴い書き換えた
	(twittering-status-to-line): xml-parse.elのかわりに,xml.el(Emacs標準？)を使うように変更したことに伴い書き換えた
	(twittering-get-timeline): xml-parse.elのかわりに,xml.el(Emacs標準？)を使うように変更したことに削除
	(twittering-status-lines): xml-parse.elのかわりに,xml.el(Emacs標準？)を使うように変更したことに削除
	(twittering-parse-xml): xml-parse.elのかわりに,xml.el(Emacs標準？)を使うように変更したことに削除
	(twittering-timer-interval): twittering-refresh-intervalから名前変更
	(twittering-inspect-object): 任意のLispオブジェクトを文字列で表現できるユーティリティ関数
	(twittering-timer-action): xml.elにより処理が軽くなったので,一定時間間隔での更新に変更.
	(twittering-xmltree-to-status): Emacs21とEmacs22のxml.elの差異を吸収するコードを追加.Emacs22では,ノードのリストに空の文字列が混入することがあるため,文字列を除去するようにした.
<|MERGE_RESOLUTION|>--- conflicted
+++ resolved
@@ -1,16 +1,14 @@
-<<<<<<< HEAD
+2009-11-19  Tadashi MATSUO  <tad@mymail.twin.jp>
+
+	* twittering-mode.el (twittering-format-string): Add new function
+	to format strings with a user-defined table.
+	(twittering-retweet): Use 'twittering-format-string'.
+
 2009-11-18  Alberto Garcia  <agarcia@igalia.com>
 
 	* twittering-mode.el
 	(+twittering-direct-message, twittering-mode-map):
 	New `twittering-direct-message' function to send direct messages.
-=======
-2009-11-19  Tadashi MATSUO  <tad@mymail.twin.jp>
-
-	* twittering-mode.el (twittering-format-string): Add new function
-	to format strings with a user-defined table.
-	(twittering-retweet): Use 'twittering-format-string'.
->>>>>>> 45419016
 
 2009-11-15  Naohiro Aota  <naota@elisp.net>
 
