<<<<<<< HEAD
2009-12-07  Yuto Hayamizu  <y.hayamizu@gmail.com>

	* twittering-mode.el (twittering-read-username-with-completion):
	rename from `twittering-get-username-with-completion'
	(twittering-make-list-from-assoc): simplified
	(twittering-other-user-timeline-interactive): changed init string
	to nil
=======
2009-12-06  NAKAYA Toshiharu  <toshiharu.nakaya@gmail.com>

	* twittering-mode.el (twittering-retrieve-image-without-wget): set
	require-final-newline is nil locally since emacs can not save icon
	images because of "error in process filter: save-buffer: Text is
	read-only".
>>>>>>> 9dd225ff

2009-12-06  Tadashi MATSUO  <matsuo@i.ci.ritsumei.ac.jp>

	* twittering-mode.el (twittering-use-wget): new variable for
	specifying whether the external command `wget' should be used.
	(twittering-retrieve-image): new function for retrieving icon
	images with/without wget.
	(twittering-get-twits): retrieve images with
	`twittering-retrieve-image'.
	(twittering-use-convert): add a new variable specifying whether
	the external command `convert' should be used.
	(twittering-make-display-spec-for-icon): new function for
	generating properties for icon with/without cropping the image.
	(twittering-retrieve-image-without-wget): write an image as binary
	explicitly.

2009-12-05  Satoshi Yatagawa  <yata_github@y.hauN.org>

	* twittering-mode.el (twittering-get-username-with-completion):
	New defun as a wrapper function for read-from-minibuffer.
	(twittering-follow): Call it instead of read-from-minibuffer.
	(twittering-other-user-timeline-interactive): Likewise.
	(twittering-other-user-list-interactive): Likewise.

	* twittering-mode.el (twittering-make-list-from-assoc): New defun.

2009-12-04  Yuto Hayamizu  <y.hayamizu@gmail.com>

	* test/test-twittering-mode.el (sign-string): add test

	* twittering-mode.el (twittering-current-hashtag): docstring
	(twittering-idle-time): removed (unused?)

2009-12-03  Tadasohi MATSUO  <tad@mymail.twin.jp>

	* twittering-mode.el (twittering-mode-map): define bindings so
	as to be also valid even on non-window terminal.

2009-12-02  Naohiro Aota  <naota@elisp.net>

	* twittering-mode.el (twittering-icon-path): New funciton.
	(twittering-format-status): Use it.
	(twittering-get-twits): Ditto; wget now invoked for each icon.

2009-12-01  Satoshi Yatagawa  <yata_github@y.hauN.org>

	* twittering-mode.el (twittering-update-status-from-minibuffer):
	Add more strict length check for status.
	
	* twittering-mode.el (twittering-status-not-blank-p): New defun to
	separate a check code from twittering-update-status-if-not-blank.
	(twittering-update-status-from-minibuffer): Integrate a post code
	from twittering-update-status-if-not-blank.
	(twittering-update-status-if-not-blank): Remove.

2009-11-30  Yuto Hayamizu  <y.hayamizu@gmail.com>

	* twittering-mode.el (twittering-max-number-of-tweets-on-retrieval)
	(twittering-number-of-tweets-on-retrieval): add
	(twittering-http-get-list-index-sentinel): restore the variable
	'indexes' removed by mistake
	(twittering-get-twits): use 'twittering-number-of-tweets-on-retrieval'
	These changes were made by cvmat. thanks.

2009-11-29  Yuto Hayamizu  <y.hayamizu@gmail.com>

	* twittering-mode.el (twittering-status-to-status-datum): defined
	screen-name-in-text property
	(twittering-enter)
	(twittering-other-user-timeline-interactive)
	(twittering-other-user-timeline):
	put a screen-name-in-text ahead of other elements(uri, ...)

2009-11-28  Yuto Hayamizu  <y.hayamizu@gmail.com>

	* test/run-test.el (twittering-run-test): use test.el

	* twittering-mode.el (twittering-http-get, twittering-http-post):
	use a temp-buffer for each connection. This change solved the
	problem caused by concurrent HTTP request.
	(twittering-get-response-header, twittering-get-response-body):
	requires 'buffer' because now each http request is associated with
	its temp buffer
	(twittering-http-buffer): removed

2009-11-19  Tadashi MATSUO  <tad@mymail.twin.jp>

	* twittering-mode.el (twittering-format-string): Add new function
	to format strings with a user-defined table.
	(twittering-retweet): Use 'twittering-format-string'.

2009-11-18  Alberto Garcia  <agarcia@igalia.com>

	* twittering-mode.el
	(+twittering-direct-message, twittering-mode-map):
	New `twittering-direct-message' function to send direct messages.

2009-11-15  Naohiro Aota  <naota@elisp.net>

	* twittering-mode.el (twittering-convert-fix-size): New variable.
	(twittering-image-type): Use it; Resize icons to fix size if the
	above variable is set.

2009-11-15  Yuto Hayamizu  <y.hayamizu@gmail.com>

	* test/test-twittering-mode.el, test/run-test.el, test/elunit.el: add unit testing framework elunit.

	* twittering-mode.el (twittering-goto-next-thing,
	(twittering-goto-previous-thing): add new commands.
	(twittering-goto-previous-status): check whether prev-pos is not nil.
	(twittering-set-current-hashtag, twittering-hashtag-history): add functions to support hashtag. Set the current hashtag with C-c C-h.
	(twittering-update-status-from-minibuffer): use the current hashtag if set.

2009-11-13  Satoshi Yatagawa  <yata_github@y.hauN.org>

	* twittering-mode.el (twittering-convert-last-timeline-retrieved):
	New defun to keep a backward compatibility.
	(twittering-last-host, twittering-last-method): Call it.

2009-11-10  Satoshi Yatagawa  <yata_github@y.hauN.org>

	* twittering-mode.el (twittering-follow): New command.
	(twittering-unfollow): Likewise.
	(twittering-manage-friendships): New defun.

	* twittering-mode.el (twittering-favorite): New command.
	(twittering-unfavorite): Likewise.
	(twittering-manage-favorites): New defun.

2009-11-09  Satoshi Yatagawa  <yata_github@y.hauN.org>

	* twittering-mode.el (twittering-mode-map): Bind "L" to
	`twittering-other-user-list-interactive'.

	* twittering-mode.el (twittering-other-user-list-interactive): Set
	default username interactively.
	(twittering-other-user-list-interactive): Fix typo.

	* twittering-mode.el (twittering-make-http-request): Use let
	instead of let*.

2009-11-07  Satoshi Yatagawa  <yata_github@y.hauN.org>

	* twittering-mode.el: Add (preliminary) Lists support.

	* twittering-mode.el (twittering-other-user-list-interactive): New
	command.

	* twittering-mode.el (twittering-get-list): New defun.
	(twittering-get-list-index): Likewise.
	(twittering-http-get-list-index-sentinel): Likewise.

	* twittering-mode.el (twittering-last-timeline-retrieved): Now it
	expects a list, not a string.
	(twittering-last-host, twittering-last-method): New defuns.
	(twittering-list-index-retrieved): New defvar.

	* twittering-mode.el (twittering-get-twits): Rename from
	twittering-get-timeline.
	(twittering-get-timeline): Call twittering-get-twits instead
	of (previous) twittering-get-timeline.
	(twittering-current-timeline): Likewise.
	(twittering-erase-old-statuses): Likewise.
	(twittering-goto-next-status): Likewise.

	* twittering-mode.el (twittering-make-http-request): New defun.
	(twittering-http-get): Use it.
	(twittering-http-post): Likewise.

	* twittering-mode.el (twittering-http-get): Add new local variable
	`server' which point to "twitter.com", "api.twitter.com", or your
	nearest proxy server. Otherwise `host' always point to
	"twitter.com" or "api.twitter.com".
	(twittering-http-post): Likewise.

	* twittering-mode.el (twittering-http-post): Add new argument
	`host'.
	(twittering-http-post): Change handling of the argument
	`method'. Now it expects `(concat method-class "/" method)'.

	* twittering-mode.el (twittering-update-status-if-not-blank):
	Adjust for change to twittering-http-post.
	(twittering-update-lambda): Likewise.
	(twittering-update-jojo): Likewise.

	* twittering-mode.el (twittering-get-twits): Set parameter `count'
	from twittering-get-count if existing.

2009-11-06  Naohiro Aota  <naota@elisp.net>
	* twittering-mode.el (twittering-image-type): Support bitmap type
	using `convert'.
	(twittering-convert-program): New varibale.

2009-09-01  Alberto Garcia  <agarcia@igalia.com>

	* twittering-mode.el (twittering-retweet):
	Don't set the original status ID when retweeting.

2009-08-23  Yuto Hayamizu  <y.hayamizu@gmail.com>

	* twittering-mode.el (twittering-keybind-message): add. displaying important keybindings in minibuffer

2009-08-22  Yuto Hayamizu  <y.hayamizu@gmail.com>

	* twittering-mode.el (twittering-get-username): add
	(twittering-get-password): changed prompt
	(twittering-status-to-status-datum): added a new text property 'uri-in-text'
	(twittering-enter): use 'uri-in-text'

2009-08-19  Alberto Garcia  <agarcia@igalia.com>

	* twittering-mode.el
	(twittering-image-type):
	Use external 'file' program if available to detect image types,
	and store the results in memory to avoid having to call it once
	and again.
	(twittering-format-status):
	Pass full image path to `twittering-image-type'

2009-06-18  Alberto Garcia  <agarcia@igalia.com>

	* twittering-mode.el (twittering-http-get)
	(twittering-http-get-default-sentinel)
	(twittering-get-timeline, twittering-mode-map)
	(twittering-current-timeline-noninteractive)
	(twittering-current-timeline, twittering-erase-old-statuses):
	Get rid of the `twittering-last-timeline-interactive' global
	variable.

2009-06-18  Tsuyoshi CHO  <Tsuyoshi.CHO+develop@Gmail.com>

	* twittering-mode.el (twittering-sign-simple-string)
	(twittering-sign-string-default-function)
	(twittering-sign-string-function, twittering-sign-string): Add
	new.
	(twittering-update-status-if-not-blank): Fix params, support sign.

2009-06-18  Tsuyoshi CHO  <Tsuyoshi.CHO+develop@Gmail.com>

	* twittering-mode.el (twittering-mode-map)
	(twittering-format-status, twittering-retweet): Add new feature
	ReTweet

2009-06-18  Alberto Garcia  <agarcia@igalia.com>

	* twittering-mode.el
	(twittering-status-to-status-datum):
	Read 'in_reply_to_status_id' and 'in_reply_to_user_id' attributes.
	(twittering-format-status):
	Add new '%r' format string for " in reply to user".
	(twittering-update-status-if-not-blank):
	Code refactoring. No need to use (format) to convert a string.

2009-06-18  Tsuyoshi CHO  <Tsuyoshi.CHO+develop@Gmail.com>

	* twittering-mode.el (twittering-status-format)
	(twittering-format-status, twittering-status-to-status-datum)
	(twittering-update-status-if-not-blank, twittering-enter): Fix
	in_reply_to_status_id support not work problem, and marge Alberl
	patch below.

2009-06-17  Tsuyoshi CHO  <Tsuyoshi.CHO+develop@Gmail.com>

	* twittering-mode.el (twittering-last-timeline-interactive): New
	add variable.
	(twittering-new-tweets-count): Ditto.
	(twittering-new-tweets-hook): Ditto.
	(twittering-mode-map): Add new binding v/V
	(twittering-http-get-default-sentinel): Add new hook support
	`twittering-new-tweets-hook'.
	(twittering-render-timeline, twittering-get-timeline): Support
	console emacs.
	(twittering-current-timeline-interactive): Add new function.
	(twittering-current-timeline-noninteractive): Ditto.
	(twittering-other-user-timeline): Ditto.
	(twittering-other-user-timeline-interactive): Ditto.
	(twittering-status-to-status-datum): Add support status id and
	reply to id.
	(twittering-update-status-if-not-blank): Ditto.
	(twittering-update-status-from-minibuffer): Ditto.

2009-03-12  Tsuyoshi CHO  <Tsuyoshi.CHO+develop@Gmail.com>

	* twittering-mode.el (twittering-start): Update target chagne to
	current.

2009-03-12  Tsuyoshi CHO  <Tsuyoshi.CHO+develop@Gmail.com>

	* twittering-mode.el: Append new methods by Alberto Garcia
	<agarcia@igalia.com>'s patch.
	(twittering-get-timeline): Add new general method. Old name is
	`twittering-friends-timeline'.
	(twittering-friends-timeline): Renew use general method.
	(twittering-replies-timeline): Add new.
	(twittering-public-timeline): Ditto.
	(twittering-user-timeline): Ditto.
	(twittering-current-timeline): Ditto.
	(twittering-last-timeline-retrieved): Add new variable.
	(twittering-mode-map): Add new key binding.
	(twittering-erase-old-statuses): Support multi method.

	(twittering-timer): Comment update.
	(twittering-icon-mode): Ditto.
	(twittering-http-post): Ditto.
	(twittering-get-response-body): Ditto.
	(twittering-cache-status-datum): Ditto and Fix renaming.
	(twittering-timeline-data, twittering-timeline-last-update):
	Rename.
	(twittering-render-timeline): Ditto.
	(twittering-icon-mode): Fix renaming.
	(twittering-http-get-default-sentinel): Ditto.
	(twittering-format-status): Fix indentation.

2009-03-09  Tsuyoshi CHO  <Tsuyoshi.CHO+develop@Gmail.com>

	* twittering-mode.el (twittering-mode): Add keybind in Major mode
	docstring by Alex Schröder <kensanata@gmail.com>

2008-08-03  Tsuyoshi CHO  <Tsuyoshi.CHO+develop@Gmail.com>

	* twittering-mode.el (twittering-mode-version): Update to 0.6
	* twittering-mode.el (twittering-friends-timeline-last-update): 新
	規変数
	(twittering-setftime, twittering-local-strftime)
	(twittering-global-strftime): `twittering-local-strftime'を機能分
	割
	(twittering-http-get): オプション引数`parameters'を追加、他調整
	(twittering-http-post): 同上の調整
	(twittering-status-to-status-datum): last-updateを更新する処理を追
	加
	(twittering-friends-timeline, twittering-erase-old-statuses):
	statusのupdate時にsinceをパラメータと指定する処理をサポート

2008-07-21  Tsuyoshi CHO  <Tsuyoshi.CHO+develop@Gmail.com>

	* twittering-mode.el (twittering-http-get, twittering-http-post):
	改行が1つ多かったので除去

2008-05-11  Tsuyoshi CHO  <Tsuyoshi.CHO+develop@Gmail.com>

	* twittering-mode.el (twittering-format-status): id/user-idのフォー
	マット整形。時間情報にuriを付与。Nicholasのパッチにより全体に
	username情報を付与
	(twittering-status-to-status-datum): username/user-screen-nameにつ
	いて整理
	(twittering-get-status-url): 新規関数(マクロでもいいんだけど...)

2008-05-01  Tsuyoshi CHO  <Tsuyoshi.CHO+develop@Gmail.com>

	* twittering-mode.el : 全体のコメント修正、以下の修正は大部分を
	gan2さんが実施した
	(twittering-mode-version): 新規関数
	(twittering-timer): コメント追加
	(twittering-scroll-mode, twittering-jojo-mode)
	(twittering-icon-mode): Nicholas Riley <njriley@uiuc.edu>さんのパッ
	チ採用、バッファローカル化
	(list-push): 新規マクロ
	(twittering-mode-map): キーバインド変更
	(twittering-mode-hook): フック変数新規作成(以前から利用してたけど
	定義がなかった)
	(twittering-render-friends-timeline): Nicholas Riley
	<njriley@uiuc.edu>さんのパッチ採用、ステータスの挿入正常化
	(twittering-goto-next-status)
	(twittering-get-next-username-face-pos)
	(twittering-goto-previous-status)
	(twittering-get-previous-username-face-pos)
	(twittering-goto-next-status-of-user)
	(twittering-goto-previous-status-of-user)
	(twittering-get-username-at-pos, twit): 新規関数

2008-02-08  Tsuyoshi CHO  <Tsuyoshi.CHO+develop@Gmail.com>

	* twittering-mode.el : 全体的に整形、Proxy、Safe Password、
	User-Agent、Major mode stringを対応。Version 0.3
	(twittering-mode-version): 暫定のバージョン定数を定義
	(twittering-proxy-use): プロキシ関係設定を導入 from <http://d.hatena.ne.jp/lurdan/20080108/1199775387>
	(twittering-proxy-server): 同上
	(twittering-proxy-port, twittering-proxy-user): 同上
	(twittering-proxy-password): 同上
	(twittering-toggle-proxy): 同上
	(twittering-user-agent-default-function): 同上
	(twittering-user-agent-default-function): デフォルトUser-Agent生成関数
	(twittering-user-agent-function): User-Agent生成関数指定変数を導入
	(twittering-user-agent): 内部でのUser-Agent生成関数
	(twittering-tmp-dir): ユーザー固有のImageTmpDirを生成 from <http://d.hatena.ne.jp/odz/20071021/1192957783>
	(twittering-mode-map): プロキシの有効無効のキーバインド定義
	(twittering-mode-string): メジャーモード文字列を変数定義
	(twittering-mode): メジャーモード開始時に文字列を設定
	(twittering-http-get): プロキシ、User-Agentによる処理を追加
	(twittering-http-post): 同上
	(twittering-get-password): パスワードを動的に確認する関数を定義

2007-10-14  Y. Hayamizu  <haya@haya-laptop-ubuntu>

	* twittering-mode.el : Naoya T. <naoya.t@aqua.plala.or.jp>, masa_edw のパッチをとりこむ
	(twittering-url-encode): 使わないので削除
	(twittering-decode-html-entities): patched: 数値エンティティだけでなく,asciiエンティティにも対応.
	(twittering-font-lock-keywords): font-lock-keywordsを削除.text propertyによって設定する.
	(twittering-format-status): patched: statusとformat-strからstatusの表示用文字列を生成.
	(twittering-scroll-mode): patched: 新しいtwitがあったときに,カーソルもスクロールするか固定するかを設定するマイナモード, masa_edwのパッチ
	(twittering-status-format): twitの表示方法をきめるテンプレート文字列
	(twittering-icon-mode): patched: ifをwhenにおかえた.nilを渡されたときはマイナモードのスイッチに振舞を変更
	(twittering-local-strftime): patched: 時間をフォーマット文字列に従い文字列化
	(twittering-mode-init-variables): font-lock-modeは,Emacs21系ではautoloadするために一度呼ぶ必要がある. icon-mode, scroll-modeをマイナモードに登録.
	(twittering-inspect-object): 使わないので削除
	(twittering-http-get-default-sentinel): エラーを追いやすくするため,condition-caseを廃止
	(twittering-status-to-status-datum): 全てのデータを抽出するようコード追加.ユーザ名,URIリンク表示などの処理もここで.

2007-10-13  Y. Hayamizu  <haya@haya-laptop-ubuntu>

	* twittering-mode.el (twittering-font-lock-keywords): ユーザー名のフェイスを適用する規則を修正.アイコン画像を表示したときに,下線が画像にかからないようにした.
	(twittering-render-friends-timeline): ポイントが特定のtwitに対して固定されるようにした(patch from masa_edw)

2007-10-12  Y. Hayamizu  <haya@haya-laptop-ubuntu>

	* twittering-mode.el (twittering-idle-time): つかわないので削除
	(twittering-get-or-generate-buffer): バッファ取得のための関数.存在しないバッファだったら,新たに生成して返す.
	(twittering-buffer): Variable:twittering-bufferを名前に持つバッファを返す関数.このバッファを使う場合は,(twittering-buffer)によって取得する.
	(twittering-http-buffer): twittering-bufferと同じ
	(twittering-wget-buffer): twittering-bufferと同じ
	

2007-10-11  Y. Hayamizu  <haya@haya-laptop-ubuntu>

	* twittering-mode.el (twittering-icon-mode): アイコンを表示するか否かのフラグ
	(twittering-wget-buffer): アイコン画像をwgetで取得するプロセスのバッファ
	(twittering-icon-mode): アイコンの表示/非表示を切り換えるコマンド
	(twittering-tmp-dir): アイコンの画像を保存するディレクトリ
	(twittering-image-stack): ダウンロードすべきアイコン画像のリスト
	(twittering-image-type): 画像の種類を判別する関数
	(twittering-render-friends-timeline): friends timelineを表示する部分を切り出した

2007-10-10  Y. Hayamizu  <haya@haya-laptop-ubuntu>

	* twittering-mode.el: バージョン番号をつけた 0.1.0

2007-10-07  Y. Hayamizu  <haya@haya-laptop-ubuntu>

	* twittering-mode.el (twittering-http-get-default-sentinel): http-bufferを毎回生成-削除するのをやめて,内容をeraseして使い回すようにした.
	(twittering-http-get-default-sentinel):HTTPレスポンスのステータスコードが上手く拾えなかったときの処理を追加
	(twittering-http-get-default-sentinel): カレントバッファか*twittering*のときは,friends-timelineを更新してもポイントの位置が変わらないように修正.

2007-09-24  Y. Hayamizu  <haya@haya-laptop-ubuntu>

	* twittering-mode.el (twittering-status-to-status-datum): URIをクリック可能にする処理を追加

2007-09-23  Y. Hayamizu  <haya@haya-laptop-ubuntu>

	* twittering-mode.el (twittering-uri-face): URI用のフェイス
	(twittering-click): クリック時に実行されるコマンド
	(twittering-enter): EnterかC-mが押されたときに実行されるコマンド

2007-09-19  Y. Hayamizu  <haya@haya-laptop-ubuntu>

	* twittering-mode.el (twittering-mode-syntax-table): "(double quote)を,文字列クオートと認識しないようにsytax-tableを変更.
	(twittering-friends-timeline): friends timelineの取得したデータを保存しておく変数.twittering modeが起動している限り,この変数に取得したstatusを随時追加してゆく.
	(cl): assocrefをinnner defunして,バイトコンパイル時にWarningが出ていた.clパッケージのfletを使うことでWarningが出ないように解決した.
	(twittering-status-to-status-datum): twittering-status-to-lineから名前変更
	(twittering-friends-timeline-data): twittering-friends-timelineから名前変更
	(twittering-status-to-status-datum): idもstatus datumに含めるようにした.
	(twittering-cache-status-datum): status datumをdata-var(デフォルトはtwittering-friends-timeline-data)にキャッシュする関数.すでにあるstatus datumを渡すとnil,新しいstatus datumを渡すとtを返してdata-varに追加する.
	(twittering-http-get-default-sentinel):過去のstatus datumをキャッシュして,バッファに過去のstatusも表示されるようにした.
	(twittering-erase-old-statuses): 21件目以降の古いstatusを消す関数.実際はキャッシュを全部消して,twittering-http-getを呼んでいるだけ.C-c C-eにバインド.
	(twittering-username-face): ユーザ名用のface.(defface <name>)の後に(defvar <name>)で使用可能になった.なぜ？
	(twittering-status-to-status-datum): ユーザ名のテキストにmouse-face属性と,uri属性(ユーザのページのURI)を付加するようにした.
	(twittering-click-username): ユーザ名をクリックするか,C-mを押したときに起動するコマンド.
	(twittering-mode-map): vimライクなキーバインドを追加
	(twittering-mode): twittering-mode-hookでfont-lock-defaultsが設定された後に,font-lock-mode を2回呼んで変更を反映させるようにした.
	(twittering-mode-init-variables): twittering-username-faceの定義をこの関数の中にうつした.
	(twittering-browse-user-page): twittering-click-usernameから名前変更.
	(twittering-update-status-interactive): twittering-update-statusから名前変更.
	(twittering-reply-to-user): ユーザ名上でEnterを押すとこの関数が呼びだされるようにキーバインド変更.ミニバッファに @<ユーザ名> が自動挿入される.
	(twittering-view-user-page): twittering-browse-user-pageから名前変更.C-c C-vにバインド.
	(twittering-update-status-if-not-blank): 引数statusが,空白文字のみか, @<ユーザ名> のみの場合には nil を返し,他の文字も含む場合には POSTしてtを返す関数.
	(twittering-update-status-from-minibuffer): ミニバッファからstatusを更新するための関数.無効な文字(twittering-update-status-if-not-blankで判定)が入力された場合は,有効な文字列が入力されるまでループする.

2007-09-12  Y. Hayamizu  <haya@haya-laptop-ubuntu>

	* twittering-mode.el (twittering-ucs-to-char): Emacs21系では,Mule-UCSがロードされていないと,(decode-char 'ucs HOGE)がnilになり,文字コードを取得できないことがある.そこで,ucs-to-charが使える環境ではucs-to-charを,使えない環境(Emacs22など)ではdecode-charを使うように自動で切り替えるマクロを書いた.

2007-09-10  Y. Hayamizu  <haya@haya-laptop-ubuntu>

	* twittering-mode.el (twittering-refresh-buffer): 使わないので削除
	(twittering-http-post-default-sentinel): condition-case でエラーハンドリングするようにした.
	(twittering-http-get-default-sentinel): *twittering*バッファをread-onlyにした
	(twittering-http-post-default-sentinel): condition-case でエラーハンドリングするコードを追加.
	(twittering-start): 複数のタイマが走らないように,twittering-timerがnilでない=既存のタイマが走っている場合は一旦twittering-stopを呼び出してからタイマをスタートするようにした.

2007-09-09  Y. Hayamizu  <haya@haya-laptop-ubuntu>

	* twittering-mode.el: リリース
	(case-string): CarbonEmacs (Emacs22)で,case-stringを呼びだすコードよりも前にdefmacroを持ってきたら,警告が出ないという報告.
	(twittering-decode-html-entities): ucs-to-charの使用をやめ,(decode-char 'ucs ...)を使うことに. (reported by masa_edw)
	(twittering-update-status): read-from-minibufferの7番目の引数にtを指定し,input methodをカレントバッファから継承するようにした.
	(twittering-decode-html-entities): string-to-intはobsoleteなので,string-to-numberに変更 (reported by masa_edw)
	(twittering-get-response-header): (setq (get-buffer ...)) となっていたので,(setq buffer (get-buffer ...))に修正. twittering-get-response-bodyも同様
	(twittering-timer-action): twittering-refresh-triggerは既に使っていない変数だったので削除した
	(debug-print): マクロが最初にコンパイルされる時点では,debug-modeが変数として宣言されていないので,debug-modeの判断まで含めたコードを吐くようにした.
	(twittering-http-post-default-sentinel): xml-parse.elのかわりに,xml.el(Emacs標準？)を使うように変更したことに伴い書き換えた
	(twittering-get-response-body): xml-parse.elのかわりに,xml.el(Emacs標準？)を使うように変更したことに伴い書き換えた
	(twittering-xmltree-to-status): xml-parse.elのかわりに,xml.el(Emacs標準？)を使うように変更したことに伴い書き換えた
	(twittering-status-lines): xml-parse.elのかわりに,xml.el(Emacs標準？)を使うように変更したことに伴い書き換えた
	(twittering-status-to-line): xml-parse.elのかわりに,xml.el(Emacs標準？)を使うように変更したことに伴い書き換えた
	(twittering-get-timeline): xml-parse.elのかわりに,xml.el(Emacs標準？)を使うように変更したことに削除
	(twittering-status-lines): xml-parse.elのかわりに,xml.el(Emacs標準？)を使うように変更したことに削除
	(twittering-parse-xml): xml-parse.elのかわりに,xml.el(Emacs標準？)を使うように変更したことに削除
	(twittering-timer-interval): twittering-refresh-intervalから名前変更
	(twittering-inspect-object): 任意のLispオブジェクトを文字列で表現できるユーティリティ関数
	(twittering-timer-action): xml.elにより処理が軽くなったので,一定時間間隔での更新に変更.
	(twittering-xmltree-to-status): Emacs21とEmacs22のxml.elの差異を吸収するコードを追加.Emacs22では,ノードのリストに空の文字列が混入することがあるため,文字列を除去するようにした.
<|MERGE_RESOLUTION|>--- conflicted
+++ resolved
@@ -1,4 +1,3 @@
-<<<<<<< HEAD
 2009-12-07  Yuto Hayamizu  <y.hayamizu@gmail.com>
 
 	* twittering-mode.el (twittering-read-username-with-completion):
@@ -6,14 +5,13 @@
 	(twittering-make-list-from-assoc): simplified
 	(twittering-other-user-timeline-interactive): changed init string
 	to nil
-=======
+
 2009-12-06  NAKAYA Toshiharu  <toshiharu.nakaya@gmail.com>
 
 	* twittering-mode.el (twittering-retrieve-image-without-wget): set
 	require-final-newline is nil locally since emacs can not save icon
 	images because of "error in process filter: save-buffer: Text is
 	read-only".
->>>>>>> 9dd225ff
 
 2009-12-06  Tadashi MATSUO  <matsuo@i.ci.ritsumei.ac.jp>
 
