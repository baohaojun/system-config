<<<<<<< HEAD
=======
2009-11-15  Naohiro Aota  <naota@elisp.net>

	* twittering-mode.el (twittering-convert-fix-size): New variable.
	(twittering-image-type): Use it; Resize icons to fix size if the
	above variable is set.

2009-11-15  Yuto Hayamizu  <y.hayamizu@gmail.com>

	* test/test-twittering-mode.el, test/run-test.el, test/elunit.el: add unit testing framework elunit.

	* twittering-mode.el (twittering-goto-next-thing,
	(twittering-goto-previous-thing): add new commands.
	(twittering-goto-previous-status): check whether prev-pos is not nil.
	(twittering-set-current-hashtag, twittering-hashtag-history): add functions to support hashtag. Set the current hashtag with C-c C-h.
	(twittering-update-status-from-minibuffer): use the current hashtag if set.

>>>>>>> 3f9edbed
2009-11-13  Satoshi Yatagawa  <yata_github@y.hauN.org>

	* twittering-mode.el (twittering-convert-last-timeline-retrieved):
	New defun to keep a backward compatibility.
	(twittering-last-host, twittering-last-method): Call it.

2009-11-10  Satoshi Yatagawa  <yata_github@y.hauN.org>

	* twittering-mode.el (twittering-follow): New command.
	(twittering-unfollow): Likewise.
	(twittering-manage-friendships): New defun.

	* twittering-mode.el (twittering-favorite): New command.
	(twittering-unfavorite): Likewise.
	(twittering-manage-favorites): New defun.

2009-11-09  Satoshi Yatagawa  <yata_github@y.hauN.org>

	* twittering-mode.el (twittering-mode-map): Bind "L" to
	`twittering-other-user-list-interactive'.

	* twittering-mode.el (twittering-other-user-list-interactive): Set
	default username interactively.
	(twittering-other-user-list-interactive): Fix typo.

	* twittering-mode.el (twittering-make-http-request): Use let
	instead of let*.

2009-11-07  Satoshi Yatagawa  <yata_github@y.hauN.org>

	* twittering-mode.el: Add (preliminary) Lists support.

	* twittering-mode.el (twittering-other-user-list-interactive): New
	command.

	* twittering-mode.el (twittering-get-list): New defun.
	(twittering-get-list-index): Likewise.
	(twittering-http-get-list-index-sentinel): Likewise.

	* twittering-mode.el (twittering-last-timeline-retrieved): Now it
	expects a list, not a string.
	(twittering-last-host, twittering-last-method): New defuns.
	(twittering-list-index-retrieved): New defvar.

	* twittering-mode.el (twittering-get-twits): Rename from
	twittering-get-timeline.
	(twittering-get-timeline): Call twittering-get-twits instead
	of (previous) twittering-get-timeline.
	(twittering-current-timeline): Likewise.
	(twittering-erase-old-statuses): Likewise.
	(twittering-goto-next-status): Likewise.

	* twittering-mode.el (twittering-make-http-request): New defun.
	(twittering-http-get): Use it.
	(twittering-http-post): Likewise.

	* twittering-mode.el (twittering-http-get): Add new local variable
	`server' which point to "twitter.com", "api.twitter.com", or your
	nearest proxy server. Otherwise `host' always point to
	"twitter.com" or "api.twitter.com".
	(twittering-http-post): Likewise.

	* twittering-mode.el (twittering-http-post): Add new argument
	`host'.
	(twittering-http-post): Change handling of the argument
	`method'. Now it expects `(concat method-class "/" method)'.

	* twittering-mode.el (twittering-update-status-if-not-blank):
	Adjust for change to twittering-http-post.
	(twittering-update-lambda): Likewise.
	(twittering-update-jojo): Likewise.

	* twittering-mode.el (twittering-get-twits): Set parameter `count'
	from twittering-get-count if existing.

<<<<<<< HEAD
=======
2009-11-06  Naohiro Aota  <naota@elisp.net>
	* twittering-mode.el (twittering-image-type): Support bitmap type
	using `convert'.
	(twittering-convert-program): New varibale.

>>>>>>> 3f9edbed
2009-09-01  Alberto Garcia  <agarcia@igalia.com>

	* twittering-mode.el (twittering-retweet):
	Don't set the original status ID when retweeting.

2009-08-23  Yuto Hayamizu  <y.hayamizu@gmail.com>

	* twittering-mode.el (twittering-keybind-message): add. displaying important keybindings in minibuffer

2009-08-22  Yuto Hayamizu  <y.hayamizu@gmail.com>

	* twittering-mode.el (twittering-get-username): add
	(twittering-get-password): changed prompt
	(twittering-status-to-status-datum): added a new text property 'uri-in-text'
	(twittering-enter): use 'uri-in-text'

2009-08-19  Alberto Garcia  <agarcia@igalia.com>

	* twittering-mode.el
	(twittering-image-type):
	Use external 'file' program if available to detect image types,
	and store the results in memory to avoid having to call it once
	and again.
	(twittering-format-status):
	Pass full image path to `twittering-image-type'

2009-06-18  Alberto Garcia  <agarcia@igalia.com>

	* twittering-mode.el (twittering-http-get)
	(twittering-http-get-default-sentinel)
	(twittering-get-timeline, twittering-mode-map)
	(twittering-current-timeline-noninteractive)
	(twittering-current-timeline, twittering-erase-old-statuses):
	Get rid of the `twittering-last-timeline-interactive' global
	variable.

2009-06-18  Tsuyoshi CHO  <Tsuyoshi.CHO+develop@Gmail.com>

	* twittering-mode.el (twittering-sign-simple-string)
	(twittering-sign-string-default-function)
	(twittering-sign-string-function, twittering-sign-string): Add
	new.
	(twittering-update-status-if-not-blank): Fix params, support sign.

2009-06-18  Tsuyoshi CHO  <Tsuyoshi.CHO+develop@Gmail.com>

	* twittering-mode.el (twittering-mode-map)
	(twittering-format-status, twittering-retweet): Add new feature
	ReTweet

2009-06-18  Alberto Garcia  <agarcia@igalia.com>

	* twittering-mode.el
	(twittering-status-to-status-datum):
	Read 'in_reply_to_status_id' and 'in_reply_to_user_id' attributes.
	(twittering-format-status):
	Add new '%r' format string for " in reply to user".
	(twittering-update-status-if-not-blank):
	Code refactoring. No need to use (format) to convert a string.

2009-06-18  Tsuyoshi CHO  <Tsuyoshi.CHO+develop@Gmail.com>

	* twittering-mode.el (twittering-status-format)
	(twittering-format-status, twittering-status-to-status-datum)
	(twittering-update-status-if-not-blank, twittering-enter): Fix
	in_reply_to_status_id support not work problem, and marge Alberl
	patch below.

2009-06-17  Tsuyoshi CHO  <Tsuyoshi.CHO+develop@Gmail.com>

	* twittering-mode.el (twittering-last-timeline-interactive): New
	add variable.
	(twittering-new-tweets-count): Ditto.
	(twittering-new-tweets-hook): Ditto.
	(twittering-mode-map): Add new binding v/V
	(twittering-http-get-default-sentinel): Add new hook support
	`twittering-new-tweets-hook'.
	(twittering-render-timeline, twittering-get-timeline): Support
	console emacs.
	(twittering-current-timeline-interactive): Add new function.
	(twittering-current-timeline-noninteractive): Ditto.
	(twittering-other-user-timeline): Ditto.
	(twittering-other-user-timeline-interactive): Ditto.
	(twittering-status-to-status-datum): Add support status id and
	reply to id.
	(twittering-update-status-if-not-blank): Ditto.
	(twittering-update-status-from-minibuffer): Ditto.

2009-03-12  Tsuyoshi CHO  <Tsuyoshi.CHO+develop@Gmail.com>

	* twittering-mode.el (twittering-start): Update target chagne to
	current.

2009-03-12  Tsuyoshi CHO  <Tsuyoshi.CHO+develop@Gmail.com>

	* twittering-mode.el: Append new methods by Alberto Garcia
	<agarcia@igalia.com>'s patch.
	(twittering-get-timeline): Add new general method. Old name is
	`twittering-friends-timeline'.
	(twittering-friends-timeline): Renew use general method.
	(twittering-replies-timeline): Add new.
	(twittering-public-timeline): Ditto.
	(twittering-user-timeline): Ditto.
	(twittering-current-timeline): Ditto.
	(twittering-last-timeline-retrieved): Add new variable.
	(twittering-mode-map): Add new key binding.
	(twittering-erase-old-statuses): Support multi method.

	(twittering-timer): Comment update.
	(twittering-icon-mode): Ditto.
	(twittering-http-post): Ditto.
	(twittering-get-response-body): Ditto.
	(twittering-cache-status-datum): Ditto and Fix renaming.
	(twittering-timeline-data, twittering-timeline-last-update):
	Rename.
	(twittering-render-timeline): Ditto.
	(twittering-icon-mode): Fix renaming.
	(twittering-http-get-default-sentinel): Ditto.
	(twittering-format-status): Fix indentation.

2009-03-09  Tsuyoshi CHO  <Tsuyoshi.CHO+develop@Gmail.com>

	* twittering-mode.el (twittering-mode): Add keybind in Major mode
	docstirng by Alex Schröder <kensanata@gmail.com>

2008-08-03  Tsuyoshi CHO  <Tsuyoshi.CHO+develop@Gmail.com>

	* twittering-mode.el (twittering-mode-version): Update to 0.6
	* twittering-mode.el (twittering-friends-timeline-last-update): 新
	規変数
	(twittering-setftime, twittering-local-strftime)
	(twittering-global-strftime): `twittering-local-strftime'を機能分
	割
	(twittering-http-get): オプション引数`parameters'を追加、他調整
	(twittering-http-post): 同上の調整
	(twittering-status-to-status-datum): last-updateを更新する処理を追
	加
	(twittering-friends-timeline, twittering-erase-old-statuses):
	statusのupdate時にsinceをパラメータと指定する処理をサポート

2008-07-21  Tsuyoshi CHO  <Tsuyoshi.CHO+develop@Gmail.com>

	* twittering-mode.el (twittering-http-get, twittering-http-post):
	改行が1つ多かったので除去

2008-05-11  Tsuyoshi CHO  <Tsuyoshi.CHO+develop@Gmail.com>

	* twittering-mode.el (twittering-format-status): id/user-idのフォー
	マット整形。時間情報にuriを付与。Nicholasのパッチにより全体に
	username情報を付与
	(twittering-status-to-status-datum): username/user-screen-nameにつ
	いて整理
	(twittering-get-status-url): 新規関数(マクロでもいいんだけど...)

2008-05-01  Tsuyoshi CHO  <Tsuyoshi.CHO+develop@Gmail.com>

	* twittering-mode.el : 全体のコメント修正、以下の修正は大部分を
	gan2さんが実施した
	(twittering-mode-version): 新規関数
	(twittering-timer): コメント追加
	(twittering-scroll-mode, twittering-jojo-mode)
	(twittering-icon-mode): Nicholas Riley <njriley@uiuc.edu>さんのパッ
	チ採用、バッファローカル化
	(list-push): 新規マクロ
	(twittering-mode-map): キーバインド変更
	(twittering-mode-hook): フック変数新規作成(以前から利用してたけど
	定義がなかった)
	(twittering-render-friends-timeline): Nicholas Riley
	<njriley@uiuc.edu>さんのパッチ採用、ステータスの挿入正常化
	(twittering-goto-next-status)
	(twittering-get-next-username-face-pos)
	(twittering-goto-previous-status)
	(twittering-get-previous-username-face-pos)
	(twittering-goto-next-status-of-user)
	(twittering-goto-previous-status-of-user)
	(twittering-get-username-at-pos, twit): 新規関数

2008-02-08  Tsuyoshi CHO  <Tsuyoshi.CHO+develop@Gmail.com>

	* twittering-mode.el : 全体的に整形、Proxy、Safe Password、
	User-Agent、Major mode stringを対応。Version 0.3
	(twittering-mode-version): 暫定のバージョン定数を定義
	(twittering-proxy-use): プロキシ関係設定を導入 from <http://d.hatena.ne.jp/lurdan/20080108/1199775387>
	(twittering-proxy-server): 同上
	(twittering-proxy-port, twittering-proxy-user): 同上
	(twittering-proxy-password): 同上
	(twittering-toggle-proxy): 同上
	(twittering-user-agent-default-function): 同上
	(twittering-user-agent-default-function): デフォルトUser-Agent生成関数
	(twittering-user-agent-function): User-Agent生成関数指定変数を導入
	(twittering-user-agent): 内部でのUser-Agent生成関数
	(twittering-tmp-dir): ユーザー固有のImageTmpDirを生成 from <http://d.hatena.ne.jp/odz/20071021/1192957783>
	(twittering-mode-map): プロキシの有効無効のキーバインド定義
	(twittering-mode-string): メジャーモード文字列を変数定義
	(twittering-mode): メジャーモード開始時に文字列を設定
	(twittering-http-get): プロキシ、User-Agentによる処理を追加
	(twittering-http-post): 同上
	(twittering-get-password): パスワードを動的に確認する関数を定義

2007-10-14  Y. Hayamizu  <haya@haya-laptop-ubuntu>

	* twittering-mode.el : Naoya T. <naoya.t@aqua.plala.or.jp>, masa_edw のパッチをとりこむ
	(twittering-url-encode): 使わないので削除
	(twittering-decode-html-entities): patched: 数値エンティティだけでなく,asciiエンティティにも対応.
	(twittering-font-lock-keywords): font-lock-keywordsを削除.text propertyによって設定する.
	(twittering-format-status): patched: statusとformat-strからstatusの表示用文字列を生成.
	(twittering-scroll-mode): patched: 新しいtwitがあったときに,カーソルもスクロールするか固定するかを設定するマイナモード, masa_edwのパッチ
	(twittering-status-format): twitの表示方法をきめるテンプレート文字列
	(twittering-icon-mode): patched: ifをwhenにおかえた.nilを渡されたときはマイナモードのスイッチに振舞を変更
	(twittering-local-strftime): patched: 時間をフォーマット文字列に従い文字列化
	(twittering-mode-init-variables): font-lock-modeは,Emacs21系ではautoloadするために一度呼ぶ必要がある. icon-mode, scroll-modeをマイナモードに登録.
	(twittering-inspect-object): 使わないので削除
	(twittering-http-get-default-sentinel): エラーを追いやすくするため,condition-caseを廃止
	(twittering-status-to-status-datum): 全てのデータを抽出するようコード追加.ユーザ名,URIリンク表示などの処理もここで.

2007-10-13  Y. Hayamizu  <haya@haya-laptop-ubuntu>

	* twittering-mode.el (twittering-font-lock-keywords): ユーザー名のフェイスを適用する規則を修正.アイコン画像を表示したときに,下線が画像にかからないようにした.
	(twittering-render-friends-timeline): ポイントが特定のtwitに対して固定されるようにした(patch from masa_edw)

2007-10-12  Y. Hayamizu  <haya@haya-laptop-ubuntu>

	* twittering-mode.el (twittering-idle-time): つかわないので削除
	(twittering-get-or-generate-buffer): バッファ取得のための関数.存在しないバッファだったら,新たに生成して返す.
	(twittering-buffer): Variable:twittering-bufferを名前に持つバッファを返す関数.このバッファを使う場合は,(twittering-buffer)によって取得する.
	(twittering-http-buffer): twittering-bufferと同じ
	(twittering-wget-buffer): twittering-bufferと同じ
	

2007-10-11  Y. Hayamizu  <haya@haya-laptop-ubuntu>

	* twittering-mode.el (twittering-icon-mode): アイコンを表示するか否かのフラグ
	(twittering-wget-buffer): アイコン画像をwgetで取得するプロセスのバッファ
	(twittering-icon-mode): アイコンの表示/非表示を切り換えるコマンド
	(twittering-tmp-dir): アイコンの画像を保存するディレクトリ
	(twittering-image-stack): ダウンロードすべきアイコン画像のリスト
	(twittering-image-type): 画像の種類を判別する関数
	(twittering-render-friends-timeline): friends timelineを表示する部分を切り出した

2007-10-10  Y. Hayamizu  <haya@haya-laptop-ubuntu>

	* twittering-mode.el: バージョン番号をつけた 0.1.0

2007-10-07  Y. Hayamizu  <haya@haya-laptop-ubuntu>

	* twittering-mode.el (twittering-http-get-default-sentinel): http-bufferを毎回生成-削除するのをやめて,内容をeraseして使い回すようにした.
	(twittering-http-get-default-sentinel):HTTPレスポンスのステータスコードが上手く拾えなかったときの処理を追加
	(twittering-http-get-default-sentinel): カレントバッファか*twittering*のときは,friends-timelineを更新してもポイントの位置が変わらないように修正.

2007-09-24  Y. Hayamizu  <haya@haya-laptop-ubuntu>

	* twittering-mode.el (twittering-status-to-status-datum): URIをクリック可能にする処理を追加

2007-09-23  Y. Hayamizu  <haya@haya-laptop-ubuntu>

	* twittering-mode.el (twittering-uri-face): URI用のフェイス
	(twittering-click): クリック時に実行されるコマンド
	(twittering-enter): EnterかC-mが押されたときに実行されるコマンド

2007-09-19  Y. Hayamizu  <haya@haya-laptop-ubuntu>

	* twittering-mode.el (twittering-mode-syntax-table): "(double quote)を,文字列クオートと認識しないようにsytax-tableを変更.
	(twittering-friends-timeline): friends timelineの取得したデータを保存しておく変数.twittering modeが起動している限り,この変数に取得したstatusを随時追加してゆく.
	(cl): assocrefをinnner defunして,バイトコンパイル時にWarningが出ていた.clパッケージのfletを使うことでWarningが出ないように解決した.
	(twittering-status-to-status-datum): twittering-status-to-lineから名前変更
	(twittering-friends-timeline-data): twittering-friends-timelineから名前変更
	(twittering-status-to-status-datum): idもstatus datumに含めるようにした.
	(twittering-cache-status-datum): status datumをdata-var(デフォルトはtwittering-friends-timeline-data)にキャッシュする関数.すでにあるstatus datumを渡すとnil,新しいstatus datumを渡すとtを返してdata-varに追加する.
	(twittering-http-get-default-sentinel):過去のstatus datumをキャッシュして,バッファに過去のstatusも表示されるようにした.
	(twittering-erase-old-statuses): 21件目以降の古いstatusを消す関数.実際はキャッシュを全部消して,twittering-http-getを呼んでいるだけ.C-c C-eにバインド.
	(twittering-username-face): ユーザ名用のface.(defface <name>)の後に(defvar <name>)で使用可能になった.なぜ？
	(twittering-status-to-status-datum): ユーザ名のテキストにmouse-face属性と,uri属性(ユーザのページのURI)を付加するようにした.
	(twittering-click-username): ユーザ名をクリックするか,C-mを押したときに起動するコマンド.
	(twittering-mode-map): vimライクなキーバインドを追加
	(twittering-mode): twittering-mode-hookでfont-lock-defaultsが設定された後に,font-lock-mode を2回呼んで変更を反映させるようにした.
	(twittering-mode-init-variables): twittering-username-faceの定義をこの関数の中にうつした.
	(twittering-browse-user-page): twittering-click-usernameから名前変更.
	(twittering-update-status-interactive): twittering-update-statusから名前変更.
	(twittering-reply-to-user): ユーザ名上でEnterを押すとこの関数が呼びだされるようにキーバインド変更.ミニバッファに @<ユーザ名> が自動挿入される.
	(twittering-view-user-page): twittering-browse-user-pageから名前変更.C-c C-vにバインド.
	(twittering-update-status-if-not-blank): 引数statusが,空白文字のみか, @<ユーザ名> のみの場合には nil を返し,他の文字も含む場合には POSTしてtを返す関数.
	(twittering-update-status-from-minibuffer): ミニバッファからstatusを更新するための関数.無効な文字(twittering-update-status-if-not-blankで判定)が入力された場合は,有効な文字列が入力されるまでループする.

2007-09-12  Y. Hayamizu  <haya@haya-laptop-ubuntu>

	* twittering-mode.el (twittering-ucs-to-char): Emacs21系では,Mule-UCSがロードされていないと,(decode-char 'ucs HOGE)がnilになり,文字コードを取得できないことがある.そこで,ucs-to-charが使える環境ではucs-to-charを,使えない環境(Emacs22など)ではdecode-charを使うように自動で切り替えるマクロを書いた.

2007-09-10  Y. Hayamizu  <haya@haya-laptop-ubuntu>

	* twittering-mode.el (twittering-refresh-buffer): 使わないので削除
	(twittering-http-post-default-sentinel): condition-case でエラーハンドリングするようにした.
	(twittering-http-get-default-sentinel): *twittering*バッファをread-onlyにした
	(twittering-http-post-default-sentinel): condition-case でエラーハンドリングするコードを追加.
	(twittering-start): 複数のタイマが走らないように,twittering-timerがnilでない=既存のタイマが走っている場合は一旦twittering-stopを呼び出してからタイマをスタートするようにした.

2007-09-09  Y. Hayamizu  <haya@haya-laptop-ubuntu>

	* twittering-mode.el: リリース
	(case-string): CarbonEmacs (Emacs22)で,case-stringを呼びだすコードよりも前にdefmacroを持ってきたら,警告が出ないという報告.
	(twittering-decode-html-entities): ucs-to-charの使用をやめ,(decode-char 'ucs ...)を使うことに. (reported by masa_edw)
	(twittering-update-status): read-from-minibufferの7番目の引数にtを指定し,input methodをカレントバッファから継承するようにした.
	(twittering-decode-html-entities): string-to-intはobsoleteなので,string-to-numberに変更 (reported by masa_edw)
	(twittering-get-response-header): (setq (get-buffer ...)) となっていたので,(setq buffer (get-buffer ...))に修正. twittering-get-response-bodyも同様
	(twittering-timer-action): twittering-refresh-triggerは既に使っていない変数だったので削除した
	(debug-print): マクロが最初にコンパイルされる時点では,debug-modeが変数として宣言されていないので,debug-modeの判断まで含めたコードを吐くようにした.
	(twittering-http-post-default-sentinel): xml-parse.elのかわりに,xml.el(Emacs標準？)を使うように変更したことに伴い書き換えた
	(twittering-get-response-body): xml-parse.elのかわりに,xml.el(Emacs標準？)を使うように変更したことに伴い書き換えた
	(twittering-xmltree-to-status): xml-parse.elのかわりに,xml.el(Emacs標準？)を使うように変更したことに伴い書き換えた
	(twittering-status-lines): xml-parse.elのかわりに,xml.el(Emacs標準？)を使うように変更したことに伴い書き換えた
	(twittering-status-to-line): xml-parse.elのかわりに,xml.el(Emacs標準？)を使うように変更したことに伴い書き換えた
	(twittering-get-timeline): xml-parse.elのかわりに,xml.el(Emacs標準？)を使うように変更したことに削除
	(twittering-status-lines): xml-parse.elのかわりに,xml.el(Emacs標準？)を使うように変更したことに削除
	(twittering-parse-xml): xml-parse.elのかわりに,xml.el(Emacs標準？)を使うように変更したことに削除
	(twittering-timer-interval): twittering-refresh-intervalから名前変更
	(twittering-inspect-object): 任意のLispオブジェクトを文字列で表現できるユーティリティ関数
	(twittering-timer-action): xml.elにより処理が軽くなったので,一定時間間隔での更新に変更.
	(twittering-xmltree-to-status): Emacs21とEmacs22のxml.elの差異を吸収するコードを追加.Emacs22では,ノードのリストに空の文字列が混入することがあるため,文字列を除去するようにした.
<|MERGE_RESOLUTION|>--- conflicted
+++ resolved
@@ -1,5 +1,3 @@
-<<<<<<< HEAD
-=======
 2009-11-15  Naohiro Aota  <naota@elisp.net>
 
 	* twittering-mode.el (twittering-convert-fix-size): New variable.
@@ -16,7 +14,6 @@
 	(twittering-set-current-hashtag, twittering-hashtag-history): add functions to support hashtag. Set the current hashtag with C-c C-h.
 	(twittering-update-status-from-minibuffer): use the current hashtag if set.
 
->>>>>>> 3f9edbed
 2009-11-13  Satoshi Yatagawa  <yata_github@y.hauN.org>
 
 	* twittering-mode.el (twittering-convert-last-timeline-retrieved):
@@ -92,14 +89,11 @@
 	* twittering-mode.el (twittering-get-twits): Set parameter `count'
 	from twittering-get-count if existing.
 
-<<<<<<< HEAD
-=======
 2009-11-06  Naohiro Aota  <naota@elisp.net>
 	* twittering-mode.el (twittering-image-type): Support bitmap type
 	using `convert'.
 	(twittering-convert-program): New varibale.
 
->>>>>>> 3f9edbed
 2009-09-01  Alberto Garcia  <agarcia@igalia.com>
 
 	* twittering-mode.el (twittering-retweet):
