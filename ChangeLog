<<<<<<< HEAD
2010-06-30  Tadashi MATSUO  <tad@mymail.twin.jp>

	* twittering-mode.el (twittering-verify-credentials): reset
	`twittering-username' when authentication via xAuth failed.

	* twittering-mode.el (twittering-verify-credentials): invoke
	`twittering-prepare-account-info' before authentication method
	requiring account information.
	(twittering-visit-timeline): invoke
	`twittering-verify-credentials' before reading timeline spec.
=======
2010-07-01  Tadashi MATSUO  <tad@mymail.twin.jp>

	* twittering-mode.el: Support the url library included in Emacs 23
	and later.
	(twittering-oauth-get-token-alist-native): support the function
	`url-generic-parse-url' that returns parsed URL object generated
	as `structure'.
	(twittering-oauth-get-token-alist-curl): likewise.
>>>>>>> 4b35d275

2010-06-29  Tadashi MATSUO  <tad@mymail.twin.jp>

	* twittering-mode.el: Confirm process status for avoiding
	dead-lock.
	(twittering-oauth-get-token-alist-native): confirm the process
	status in order to avoid dead-lock. If the process exited
	abnormally, the variable `result' becomes nil.
	(twittering-oauth-get-token-alist-curl): likewise.
	(twittering-verify-credentials): wait for the process to exit
	in order to avoid dead-lock.
	(twittering-get-list-index-sync): likewise.

	* twittering-mode.el (twittering-verify-credentials): wait for the
	process to exit in order to avoid dead-lock.

	* twittering-mode.el: Support authentication via xAuth.
	(twittering-get-list-index-sync): likewise.
	(twittering-xauth-auth-str-access-token): new function.
	(twittering-oauth-get-token-alist-url): add an argument
	`post-body'.
	(twittering-oauth-get-token-alist-native): likewise.
	(twittering-oauth-get-token-alist-curl): likewise.
	(twittering-oauth-get-token-alist): add an optional argument
	`post-body'.
	(twittering-xauth-get-access-token): new function.
	(twittering-prepare-account-info): support xAuth.
	(twittering-verify-credentials): likewise.
	(twittering-http-application-headers-with-auth): likewise.
	(twittering-visit-timeline): call
	`twittering-prepare-account-info' for xAuth.

2010-06-13  Tadashi MATSUO  <tad@mymail.twin.jp>

	* twittering-mode.el (twittering-write-and-encrypt): fix arguments
	of `epg-context-set-progress-callback' because of the difference
	between EasyPG 0.0.16 and that included in Emacs23.

	* twittering-mode.el (twittering-save-private-info): change the
	permission of the encrypted file in order to prevent others from
	reading the file.
	(twittering-write-and-encrypt): return t explicitly when it
	succeeded in encrypting private information.

	* twittering-mode.el (twittering-write-and-encrypt): In order to
	prevent `epa-file' to encrypt the file double,
	`epa-file-name-regexp' is temorarily changed into the null regexp
	that never matches any string.

2010-06-12  Tadashi MATSUO  <tad@mymail.twin.jp>

	* twittering-mode.el: Fix bugs.
	(twittering-hmac-sha1): remove invalid arguments.
	(twittering-oauth-auth-str): correct a variable.

	* twittering-mode.el: Support master password for storing private
	information in an encrypted file.
	(twittering-use-master-password): new variable.
	(twittering-private-info-file): new variable.
	(twittering-variables-stored-with-encryption): new variable.
	(twittering-load-private-info): new function.
	(twittering-load-private-info-with-guide): new function.
	(twittering-save-private-info): new function.
	(twittering-save-private-info-with-guide): new function.
	(twittering-capable-of-encryption-p): new function.
	(twittering-read-from-encrypted-file): new function.
	(twittering-write-and-encrypt): new function.
	(twittering-verify-credentials): support master password.

	* twittering-mode.el: Add codes for debugging functions for
	OAuth.
	(twittering-oauth-get-token-alist-url): add codes for debug.
	(twittering-oauth-get-token-alist-native): likewise.
	(twittering-oauth-get-token-alist-curl): likewise.

2010-06-09  Yuto Hayamizu  <y.hayamizu@gmail.com>

	* twittering-mode.el (twittering-oauth-get-access-token): reject
	invalid PIN code input and strip extra white spaces.

2010-06-05  Tadashi MATSUO  <tad@mymail.twin.jp>

	* twittering-mode.el: confirm that a valid access token has been
	retrieved.
	(twittering-oauth-make-response-alist): do not decode a null entry.
	(twittering-verify-credentials): confirm that the retrieved
	`token-alist' is valid as an access token.

2010-06-04  Yuto Hayamizu  <y.hayamizu@gmail.com>

	* twittering-mode.el: removed (set-terminal-coding-system 'utf-8)
	(twittering-mode-map): changed key bindings:
	twittering-public-timeline: C-c C-g -> C-c C-p,
	twittering-set-current-hashtag: C-c C-h -> C-c C-t
	

2010-06-03  Yuto Hayamizu  <y.hayamizu@gmail.com>

	* twittering-mode.el: add encrypted oauth consumer key/secret
	(twittering-auth-method): changed default value to 'oauth
	(twittering-oauth-get-access-token): give users a choise to open
	authrization URL with browser or not when
	twittering-oauth-invoke-browser is nil.

2010-06-03  Tadashi MATSUO  <tad@mymail.twin.jp>

	* twittering-mode.el: Use `twittering-oauth-use-ssl' instead of
	`twittering-use-ssl' on functions for OAuth.
	(twittering-oauth-use-ssl): add docstring.
	(twittering-oauth-get-response-alist): use
	`twittering-oauth-use-ssl' instead of `twittering-use-ssl'.
	(twittering-oauth-get-token-alist-native): likewise.
	(twittering-oauth-get-token-alist-curl): likewise.
	(twittering-verify-credentials): likewise.

	* twittering-mode.el: Restore window parameters after automatic
	redisplaying.
	(twittering-current-window-config): new function.
	(twittering-restore-window-config-after-modification): new function.
	(twittering-redisplay-status-on-each-buffer): restore window
	parameters after redisplaying.

	* twittering-mode.el: Suppress automatic redisplaying if
	unnecessary.
	(twittering-redisplay-status-on-each-buffer): do not modify buffer
	if updated string is same as the current string in the meaning of
	`string='.
	(twittering-make-icon-string): give different strings for
	displayed and undisplayed icon.

	* twittering-mode.el: Stop automatic redisplaying of buffers in
	which the mark and region are active.
	(twittering-redisplay-status-on-buffer): do not update buffer
	in which the mark and region are active.

	* twittering-mode.el: Reimplement the status formater that allows
	recursive specifiers such as "%FILL{%FACE[bold]{%C{%m/%d}}: %T}".
	(twittering-parse-format-string): removed.
	(twittering-generate-formater): removed.
	(twittering-generate-status-formater-base): removed.
	(twittering-generate-format-table): new function.
	(twittering-generate-formater-for-first-spec): new function.
	(twittering-generate-formater-for-current-level): new function.
	(twittering-generate-format-status-function): new function.
	(twittering-generate-format-status-function): use new
	implementation.

	* twittering-mode.el: Add an optional argument for the format
	specifier `FILL'. The argument specifies the prefix for the filled
	region.
	(twittering-status-format): use 2 white spaces as fill-prefix in
	default.
	(twittering-fill-string): use an additional argument `prefix' as
	`fill-prefix' for `fill-region-as-paragraph' if the argument is
	non-nil.
	(twittering-update-filled-string): transfer the local prefix for
	`twittering-fill-string'.
	(twittering-generate-formater-for-first-spec): recognize an
	optional argument for the format specifier `FILL'.

	* twittering-mode.el: Add a new format specifier
	"%FOLD[prefix]{...}".
	(twittering-fill-string): add an argument `keep-newline'. If it is
	non-nil, do not remove newlines in given string.
	(twittering-update-filled-string): add an argument
	`keep-newline'.
	(twittering-generate-formater-for-first-spec): add a new specifier
	"%FOLD[prefix]{...}".

	* twittering-mode.el: Fix unintended cursor motion caused by
	automatic redisplaying.
	(twittering-redisplay-status-on-each-buffer): fix the incorrect
	cursor motion occurring when it points the beginning of region
	that will be be modified.

2010-05-27  Tadashi MATSUO  <tad@mymail.twin.jp>

	* twittering-mode.el (twittering-toggle-activate-buffer): restart
	the timer if it is not active when activating a buffer.

2010-05-24  Naohiro Aota  <naota@elisp.net>

	* twittering-mode.el (twittering-native-retweet): Check if tweet
	is my own one.

2010-05-22  Tadashi MATSUO  <tad@mymail.twin.jp>

	* twittering-mode.el: Use the coding-system `utf-8-unix' for
	reading data retrieved from Twitter.
	(twittering-start-http-session-curl): use the coding-system
	`utf-8-unix' for reading data retrieved from Twitter.
	(twittering-start-http-session-native): likewise.

	* twittering-mode.el: Omit a successful HTTP response and headers
	if they seem to be sent from a proxy for CONNECT method.
	(twittering-http-default-sentinel): omit a successful HTTP
	response and headers from a proxy if using SSL via the proxy.
	(twittering-get-response-header): do not remove headers from a
	proxy.

	* twittering-mode.el: Do not initialize `twittering-tls-program'
	multiple times.
	(twittering-start-http-session-native-tls-p): check `tls-program'
	only if `twittering-tls-program' is nil.

	* twittering-mode.el: Cache the result of capability confirmation
	for `curl'.
	(twittering-start-http-session-curl-p): do not initialize
	`twittering-curl-program' multiple times.
	(twittering-start-http-session-curl-https-p): do not execute
	`curl' multiple times.

	* twittering-mode.el: Look-up of connection type is rearranged.
	(twittering-lookup-http-start-function): reimplemented.
	(twittering-lookup-connection-type): new function.

	* twittering-mode.el: Confirm an available connection method
	before visiting a timeline.
	(twittering-visit-timeline): confirm connection method.

	* twittering-mode.el: Support authentication via OAuth. The
	authentication requires a consumer information registered with
	Twitter and an external WWW browser to authorize a request token.
	(twittering-auth-method): new variable.
	(twittering-oauth-consumer-key, twittering-oauth-consumer-secret):
	new variables for specifying an OAuth consumer.
	(twittering-oauth-access-token-alist): new variable for storing
	access token.
	(twittering-oauth-url-encode): new function.
	(twittering-oauth-unhex): new function.
	(twittering-oauth-url-decode): new function.
	(twittering-oauth-make-signature-base-string): new function.
	(twittering-oauth-make-random-string): new function.
	(twittering-hmac-sha1): imported from
	http://www.emacswiki.org/emacs/HmacShaOne .
	(twittering-oauth-auth-str): new function.
	(twittering-oauth-auth-str-request-token): new function.
	(twittering-oauth-auth-str-exchange-token): new function.
	(twittering-oauth-auth-str-access): new function.
	(twittering-oauth-make-response-alist): new function.
	(twittering-oauth-get-response-alist): new function.
	(twittering-oauth-get-token-alist-url): new function.
	(twittering-oauth-get-token-alist-native): new function.
	(twittering-oauth-get-token-alist-curl): new function.
	(twittering-oauth-get-token-function-table): new variable.
	(twittering-oauth-get-token-function-type): new variable.
	(twittering-oauth-invoke-browser): new variable.
	(twittering-oauth-get-token-alist): new function.
	(twittering-oauth-get-request-token): new function.
	(twittering-oauth-exchange-request-token): new function.
	(twittering-oauth-get-access-token): new function.
	(twittering-prepare-account-info): acquire username and password
	only if `twittering-auth-method' is symbol `basic'.
	(twittering-verify-credentials): support Authentication via OAuth.
	(twittering-http-application-headers): do not add Authorization
	header.
	(twittering-http-application-headers-with-auth): new function for
	generating headers adapted for each authentication method.
	(twittering-http-get): use
	`twittering-http-application-headers-with-auth'.
	(twittering-http-post): likewise.
	(twittering-percent-encode): encode a string according to
	Percent-Encoding defined in RFC3986 instead of RFC1738. It simply
	calls `twittering-oauth-url-encode'.
	(twittering-url-reserved-p): removed.
	* test/test-twittering-mode.el: add new test `test-oauth'.
	* emacs21/hex-util.el: imported from Emacs22.
	* emacs21/sha1.el: imported from Emacs22.

	* twittering-mode.el (twittering-oauth-get-access-token): fix the
	guide string of authorization via OAuth.

	* twittering-mode.el (twittering-hmac-sha1): fix indentation.

	* twittering-mode.el: Fix `twittering-hmac-sha1' so that it works
	well on Emacs23 and later.
	(twittering-hmac-sha1): ensure that internal variables are unibyte
	strings even on Emacs23 and later.
	* test/test-twittering-mode.el: add new test `test-hmac-sha1'.

	* emacs21/sha1.el: Imported from Gnus distributed with Emacs
	22.2.1 on Debian 5.0 for Emacs21 that does not include `sha1.el'.
	* emacs21/hex-util.el: Imported from Gnus distributed with Emacs
	22.2.1 on Debian 5.0 for Emacs21 that does not include
	`hex-util.el'.

2010-05-20  Tadashi MATSUO  <tad@mymail.twin.jp>

	* twittering-mode.el: The configuration of a proxy is referred via
	the function `twittering-proxy-info'.
	(twittering-proxy-info): return all configuration of the proxy for
	the scheme.

	* twittering-mode.el: Give priority to the variable
	`twittering-proxy-*' over `twittering-http-proxy-*' and
	`twittering-https-proxy-*'.
	(twittering-proxy-server): defined as a variable.
	(twittering-proxy-port): likewise.
	(twittering-proxy-keep-alive): likewise.
	(twittering-proxy-user): likewise.
	(twittering-proxy-password): likewise.
	(twittering-normalize-proxy-vars): normalize
	`twittering-proxy-port'.
	(twittering-proxy-info): return configuration generated from
	`twittering-proxy-*' regardless of the scheme (HTTP or HTTPS) if
	`twittering-proxy-server' and  `twittering-proxy-port' are
	non-nil.

2010-05-17  Tadashi MATSUO  <tad@mymail.twin.jp>

	* twittering-mode.el (twittering-start-http-session-curl): fix
	extraction of the scheme from the variable `request'.

	* twittering-mode.el: Use a relative path to specify the temporary
	cert file for `curl' to ignore the difference of path
	representation between Windows and Cygwin.
	(twittering-start-http-session-curl): change directory before
	invoking `curl' and specify the temporary cert file with relative
	path.

2010-05-15  Tadashi MATSUO  <tad@mymail.twin.jp>

	* twittering-mode.el: Add copyright of the ACTIVE/INACTIVE
	indicators derived from Wanderlust.
	(twittering-active-indicator-image): add the copyright as a
	comment.
	(twittering-inactive-indicator-image): likewise.

	* twittering-mode.el: The function `twittering-icon-mode' keeps
	the current cursor point.
	(twittering-render-timeline): add a new argument `keep-point'.
	(twittering-icon-mode): keep the current cursor point.

	* test/test-twittering-mode.el: Remove an obsolete test and update
	`test-format-status'.

	* twittering-mode.el: The proxies for HTTP and HTTPS can be
	configured individually. The variables
	`twittering-proxy-{server,port,user,password,keep-alive}' are now
	aliases.
	(twittering-http-proxy-server): new variable.
	(twittering-http-proxy-port): new variable.
	(twittering-http-proxy-user): new variable.
	(twittering-http-proxy-password): new variable.
	(twittering-http-proxy-keep-alive): new variable.
	(twittering-https-proxy-server): new variable.
	(twittering-https-proxy-port): new variable.
	(twittering-https-proxy-user): new variable.
	(twittering-https-proxy-password): new variable.
	(twittering-https-proxy-keep-alive): new variable.
	(twittering-proxy-server): changed into an alias to
	`twittering-http-proxy-server'.
	(twittering-proxy-port): changed into an alias to
	`twittering-http-proxy-port.
	(twittering-proxy-user): changed into an alias to
	`twittering-http-proxy-user.
	(twittering-proxy-password): changed into an alias to
	`twittering-http-proxy-password.
	(twittering-proxy-keep-alive): changed into an alias to
	`twittering-http-proxy-keep-alive.
	(twittering-normalize-proxy-vars): new function.
	(twittering-proxy-info): new function.
	(twittering-url-proxy-services): new function.
	(twittering-setup-proxy): initialize individual proxy
	configurations for HTTP and HTTPS.

	* twittering-mode.el: Enable to retrieve icon images silently.
	(twittering-url-show-status): new variable.
	(twittering-url-wrapper): control display of status even if the
	retrieval is asynchronous.

2010-05-11  Tadashi MATSUO  <tad@mymail.twin.jp>

	* twittering-mode.el: Fix initialization of `twittering-tls-program'.
	(twittering-start-http-session-native-tls-p): use
	`twittering-tls-program' if it is non-nil.

2010-05-09  Tadashi MATSUO  <tad@mymail.twin.jp>

	* twittering-mode.el: Use "\\`" as the regexp for the head of a
	tweet instead of "^". This prevents misinterpretation of tweets
	including multiple lines.
	(twittering-edit-post-status): correct the regexp for determining
	whether the "in-reply-to" ID should be attached or not.
	(twittering-update-status-from-minibuffer): likewise.
	(twittering-status-not-blank-p): correct the regexp for
	distinguish a blank tweet from a non-blank tweet.

	* twittering-mode.el: Prevent applying improper functions to a
	failed connection.
	(twittering-verify-credentials): give up authorization if
	`twittering-call-api' returns nil.
	(twittering-start-http-session-curl): return nil if it failed to
	open a connection.
	(twittering-start-http-session-native): likewise.

	* twittering-mode.el: Support HTTPS with `tls' library.
	(twittering-tls-program): new variable.
	(twittering-connection-type-table): register
	`twittering-start-http-session-native-tls-p' as the "https" entry
	for "native".
	(twittering-start-http-session-native-tls-p): new function.
	(twittering-start-http-session-native): call `open-tls-stream' if
	`twittering-use-ssl' is non-nil.
	* emacs21/tls.el: Imported from Emacs 22.2.1 on Debian 5.0 for
	Emacs21 that does not include `tls.el'.

2010-05-08  Tadashi MATSUO  <tad@mymail.twin.jp>

	* twittering-mode.el: Add an abstract layer for Twitter API.
	(twittering-call-api): new function.
	(twittering-timeline-spec-to-host-method): removed.
	(twittering-host-method-to-timeline-spec): removed.
	(twittering-manage-friendships): removed.
	(twittering-manage-favorites): removed.
	(twittering-get-tweets): removed.
	(twittering-verify-credentials): use `twittering-call-api' instead
	of calling `twittering-http-get' directly.
	(twittering-get-list-index): likewise.
	(twittering-get-and-render-timeline): use `twittering-call-api'
	instead of calling `twittering-get-tweets'. The function also
	calculates how many tweets should be retrieved.
	(twittering-update-lambda): use `twittering-call-api' instead of
	calling `twittering-http-post' directly.
	(twittering-update-jojo): likewise.
	(twittering-native-retweet): likewise.
	(twittering-follow): use `twittering-call-api'.
	(twittering-favorite): likewise.

	* twittering-mode.el: Bind "C-c D" to `twittering-delete-status',
	which is a new function deleting a tweet.
	(twittering-delete-status): new function.
	(twittering-call-api): add a new command `destroy-status'.
	(twittering-delete-status-from-data-table): new function.
	(twittering-mode-map): bind "C-c D" to `twittering-delete-status'.

2010-05-08  Takashi Masuda  <masutaka@nifty.com>

	* twittering-mode.el (twittering-update-jojo): 自分のツイートには返
	信しないようにした。
	* twittering-mode.el (twittering-update-jojo): do not reply to
	tweets posted by the current user itself.

2010-05-08  Tadashi MATSUO  <tad@mymail.twin.jp>

	* twittering-mode.el (twittering-jojo-mode-p): confirm that the
	buffer has not been killed.

2010-05-06  Tadashi MATSUO  <tad@mymail.twin.jp>

	* twittering-mode.el: Fix the format specifier "%r" for direct
	message.
	(twittering-status-to-status-datum): add `recipient-screen-name'
	as a element of a status.
	(twittering-xmltree-to-status): store `recipient_screen_name'
	without modificaiton.
	(twittering-generate-status-formater-base): replace "%r" with
	`recipient-screen-name' if it exists.

2010-05-05  Tadashi MATSUO  <tad@mymail.twin.jp>

	* twittering-mode.el: Use a dummy buffer to prevent the cursor
	from moving without intention after invoking `url-retrieve'.
	(twittering-url-request-dummy-buffer-name): new constant for dummy
	buffer.
	(twittering-resolve-url-request): switch to the dummy buffer just
	after killing the content buffer generated by `url-retrieve'. This
	prevents multiple threads from having different cursor points for
	the same buffer.

2010-05-05  Takashi Masuda  <masutaka@nifty.com>

	* twittering-mode.el: twittering-jojo-mode の判定ミスを修正。
	(twittering-add-statuses-to-timeline-data): 判定方法を変更した。
	(twittering-jojo-mode-p): new function
	* twittering-mode.el: `twittering-jojo-mode' for each spec is
	correctly referred in order to decide whether to invoke
	`twittering-update-jojo'.
	(twittering-add-statuses-to-timeline-data): correct the condition
	for invoking `twittering-update-jojo'.
	(twittering-jojo-mode-p): new function.

2010-05-04  Tadashi MATSUO  <tad@mymail.twin.jp>

	* twittering-mode.el (twittering-ask-post): renamed
	`twittering-request-confirmation-on-posting'.

	* twittering-mode.el (twittering-edit-post-status): correct the
	condition for requesting confirmation on posting a status.

2010-05-03  Takashi Masuda  <masutaka@nifty.com>

	* twittering-mode.el: Tweet する時に y-or-n-p で問い合わせを出来る
	ようにした。デフォルトは聞かれない。
	(twittering-ask-post): new variable
	* twittering-mode.el: Add confirmation on posting a status edited
	in pop-up buffer. It is disabled on default.
	(twittering-ask-post): new variable.

	* twittering-mode.el: `V' の補完対象に :direct_messages や :home を
	追加した。
	(twittering-read-timeline-spec-with-completion): dummy-hist に追加。
	* twittering-mode.el: Add some primary timeline specs, such as
	":direct_messages" and ":home", to candidates of completion.
	(twittering-read-timeline-spec-with-completion): add some timeline
	specs to dummy-hist.

2010-05-03  Tadashi MATSUO  <tad@mymail.twin.jp>

	* twittering-mode.el (twittering-edit-setup-help): generate help
	message by using `substitute-command-keys'.

	* twittering-mode.el: The format specifier "@" can receive the
	time format string, which is used to format the time of
	sufficiently old statuses.
	(twittering-generate-status-formater-base): add new parameter
	'time-format' to the specifier "@".
	(twittering-make-passed-time-string): receive new argument
	`time-format'.

	* twittering-mode.el: Functions for retrieving URLs asynchronously
	are added.
	(twittering-url-data-hash): new variable for retrieved data.
	(twittering-url-request-list): new variable for additional requests.
	(twittering-url-request-sentinel-hash): new variable for sentinels.
	(twittering-internal-url-queue): new variable.
	(twittering-url-request-resolving-p): new variable.
	(twittering-url-request-retry-limit): new variable.
	(twittering-remove-redundant-queries): new function.
	(twittering-resolve-url-request): new function.
	(twittering-url-retrieve-async): new function.

	* twittering-mode.el: Icons are retrieved asynchronously.
	(twittering-icon-prop-hash): new variable.
	(twittering-image-data-table): removed.
	(twittering-get-display-spec-for-icon): new function.
	(twittering-convert-image-data): new function.
	(twittering-error-icon-data-pair): new constant.
	(twittering-create-image-pair): new function.
	(twittering-register-image-data): new function.
	(twittering-make-slice-spec): new function.
	(twittering-make-display-spec-for-icon): rearranged.
	(twittering-make-icon-string): new function.
	(twittering-retrieve-image): removed.
	(twittering-generate-status-formater-base): use
	`twittering-make-icon-string'.
	(twittering-image-stack): removed.
	(twittering-image-type): removed.
	(twittering-image-type-cache): removed.

2010-05-01  Immad Naseer  <immad.naseer@gmail.com>

	* twittering-mode.el: New interactive functions for direct
	messages are added.
	(twittering-direct-messages-timeline): new function.
	(twittering-sent-direct-messages-timeline): new function.

2010-04-25  Tadashi MATSUO  <tad@mymail.twin.jp>

	* twittering-mode.el: Fix mode-line to display the rate limit.
	(twittering-mode-line-buffer-identification): add the remaining
	number of API requests if `twittering-display-remaining' is
	non-nil.

	* twittering-mode.el: Stop keeping undo information for buffers
	managed by `twittering-mode'. Thanks to irie for pointing it out.
	(twittering-mode-setup): call `buffer-disable-undo'.

	* twittering-mode.el: Verify the account in advance of retrieving
	statuses.
	(twittering-account-authorization): new variable.
	(twittering-account-authorized-p): new function.
	(twittering-account-authorization-queried-p): new function.
	(twittering-prepare-account-info): new function for completing
	username and password.
	(twittering-verify-credentials): new function.
	(twittering-http-get-verify-credentials-sentinel): new function.
	(twittering-get-managed-buffer): start the timer after
	authorization.
	(twittering-mode-init-global): initialize neither
	`twittering-username' nor `twittering-password'.
	(twittering-mode): call `twittering-prepare-account-info'.
	(twittering-get-and-render-timeline): ignore requests unless
	authorization is completed.
	(twittering-update-active-buffers): do not retrieve statuses
	unless authorization is completed.
	(twittering-visit-timeline): verify the account.
	(twittering-get-username): use `twittering-username' directly.
	(twittering-get-password): use `twittering-password' directly.
	(twittering-username-active): removed.
	(twittering-password-active): removed.

	* twittering-mode.el: `twittering-visit-timeline' initializes
	global variables if necessary.
	(twittering-visit-timeline): initialize global variables and
	prepare account information.
	(twittering-mode): delegate the initialization to
	`twittering-visit-timeline'.
	(twittering-mode-init-global): renamed
	`twittering-initialize-global-variables-if-necessary'.

	* twittering-mode.el: Support multiple timelines on initialization.
	(twittering-initial-timeline-spec-string): mean multiple timelines
	if the value is a list of strings.
	(twittering-mode): support multiple timeline specs on
	initialization.

2010-04-24  Tadashi MATSUO  <tad@mymail.twin.jp>

	* twittering-mode.el: Reimplement indicators.
	(twittering-ssl-indicator-image): new constant.
	(twittering-modeline-ssl): defined as a constant, which is
	initialized on loading `twittering-mode.el'.
	(twittering-ssl-image, twittering-ssl-indicator): removed.
	(twittering-ssl-icon): removed.
	(twittering-active-image, twittering-inactive-image): removed.
	(twittering-active-indicator, twittering-inactive-indicator):
	removed.
	(twittering-icon-directory): removed.
	(twittering-active-icon, twittering-inactive-icon): removed.
	(twittering-display-image-p): removed.
	(twittering-init-mode-line-icons): removed. Images are initialized
	as constants on loading `twittering-mode.el'.
	(twittering-active-indicator-image): new constant.
	(twittering-inactive-indicator-image): new constant.
	(twittering-modeline-active): defined as a constat.
	(twittering-modeline-inactive): likewise.
	(twittering-mode-init-global): remove the call of
	`twittering-init-mode-line-icons'.

	* twittering-mode.el: Display the buffer state as
	`mode-line-buffer-identification' instead of `mode-name'.
	(twittering-mode-line-buffer-identification): new function for
	generating a mode-line string for `twittering-mode'.
	(twittering-mode-string): removed.
	(twittering-modeline-ssl): remove brackets from the mode-line
	string.
	(twittering-modeline-active): use a whitespace with `display' face
	as a mode-line string.
	(twittering-modeline-inactive): remove brackets from the mode-line
	string.
	(twittering-update-mode-line): call `force-mode-line-update' only.
	(twittering-mode-setup): initialize `mode-name' and
	`mode-line-buffer-identification'.

2010-04-19  Takashi Masuda  <masutaka@nifty.com>

	* twittering-mode.el : 関数名が古かったので、リネーム。
	(twittering-init-mode-line-icons):
	(twittering-mode-init-global):
	twittering-init-active-inactive-icons から
	twittering-init-mode-line-icons にリネーム。
	* twittering-mode.el : rename old functions.
	(twittering-init-mode-line-icons): rename
	`twittering-init-active-inactive-icons'
	`twittering-init-mode-line-icons'.

	* twittering-mode.el : SSL と ACTIVE/INACTIVE の状態をモードライン
	アイコンに表示するようにした。-nw 時は文字列を表示する。
	(twittering-update-mode-line): mode-line-buffer-identification の設
	定を追加。INACTIVE と ssl の mode-name への設定を削除した。
	(twittering-display-image-p): 新規マクロ
	(twittering-init-active-inactive-icons): 新規関数
	(twittering-mode-init-global):
	twittering-init-active-inactive-icons を呼ぶように修正。
	* twittering-mode.el : display graphical indicators for SSL and
	ACTIVE/INACTIVE state on mode-line.
	(twittering-update-mode-line): add graphical indicators to
	`mode-line-buffer-identification' instead of `mode-name'.
	(twittering-display-image-p): new macro.
	(twittering-init-active-inactive-icons): new function.
	(twittering-mode-init-global): call
	`twittering-init-active-inactive-icons'.

	* icons/ssl.xpm: 上記に伴い Mew から拝借。
	* icons/ssl.xpm: imported from Mew.

	* offline.patch: 上記に伴い削除。元々私がブログに公開したものを
	Hayamizu 氏が拾って下さったもの。
	* offline.patch: removed. (Mr.Hayamizu imported it, which
	originated from Masuda's blog.)

2010-04-19  Tadashi MATSUO  <tad@mymail.twin.jp>

	* twittering-mode.el (twittering-get-buffer-from-spec): return nil
	if the corresponding buffer has been already killed.
	(twittering-update-unread-status-info): do not count statuses for
	a killed buffer.
	(twittering-http-get-default-sentinel): do not render a timeline
	for a killed buffer.

2010-04-17  Tadashi MATSUO  <tad@mymail.twin.jp>

	* twittering-mode.el: Reimplement support of multiple buffers. The
	timeline spec and active-mode flag of each managed buffer are
	stored as buffer-local variables.
	(twittering-timeline-spec): new buffer-local variable.
	(twittering-timeline-spec-string): new buffer-local variable.
	(twittering-active-mode): new buffer-local variable.
	(twittering-buffer-info-list): redefined as a list of buffers.
	(twittering-get-buffer-list): follow the redefinition of
	`twittering-buffer-info-list'.
	(twittering-get-active-buffer-list): likewise.
	(twittering-buffer-p): likewise.
	(twittering-get-buffer-from-spec): likewise.
	(twittering-unregister-buffer): likewise.
	(twittering-unregister-killed-buffer): likewise.
	(twittering-buffer-active-p): use buffer-local
	`twittering-active-mode'.
	(twittering-get-timeline-spec-for-buffer): use buffer-local
	`twittering-timeline-spec'.
	(twittering-get-timeline-spec-string-for-buffer): use buffer-local
	`twittering-timeline-spec-string'.
	(twittering-register-buffer): removed. Its body is integrated into
	`twittering-get-managed-buffer'.
	(twittering-replace-spec-string-for-buffer): set buffer-local
	`twittering-timeline-spec-string' directly.
	(twittering-set-active-flag-for-buffer): use
	`twittering-toggle-activate-buffer'.
	(twittering-toggle-activate-buffer): set buffer-local
	`twittering-active-mode' directly.
	(twittering-get-managed-buffer): rearranged.
	(twittering-mode-setup): set up `twittering-timeline-spec',
	`twittering-timeline-spec-string' and `twittering-active-mode'.
	And register the current buffer to `twittering-buffer-info-list'.

	* twittering-mode.el: Add functions to switch timelines.
	(twittering-switch-to-next-timeline): new function.
	(twittering-switch-to-previous-timeline): new function.
	(twittering-mode-map): bind "f" and "b" to
	`twittering-switch-to-next-timeline' and
	`twittering-switch-to-previous-timeline', respectively.

2010-04-09  Tadashi MATSUO  <tad@mymail.twin.jp>

	* twittering-mode.el (twittering-mode-init-global): initialize
	faces without using `copy-face' because it does not change the
	default face for new frames.

2010-04-07  Tadashi MATSUO  <tad@mymail.twin.jp>

	* twittering-mode.el: Fix a bug on updating timeline history.
	(twittering-http-get-default-sentinel): call
	`twittering-add-timeline-history' with correct timeline spec
	string.
	(twittering-add-timeline-history): receive timeline spec string
	instead of timeline spec.

	* twittering-mode.el (twittering-mode-setup): omit redundant call
	of `run-hook'.

	* twittering-mode.el (twittering-direct-message): fix a lack of
	separator. Thanks to Takashi Masuda.

2010-04-06  Tadashi MATSUO  <tad@mymail.twin.jp>

	* twittering-mode.el (twittering-new-tweets-spec): new variable
	for timeline spec on running `twittering-new-tweets-hook'.

	* twittering-mode.el: Add an experimental notifier for unread
	statuses on mode-line. You can enable it by invoking
	`twittering-enable-unread-status-notifier'. To disable it, invoke
	`twittering-disable-unread-status-notifier'.
	(twittering-unread-status-info): new variable.
	(twittering-reset-unread-status-info-if-necessary): new function.
	(twittering-set-number-of-unread): new function.
	(twittering-make-unread-status-notifier-string): new function.
	(twittering-update-unread-status-info): new function.
	(twittering-enable-unread-status-notifier): new function.
	(twittering-disable-unread-status-notifier): new function.

	* twittering-mode.el: Support fixed fill-column for the format
	specifier "%FILL{...}". Thanks to William Xu.
	(twittering-fill-column): new variable.

2010-04-04  Tadashi MATSUO  <tad@mymail.twin.jp>

	* twittering-mode.el: Improve compatibility with global-font-lock mode.
	(twittering-mode-init-global): use `bold' instead of
	`font-lock-string-face' if it has not been bound yet.
	`twittering-mode' does not require loading `font-lock'.
	(twittering-mode-setup): prevent `global-font-lock-mode' enabling
	`font-lock-mode' by using buffer-local `font-lock-global-modes'.
	`twittering-mode' can be used with/without any configuration for
	font-lock mode.

	* twittering-mode.el: Replace hard-coded hostnames with
	variables and functions. Thanks to William Xu.
	(twittering-api-host): new variable.
	(twittering-api-search-host): new variable.
	(twittering-web-host): new variable.
	(twittering-get-search-url): new function.
	(twittering-make-clickable-status-datum): call
	`twittering-get-search-url' instead of using hard-coded hostname.

	* twittering-mode.el (twittering-start-http-session-curl): do not
	overwrite headers that `curl' will define internally. Thanks to
	William Xu.

2010-04-03  Tadashi MATSUO  <tad@mymail.twin.jp>

	* twittering-mode.el (twittering-buffer-active-p): renamed
	`twittering-buffer-related-p'.

	* twittering-mode.el (twittering-start): check the value of
	`twittering-timer-for-redisplaying' before setting timer.

	* twittering-mode.el: Multiple buffers are supported.
	(twittering-buffer-info-list): new variable for managing multiple
	buffers.
	(twittering-buffer): both of the function and the variable are
	removed.
	(twittering-update-mode-line): remove timeline spec from mode-line
	because it is displayed as the name of buffer.
	(twittering-switch-timeline): removed.
	(twittering-get-buffer-list): new function.
	(twittering-get-active-buffer-list): new function.
	(twittering-buffer-related-p): modified to support multiple buffers.
	(twittering-buffer-p): new function.
	(twittering-buffer-active-p): new function.
	(twittering-get-buffer-from-spec): new function.
	(twittering-get-buffer-from-spec-string): new function.
	(twittering-get-timeline-spec-for-buffer): new function.
	(twittering-get-timeline-spec-string-for-buffer): new function.
	(twittering-current-timeline-spec): return timeline spec for the
	current buffer.
	(twittering-current-timeline-spec-string): return timeline spec
	string for the current buffer.
	(twittering-register-buffer): new function.
	(twittering-unregister-buffer): new function.
	(twittering-unregister-killed-buffer): new function.
	(twittering-replace-spec-string-for-buffer): new function.
	(twittering-set-active-flag-for-buffer): new function.
	(twittering-toggle-activate-buffer): new function.
	(twittering-activate-buffer): new function.
	(twittering-deactivate-buffer): new function.
	(twittering-kill-buffer): new function.
	(twittering-generate-new-buffer): new function.
	(twittering-switch-timeline): removed.
	(twittering-get-managed-buffer): new function.
	(twittering-mode-map): `twittering-toggle-activate-buffer' is
	bound to "a". `twittering-kill-buffer' is bound to "q" instead of
	`twittering-suspend'.
	(twittering-mode-init-global): new function for initializing
	global variables.
	(twittering-initialized): new variable.
	(twittering-mode-setup): new function for initializing a buffer
	being managed by `twittering-mode'.
	(twittering-mode): reimplemented.
	(twittering-icon-mode): support multiple buffers.
	(twittering-http-get-default-sentinel): render the retrieved
	statuses on the buffer bound to the timeline spec.
	(twittering-redisplay-status-on-buffer): support multiple buffers.
	(twittering-redisplay-status-on-each-buffer): new function.
	(twittering-render-timeline): require the target buffer.
	(twittering-timer-action): support multiple buffers.
	(twittering-get-tweets): support multiple buffers.
	(twittering-get-and-render-timeline): retrieve and render the
	timeline bound to the current buffer.
	(twittering-start): use `twittering-update-active-timeline'
	instead of `twittering-current-timeline-noninteractive' for
	`twittering-timer'.
	(twittering-toggle-reverse-mode): support multiple buffers.
	(twittering-friends-timeline): call `twittering-visit-timeline'
	instead of `twittering-get-and-render-timeline'.
	(twittering-home-timeline): likewise.
	(twittering-replies-timeline): likewise.
	(twittering-public-timeline): likewise.
	(twittering-user-timeline): likewise.
	(twittering-other-user-timeline): likewise.
	(twittering-other-user-timeline-interactive): likewise.
	(twittering-other-user-list-interactive): likewise.
	(twittering-search): likewise.
	(twittering-update-active-buffers): new function for retrieving
	timelines for active buffers.
	(twittering-current-timeline): retrieve statuses for current
	buffer.
	(twittering-erase-old-statuses): erase statuses of the timeline
	bound to the current buffer.
	(twittering-visit-timeline): switch to the buffer generated by
	`twittering-get-managed-buffer'.

	* twittering-mode.el (twittering-update-server-info): update
	mode-lines for all buffers managed by `twittering-mode' if
	`twittering-display-remaining' is non-nil.

2010-03-30  Tadashi MATSUO  <tad@mymail.twin.jp>

	* twittering-mode.el (twittering-get-response-header): return nil
	if an empty line as a separater is not found in the given buffer.
	(twittering-http-default-sentinel): generate `header-info' only if
	`header' is non-nil.

2010-03-29  Tadashi MATSUO  <tad@mymail.twin.jp>

	* twittering-mode.el (twittering-url-wrapper): new wrapper
	function for using URL library with proxy configuration for
	`twittering-mode'.
	(twittering-url-insert-file-contents): likewise.
	(twittering-url-retrieve-synchronously): likewise.
	(twittering-setup-proxy): call `url-scheme-get-property' to avoid
	`url-proxy-services' to be reset.
	(twittering-retrieve-image): use the wrapper function instead of
	a function in URL library.
	(twittering-tinyurl-get): likewise.

	* twittering-mode.el (twittering-update-status-from-minibuffer):
	fix infinite loop on updating a status from minibuffer.

	* twittering-mode.el (twittering-start-http-session-curl): modify
	the order of arguments for `curl', where the URL is placed last.

2010-03-25  Tadashi MATSUO  <tad@mymail.twin.jp>

	* twittering-mode.el (twittering-get-status-url): change the
	format of a URL of a certain status into that used in the web
	interface on `http://twitter.com/'.

2010-03-24  Tadashi MATSUO  <tad@mymail.twin.jp>

	* twittering-mode.el (twittering-register-process): store timeline
	spec string.
	(twittering-get-and-render-timeline): register a process together
	with timeline spec string.
	(twittering-release-process): use `delq' instead of `delete'.
	(twittering-get-timeline-spec-string-from-process): new function
	for registered timeline spec string.

	* twittering-mode.el (twittering-http-get-default-sentinel):
	display the timeline spec string in notification.

2010-03-23  Tadashi MATSUO  <tad@mymail.twin.jp>

	* twittering-mode.el (twittering-mode-map): bind "SPC" and "C-v" to
	`twittering-scroll-up', and bind "<backspace>" and "M-v" to
	`twittering-scroll-down'.
	(twittering-scroll-up): new function. Thanks to Jim Crossley.
	(twittering-scroll-down): new function.

2010-03-20  Satoshi Yatagawa  <yata_github@y.hauN.org>

	* twittering-mode.el (twittering-edit-post-status): Don't add
	parameter `in_reply_to_status_id' if the tweet does not begin with
	`@' and username which is passed from callers.
	(twittering-update-status-from-minibuffer): Likewise.
	(twittering-generate-status-formater-base): Make the specifier
	"%r" work similarly to web interface.

2010-03-19  Satoshi Yatagawa  <yata_github@y.hauN.org>

	* twittering-mode.el (twittering-retrieve-image): Use
	`create-image'.

2010-03-19  Satoshi Yatagawa  <yata_github@y.hauN.org>

	* twittering-mode.el (twittering-regexp-hash): New defvar.
	(twittering-regexp-atmark): Likewise.
	(twittering-extract-timeline-spec): Use these.
	(twittering-make-clickable-status-datum): Likewise.

2010-03-19  Tadashi MATSUO  <tad@mymail.twin.jp>

	* twittering-mode.el (twittering-remove-inactive-processes): add
	`exit' and `signal' to `inactive-statuses'.

2010-03-18  Satoshi Yatagawa  <yata_github@y.hauN.org>

	* twittering-mode.el (twittering-other-user-list-interactive): 
	Revert part of 2010-03-12 change to prevent an overwrite of a
	message which is outputted by `twittering-read-list-name'.

	* twittering-mode.el (twittering-http-default-sentinel): Check
	process-status before processing sentinel.

	* twittering-mode.el (twittering-make-clickable-status-datum): Add
	a text property `goto-spec'.
	(twittering-other-user-timeline): Refer it.
	(twittering-make-clickable-status-datum): Add a text property
	`screen-name-in-text' to both `user-name' and `user-screen-name'.
	(twittering-make-clickable-status-datum): No longer add text
	properties `hashtag-in-text' and `uri-in-text'.
	(twittering-enter): Don't refer these properties.
	(twittering-make-clickable-status-datum): Reduce loops.

	* twittering-mode.el (twittering-follow): Copy username and clear
	its text properties before using it for display on minibuffer.
	(twittering-other-user-list-interactive): Likewise.
	(twittering-read-list-name): Likewise.
	(twittering-native-retweet): Likewise for text.
	(twittering-favorite): Likewise for text.

2010-03-17  Tadashi MATSUO  <tad@mymail.twin.jp>

	* twittering-mode.el (twittering-generate-status-formater-base):
	fix the formater for "%FACE[...]{...}".

2010-03-13  Satoshi Yatagawa  <yata_github@y.hauN.org>

	* twittering-mode.el: Improve a support of sending direct
	messages.

	* twittering-mode.el (twittering-update-status-from-pop-up-buffer):
	Use twitter API which is related of direct_messages if necessary.
	(twittering-update-status-from-minibuffer): Likewise.
	(twittering-timeline-spec-is-direct-messages-p): New defun.
	(twittering-reply-recipient): Rename from
	`twittering-reply-to-id'.
	(twittering-update-status-from-pop-up-buffer): Adjust callers.
	(twittering-render-timeline): Add a text property `belongs-spec'.
	(twittering-update-status-from-pop-up-buffer): Add optional
	arguments `username' and `spec'.
	(twittering-update-status-from-minibuffer): Likewise.
	(twittering-enter): Adjust callers.

	* twittering-mode.el (twittering-edit-setup-help): Add optional
	arguments `username' and `spec'.
	(twittering-update-status-from-pop-up-buffer): Call it here.
	(twittering-edit-mode): Don't call it here.

	* twittering-mode.el (twittering-direct-message): Call
	`twittering-read-username-with-completion'.

	* twittering-mode.el (twittering-make-display-spec-for-icon): Use
	`create-animated-image' if present (on Emacs24 or later).

2010-03-12  Satoshi Yatagawa  <yata_github@y.hauN.org>

	* twittering-mode.el (twittering-http-get-default-sentinel):
	Revert part of 2010-03-06 change because the scheduled removing of
	public_timeline from twitter API had been canceled on 2010-03-11.

	* twittering-mode.el (twittering-other-user-list-interactive): Fix
	condition to detect a null string.
	(twittering-other-user-timeline-interactive): Likewise.
	(twittering-extract-timeline-spec): Modify the condition for
	detecting a null string same as others.
	(twittering-get-replied-statuses): Likewise.
	(twittering-generate-status-formater-base): Likewise.
	(twittering-search): Likewise.
	(twittering-follow): Likewise.
	(twittering-direct-message): Add the condition for `username' is
	nil.
	(twittering-reply-to-user): Likewise.
	(twittering-other-user-list-interactive): Likewise for
	`list-name'.

2010-03-11  Tadashi MATSUO  <tad@mymail.twin.jp>

	* twittering-mode.el (twittering-update-status-format): kill
	newly generated `*Compile-Log*' buffer if it is empty.

	* twittering-mode.el (twittering-mode-init-variables): initialize
	account information explicitly.
	(twittering-get-username): simplified.
	(twittering-get-password): simplified.

2010-03-11  Satoshi Yatagawa  <yata_github@y.hauN.org>

	* twittering-mode.el (twittering-render-timeline): Call
	`twittering-show-replied-statuses' if necessary.
	(twittering-show-replied-tweets): New defvar.
	(twittering-get-replied-statuses): Add optional argument `count'.
	(twittering-show-replied-statuses): Likewise.
	(twittering-have-replied-statuses-p): New defun.
	(twittering-show-replied-statuses): Add optional argument
	`interactive'.
	(twittering-hide-replied-statuses): Likewise.
	(twittering-toggle-show-replied-statuses): Adjust callers.
	(twittering-show-replied-statuses): Show a reason to do nothing.
	(twittering-hide-replied-statuses): Likewise.

	* twittering-mode.el (twittering-get-replied-statuses): Fix
	condition because `replied-id' always non-nil.
	(twittering-hide-replied-statuses): Fix condition to avoid an
	infinite loop.

	* twittering-mode.el (twittering-hide-replied-statuses): Go to the
	head of parent status before hiding replied statuses.

	* twittering-mode.el (twittering-default-show-replied-tweets): New
	defvar.
	(twittering-render-timeline): Use it instead of
	`twittering-show-replied-tweets'.
	(twittering-toggle-show-replied-statuses): Pass
	`twittering-show-replied-tweets' into
	`twittering-show-replied-statuses'.
	(twittering-show-replied-tweets): Add a docstring.

2010-03-11  Tadashi MATSUO  <tad@mymail.twin.jp>

	* twittering-mode.el (twittering-lookup-http-start-function):
	rearranged.

2010-03-10  Satoshi Yatagawa  <yata_github@y.hauN.org>

	* twittering-mode.el (twittering-lookup-http-start-function):
	Don't use `booleanp' to work on Emacs21.

	* twittering-mode.el (twittering-mode-map): Use `kbd' macro same
	as other keymaps.

	* twittering-mode.el (twittering-goto-next-status): Show a
	progress message.
	(twittering-goto-previous-status): Likewise.

2010-03-10  Tadashi MATSUO  <tad@mymail.twin.jp>

	* twittering-mode.el (twittering-fill-string): receive adjustment
	width as the second argument.
	(twittering-update-status-format): support formating status with a
	prefix.
	(twittering-generate-formater): likewise.
	(twittering-generate-status-formater-base): likewise.
	(twittering-generate-format-status-function): likewise.
	(twittering-update-filled-string): likewise.
	(twittering-format-status-for-redisplay): new function for
	redisplaying a formated status with a prefix.

	* twittering-mode.el (twittering-find-status): new function for
	finding a status from an ID.
	(twittering-get-replied-statuses): new function for making a list
	of replied statuses.
	(twittering-mode-map): add
	`twittering-toggle-show-replied-statuses' to keymap as "r".
	(twittering-replied-statuses-visible-p): new function.
	(twittering-show-replied-statuses): new function.
	(twittering-hide-replied-statuses): new function.
	(twittering-toggle-show-replied-statuses): new function.
	(twittering-get-id-at): new function.
	(twittering-get-current-status-head): new function.

2010-03-09  Tadashi MATSUO  <tad@mymail.twin.jp>

	* twittering-mode.el (twittering-redisplay-status-on-buffer): call
	`func' with the region.
	(twittering-make-passed-time-string): restore the original
	properties.

	* twittering-mode.el (twittering-timeline-data-table): store ID
	table and referring ID table, too.
	(twittering-current-timeline-id-table): new function.
	(twittering-add-statuses-to-timeline-data): store updated ID
	tables.

	* twittering-mode.el (twittering-generate-status-formater-base):
	redisplay filled string including substring that should be
	redisplayed.
	(twittering-update-filled-string): new function for updating
	filled string with `need-to-be-update' property.

2010-03-07  Satoshi Yatagawa  <yata_github@y.hauN.org>

	* twittering-mode.el (twittering-edit-replace-at-point): New defun
	to call `twittering-edit-length-check' forcefully.
	(twittering-edit-mode-map): Bind F4 to it instead of
	`twittering-tinyurl-replace-at-point'.
	(twittering-edit-length-check): Make all arguments optional.

2010-03-06  Tadashi MATSUO  <tad@mymail.twin.jp>

	* twittering-mode.el (twittering-server-info-alist): new variable
	for storing server information.
	(twittering-http-status-line-regexp): removed.

	* twittering-mode.el (twittering-display-remaining): new variable
	for specifying whether the remaining of rate limit should be
	displayed on the mode line or not.
	(twittering-update-mode-line): display the remaining of rate limit
	if `twittering-display-remaining' is non-nil.
	(twittering-get-ratelimit-remaining): new function.
	(twittering-get-ratelimit-limit): new function.

2010-03-06  Satoshi Yatagawa  <yata_github@y.hauN.org>

	* twittering-mode.el: Use the new versioned API endpoint at
	"api.twitter.com/1" instead of the legacy API endpoint to fit
	twitter API specification as of 2010-02-17.
	(twittering-timeline-spec-to-host-method): Likewise.
	(twittering-host-method-to-timeline-spec): Likewise.
	(twittering-edit-post-status): Likewise.
	(twittering-update-status-from-minibuffer): Likewise.
	(twittering-manage-friendships): Likewise.
	(twittering-manage-favorites): Likewise.
	(twittering-update-lambda): Likewise.
	(twittering-update-jojo): Likewise.
	(twittering-http-post): Update a comment.

	* twittering-mode.el (twittering-http-get-default-sentinel): Add
	an additional information which is related to obsolete
	public_timeline.

	* twittering-mode.el (twittering-http-post): Set parameter
	`source' here.
	(twittering-edit-post-status): Adjust callers.
	(twittering-update-status-from-minibuffer): Likewise.
	(twittering-manage-friendships): Likewise.
	(twittering-manage-favorites): Likewise.
	(twittering-update-lambda): Likewise.
	(twittering-update-jojo): Likewise.
	(twittering-native-retweet): Likewise.

	* twittering-mode.el (twittering-http-default-sentinel): Call
	`twittering-switch-timeline' and `twittering-release-process' only
	when `proc' is non-nil.

	* twittering-mode.el (twittering-http-get-default-sentinel):
	Change style of an additional error message.
	(twittering-http-get-list-index-sentinel): Likewise.
	(twittering-http-post-default-sentinel): Likewise.

2010-03-03  Tadashi MATSUO  <tad@mymail.twin.jp>

	* twittering-mode.el (twittering-toggle-reverse-mode): invoke
	`twittering-render-timeline' correctly.

	* twittering-mode.el (twittering-make-display-spec-for-icon): add
	2 pixels margin to icons in order to make the cursor stand out.

2010-03-01  Satoshi Yatagawa  <yata_github@y.hauN.org>

	* twittering-mode.el: Add a support of direct messages (which was
	originally written by me in 2010-02-16)

	* twittering-mode.el (twittering-xmltree-to-status): Convert a XML
	tree retrieved with "direct_messages{,/sent}" request into a list
	of status alists which is retrieved from a standard timeline.
	(twittering-host-method-to-timeline-spec): Add condition for
	`direct_messages' and `direct_messages_sent'.
	(twittering-timeline-spec-to-host-method): Modify condition for
	`direct_messages' and `direct_messages_sent'.

	* twittering-mode.el (twittering-status-format): Modify the
	meaning of the specifier "%r" to display a recipient on both
	`direct_messages' and `direct_messages_sent'.

	* twittering-mode.el (twittering-format-status): Add `url'
	property for `direct_messages' and `direct_messages_sent'.
	(twittering-get-status-url): Change the second argument ID as
	optional.
	(twittering-make-clickable-status-datum): Call it.

2010-03-01  Tadashi MATSUO  <tad@mymail.twin.jp>

	* twittering-mode.el (twittering-generate-formater): changed into
	a function.
	(twittering-generate-status-formater-base): likewise.
	(twittering-generate-format-status-function): likewise.

	* twittering-mode.el (twittering-find-curl-program): replace
	`find' with `memq' in order to execute this function without
	loading `cl-seq.el' .
	(twittering-start-http-session): likewise.
	(twittering-goto-next-thing): likewise.

2010-02-28  Tadashi MATSUO  <tad@mymail.twin.jp>

	* twittering-mode.el (twittering-format-status-function-source):
	new variable for the status format used for generating
	`twittering-format-status-function'.
	(twittering-format-status-function): new variable for
	byte-compiled formating function.
	(twittering-parse-format-string): new function.
	(twittering-generate-formater): new macro for generating a lambda
	expression for given a format string and specifiers.
	(twittering-generate-status-formater-base): new macro for
	generating a lambda expression for given a format string.
	(twittering-generate-format-status-function): new macro for
	generating format status function.
	(twittering-update-status-format): new function for adjusting
	`twittering-format-status-function' with the current value of
	`twittering-status-format'.
	(twittering-mode-init-variables): invoke
	`twittering-update-status-format'.
	(twittering-render-timeline): call
	`twittering-update-status-format' before rendering statuses.
	(twittering-format-status): changed into a function receiving one
	argument. It only calls `twittering-format-status-function'.

2010-02-27  Satoshi Yatagawa  <yata_github@y.hauN.org>
	
	* twittering-mode.el (twittering-retweet): If `C-u' prefix is
	given, `twittering-use-native-retweet' is temporarily reversed
	before use.
	(twittering-follow): Handle a prefix `C-u' correctly.
	(twittering-favorite): Likewise.

	* twittering-mode.el (twittering-edit-cancel-status): Show a
	message when cancelling a request.
	(twittering-native-retweet): Likewise.
	(twittering-follow): Likewise.
	(twittering-favorite): Likewise.

2010-02-26  Satoshi Yatagawa  <yata_github@y.hauN.org>

	* twittering-mode.el (twittering-fill-string): Calculate a column
	with `fill-prefix'.

2010-02-25  Satoshi Yatagawa  <yata_github@y.hauN.org>

	* twittering-mode.el (twittering-format-status): Use the return
	value of the flet'ed function `attr' directly for the specifier
	"%L", forgotten in the 2010-02-18 changing.

	* twittering-mode.el (twittering-retrieve-image): Check the return
	value of `call-process-region'.
	(twittering-make-display-spec-for-icon): Check the return value of
	`twittering-retrieve-image'.

	* twittering-mode.el (twittering-format-status): Don't check
	`twittering-image-data-table' here.
	(twittering-format-status): Don't define `profile-image' as
	flet'ed function for the specifier "%i".

	* twittering-mode.el (twittering-get-tweets): Don't call
	`twittering-retrieve-image' here.
	 
	* twittering-mode.el (twittering-retrieve-image): Bind
	`url-show-status' locally to inhibit showing a progress message.
	(twittering-tinyurl-get): Likewise.

	* twittering-mode.el (twittering-image-type): Don't use the
	external command `file' because Emacs can display only an image
	which is recongnized by `image-type-from-data'.
	(twittering-retrieve-image): Don't look up
	`twittering-image-data-table' here.
	(twittering-make-display-spec-for-icon): Call
	`twittering-retrieve-image' only when `gethash' returns nil.

2010-02-22  Satoshi Yatagawa  <yata_github@y.hauN.org>

	* twittering-mode.el (twittering-atom-xmltree-to-status-datum):
	Call `twittering-decode-html-entities' to decode entities
	properly.

	* twittering-mode.el (twittering-get-error-message): Change the
	first argument to `buffer' from `proc'.
	(twittering-http-get-default-sentinel): Adjust callers.
	(twittering-http-get-list-index-sentinel): Likewise.
	(twittering-http-post-default-sentinel): Likewise.

2010-02-20  Satoshi Yatagawa  <yata_github@y.hauN.org>

	* twittering-mode.el (twittering-current-timeline-spec): Check
	`spec-string' is a string before calling
	`twittering-string-to-timeline-spec'.
	(twittering-get-and-render-timeline): Likewise.
	(twittering-read-timeline-spec-with-completion): Likewise.

	* twittering-mode.el (twittering-read-timeline-spec-with-completion):
	Return nil explicitly when `twittering-string-to-timeline-spec'
	return nil.

	* twittering-mode.el (twittering-retrieve-image): Use `unless'
	instead of `when'.
	(twittering-icon-mode): Likewise.
	(twittering-scroll-mode): Likewise.
	(twittering-jojo-mode): Likewise.
	(twittering-toggle-reverse-mode): Likewise.

2010-02-19  Satoshi Yatagawa  <yata_github@y.hauN.org>

	* twittering-mode.el (twittering-delete-ca-cert-file): New defun.
	(twittering-ensure-ca-cert): Add it as a hook into
	`kill-emacs-hook'.

	* twittering-mode.el (twittering-get-error-message): New defun to
	pickup an error message from a xmltree.
	(twittering-http-get-default-sentinel): Use it.
	(twittering-http-get-list-index-sentinel): Likewise.
	(twittering-http-post-default-sentinel): Likewise.

	* twittering-mode.el (twittering-http-get-list-index-sentinel):
	Call `twittering-get-response-body' instead of `xml-parse-region'.

2010-02-19  Tadashi MATSUO  <tad@mymail.twin.jp>

	* twittering-mode.el (twittering-set-window-end): use
	`window-text-height' instead of `window-body-height' for Emacs21.

2010-02-18  Satoshi Yatagawa  <yata_github@y.hauN.org>

	* twittering-mode.el (twittering-native-retweet): Add a margin for
	wide characters.
	(twittering-favorite): Likewise.

	* twittering-mode.el (twittering-extract-timeline-spec): Delete an
	unused argument to `error'.

	* twittering-mode.el (twittering-format-status): Use the return
	value of the flet'ed function `attr' directly for the specifier
	"%r".
	(twittering-format-status): Reverse condition for the specifier
	"%R".

	* twittering-mode.el (twittering-lookup-http-start-function): New
	defun to decide a connection method from currently available
	methods.
	(twittering-connection-type-table): New defvar.
	(twittering-connection-type-order): Likewise.

	* twittering-mode.el (twittering-curl-program): New defvar to
	cache a result of `twittering-find-curl-program'.
	(twittering-start-http-session-curl-p): New defun.
	(twittering-start-http-session-curl-https-p): Likewise.
	(twittering-start-http-session-curl): Rename from
	`twittering-start-http-ssl-session'.
	(twittering-start-http-session-native): Rename from
	`twittering-start-http-non-ssl-session'.

2010-02-18  Tadashi MATSUO  <tad@mymail.twin.jp>

	* twittering-mode.el (twittering-current-timeline-spec): return
	nil if `twittering-current-timeline-spec-string' returns nil.
	(twittering-current-timeline-data): return nil if
	`twittering-current-timeline-spec' returns nil.
	(twittering-extract-timeline-spec): raise an error if the argument
	`str' is nil.

2010-02-17  Satoshi Yatagawa  <yata_github@y.hauN.org>

	* twittering-mode.el (twittering-extract-timeline-spec): Check STR
	is non-nil first for avoiding an error caused by `string-match'.

	* twittering-mode.el (twittering-icon-mode): Add an argument "P"
	to `interactive'.
	(twittering-scroll-mode): Likewise.
	(twittering-jojo-mode): Likewise.
	(twittering-toggle-reverse-mode): Likewise.

2010-02-16  Satoshi Yatagawa  <yata_github@y.hauN.org>

	* twittering-mode.el (twittering-timeline-spec-to-string): Replace
	`-' with `_' in symbol name `direct-messages' and
	`direct-messages-sent' to fit the parameters of twitter API.
	(twittering-extract-timeline-spec): Likewise.
	(twittering-timeline-spec-primary-p): Likewise.
	(twittering-timeline-spec-to-host-method): Likewise.
	(twittering-timeline-spec-alias): Likewise in a	comment.

	* twittering-mode.el (twittering-icon-mode): Call
	`twittering-update-mode-line' and `twittering-render-timeline'
	only when mode was changed.
	(twittering-scroll-mode): Likewise.
	(twittering-jojo-mode): Likewise.
	(twittering-toggle-reverse-mode): Likewise.

2010-02-16  Tadashi MATSUO  <tad@mymail.twin.jp>

	* twittering-mode.el (twittering-get-first-status-head): return
	nil if no statuses are rendered in the current buffer.
	(twittering-goto-first-status): go to the beginning of buffer if
	no statuses are rendered in the current buffer.
	(twittering-render-timeline): render tweets from the beginning of
	buffer if no statuses are rendered.

	* twittering-mode.el (twittering-reverse-mode): new variable for
	reverse alignment of tweets in timeline.
	(twittering-update-mode-line): add "reverse" to mode-line.
	(twittering-render-timeline): support reverse alignment of
	statuses.
	(twittering-toggle-reverse-mode): new interactive function to
	toggle reverse mode.
	(twittering-goto-next-status): support reverse mode.
	(twittering-goto-previous-status): likewise.
	(twittering-set-window-end): add new function.

2010-02-15  Satoshi Yatagawa  <yata_github@y.hauN.org>

	* twittering-mode.el (twittering-http-get-list-index-sentinel):
	Get a listname from `slug' element which is only in `list' node.

2010-02-15  Tadashi MATSUO  <tad@mymail.twin.jp>

	* twittering-mode.el (twittering-get-and-render-timeline): copy
	spec-string and clear its text properties.

	* twittering-mode.el (twittering-http-default-sentinel): use
	buffer object directly.
	(twittering-http-get-default-sentinel): likewise.

	* twittering-mode.el (twittering-current-timeline): keep the
	current timeline spec string.

	* twittering-mode.el (twittering-switch-timeline): adjust the
	current timeline spec string to the given `spec-string' even if
	they mean the same timeline.

	* twittering-mode.el (twittering-http-get-default-sentinel):
	invoke `twittering-render-timeline' only if necessary.
	(twittering-add-statuses-to-timeline-data): return newly retrieved
	statuses.

	* twittering-mode.el (twittering-render-timeline): receive
	`timeline-data' as an optional argument.
	(twittering-http-get-default-sentinel): invoke
	`twittering-render-timeline' with new statuses.

2010-02-14  Tadashi MATSUO  <tad@mymail.twin.jp>

	* twittering-mode.el (twittering-get-usernames-from-timeline): new
	function for collecting user screen names in a timeline.
	(twittering-make-list-from-assoc): removed.
	(twittering-read-username-with-completion): use
	`twittering-get-usernames-from-timeline' instead of
	`twittering-make-list-from-assoc'.
	(twittering-read-timeline-spec-with-completion): likewise.

2010-02-14  Satoshi Yatagawa  <yata_github@y.hauN.org>

	* twittering-mode.el (twittering-http-get-list-index-sentinel):
	Parse current-buffer as a xmltree.

2010-02-14  Tadashi MATSUO  <tad@mymail.twin.jp>

	* twittering-mode.el (twittering-current-timeline-spec-string):
	new variable for storing the current timeline spec string.
	(twittering-last-requested-timeline-spec-string): removed.
	(twittering-last-retrieved-timeline-spec-string): removed.
	(twittering-set-current-timeline-spec-string): new function for
	referring the current timeline spec string.
	(twittering-current-timeline-spec-string): new function for
	referring the current timeline spec.
	(twittering-switch-timeline-if-necessary): new function for
	switching timeline.
	(twittering-mode-init-variables): explicitly initialize the
	current timeline spec.
	(twittering-http-get-default-sentinel): store the retrieved
	timeline even if it is not the current timeline.
	(twittering-get-and-render-timeline): switch timeline just after
	requested.
	(twittering-erase-old-statuses): reimplemented.
	(twittering-update-mode-line): use
	`twittering-current-timeline-spec-string'.
	(twittering-add-timeline-history): likewise.
	(twittering-current-timeline): likewise.
	(twittering-goto-next-status): likewise.

	* twittering-mode.el (twittering-add-statuses-to-timeline-data):
	integrated with `twittering-cache-status-datum'.
	(twittering-cache-status-datum): removed.

2010-02-13  Tadashi MATSUO  <tad@mymail.twin.jp>

	* twittering-mode.el (twittering-mode-init-variables): make local
	variables by using `make-local-variable' in order to initialize
	the variables with the global values when invoking
	`twittering-mode'. You can initialize `twittering-icon-mode',
	`twittering-jojo-mode' and `twittering-scroll-mode' by using
	`setq' in your `.emacs'.

2010-02-12  Tadashi MATSUO  <tad@mymail.twin.jp>

	* twittering-mode.el (twittering-format-status): remove a newline
	from `icon-string' that underlies the icon image.
	(twittering-status-format): add a newline to the default value in
	order to keep the interval of displayed tweets.

2010-02-12  Satoshi Yatagawa  <yata_github@y.hauN.org>

	* twittering-mode.el (twittering-get-tweets): Add optional
	argument `since_id'.
	(twittering-get-and-render-timeline): Adjust callers.
	(twittering-get-tweets): Set parameter `since_id' instead of
	`since' because twitter API had dropped support for `since'
	parameter on 2009-04-08.
	(twittering-http-get-default-sentinel): Modify the condition for
	if retrieving statuses is nil.
	(twittering-erase-old-statuses): Don't add parameter `since'.
	(twittering-status-to-status-datum): No longer use
	`twittering-timeline-last-update'.
	(twittering-get-and-render-timeline): Likewise.
	(twittering-timeline-last-update): Delete variable.
	(twittering-local-strftime, twittering-global-strftime): Delete
	functions.
	(twittering-setftime): Delete function.

	* twittering-mode.el (twittering-get-status-from-http-response):
	No longer make a reverse list.
	(twittering-http-get-default-sentinel): Adjust callers.

2010-02-12  Tadashi MATSUO  <tad@mymail.twin.jp>

	* twittering-mode.el
	(twittering-find-processes-for-timeline-spec): new function for
	finding processes retrieving a specific timeline spec.
	(twittering-remove-inactive-processes): new function for removing
	inactive processes from `twittering-process-info-alist'.
	(twittering-process-active-p): new function for checking whether
	the processes for a specific timeline spec are active or not.
	(twittering-get-and-render-timeline): use
	`twittering-process-active-p' instead of referring
	`twittering-process-info-alist' directly.

	* twittering-mode.el (twittering-http-get-default-sentinel): run
	`twittering-new-tweets-hook' even if the retrieval is
	non-interactive.

	* twittering-mode.el (twittering-timeline-data): removed.
	(twittering-current-timeline-spec): new function for the current
	timeline spec.
	(twittering-current-timeline-data): new function for the current
	timeline data.
	(twittering-remove-timeline-data): new function for clearing a
	specific timeline data from `twittering-timeline-data-table`.
	(twittering-add-statuses-to-timeline-data): new function for
	adding statuses to `twittering-timeline-data-table'.
	(twittering-http-get-default-sentinel): use
	`twittering-add-statuses-to-timeline-data'.
	(twittering-cache-status-datum): change the third argument into
	non-optional because the global `twittering-timeline-data' is
	obsoleted.
	(twittering-get-and-render-timeline): do not modify
	`twittering-timeline-data'.
	(twittering-render-timeline): use
	`twittering-current-timeline-data' instead of
	`twittering-timeline-data'.
	(twittering-erase-old-statuses): likewise.
	(twittering-read-username-with-completion): likewise.
	(twittering-read-timeline-spec-with-completion): likewise.

2010-02-11  Tadashi MATSUO  <tad@mymail.twin.jp>

	* twittering-mode.el (twittering-fill-string): load "kinsoku.el"
	in advance if necessary.

2010-02-11  Satoshi Yatagawa  <yata_github@y.hauN.org>

	* twittering-mode.el: No longer clear fetched timeline when
	switching to another timeline.

	* twittering-mode.el (twittering-timeline-data-table): New defvar.
	(twittering-http-get-default-sentinel): Save current timeline into
	`twittering-timeline-data-table' when retrieving it successfully.
	(twittering-get-and-render-timeline): Load target timeline from
	`twittering-timeline-data-table' when switching to another
	timeline.

2010-02-10  Satoshi Yatagawa  <yata_github@y.hauN.org>

	* twittering-mode.el (twittering-status-not-blank-p): Fix the
	regexp for case of "text @user".

	* test/test-twittering-mode.el (test-status-not-blank-p): Add a
	testcase.

	* twittering-mode.el (twittering-setup-proxy): Return t explicitly
	when the proxy related configurations are consistent.
	(twittering-toggle-proxy): Call `twittering-setup-proxy'.

2010-02-09  Satoshi Yatagawa  <yata_github@y.hauN.org>

	* twittering-mode.el (twittering-http-get-default-sentinel): Get a
	buffer associate with the process from calling `process-buffer'
	instead of `current-buffer'.

	* twittering-mode.el (twittering-edit-cancel-status): Confirm
	before calling `twittering-edit-close' when an edit buffer was
	modified.
	(twittering-update-status-from-pop-up-buffer): Mark an edit buffer
	as unmodified.

	* twittering-mode.el (twittering-edit-length-check): Calculate
	length of a tweet with a sign string.

	* twittering-mode.el (twittering-native-retweet): Truncate a tweet
	by width instead of length.
	(twittering-favorite): Likewise.

	* twittering-mode.el (twittering-http-default-sentinel): Get a
	buffer associate with the process from calling `process-buffer'
	instead of taking from an argument.
	(twittering-http-default-sentinel): Delete an unnecessary
	argument.
	(twittering-start-http-ssl-session): Adjust callers.
	(twittering-start-http-non-ssl-session): Likewise.

2010-02-09  Tadashi MATSUO  <tad@mymail.twin.jp>

	* twittering-mode.el (twittering-goto-previous-status): simplified.

	* twittering-mode.el (twittering-goto-next-status): retrieve
	additional statuses if the function is called at the end of the
	buffer.

	* twittering-mode.el (twittering-render-timeline): use `insert'
	when inserting a status at the end of the buffer in order to keep
	the marker pointing the end of the buffer.

	* twittering-mode.el (twittering-render-timeline): move the
	position correctly even if the buffer is invisible.

2010-02-08  Satoshi Yatagawa  <yata_github@y.hauN.org>

	* twittering-mode.el (twittering-http-default-sentinel): Delete a
	call to `twittering-release-process' in the BODYFORM to avoid a
	double release.

2010-02-08  Tadashi MATSUO  <tad@mymail.twin.jp>

	* twittering-mode.el (twittering-http-default-sentinel): call
	`twittering-release-process' even if some errors happen.
	(twittering-http-get-default-sentinel): remove invocation of
	`twittering-release-process'.

2010-02-08  Satoshi Yatagawa  <yata_github@y.hauN.org>

	* twittering-mode.el (twittering-http-get-default-sentinel): Call
	`twittering-release-process' when status code is not equal to
	"200", forgotten in the 2010-02-06 changing.

	* twittering-mode.el (twittering-status-to-status-datum): Change
	`regex-index' variable to local scope from global one.
	(twittering-status-to-status-datum): Rename `regex-index' to
	`regexp-index'.

	* twittering-mode.el (debug-print): Reduce redundant calls of
	`insert' because it can take multiple arguments.
	(debug-printf): Remove an unnecessary call to `concat' because
	`insert' can take multiple arguments.

	* twittering-mode.el (twittering-extract-timeline-spec): Fix the
	regexp for "search" timeline spec; same as for "filter".

	* twittering-mode.el (twittering-make-clickable-status-datum):
	When trying to add a text property to `source', check it is
	non-nil first for avoiding an error caused by `string-match'.

2010-02-07  Tadashi MATSUO  <tad@mymail.twin.jp>

	* test/test-twittering-mode.el (test-format-status): replace the
	format specifier "%t" with "%T".

	* twittering-mode.el (twittering-extract-timeline-spec): fix the
	regexp for "filter" timeline spec.
	* test/test-twittering-mode.el (timeline-spec): add a test for
	trailing backslashes.

	* twittering-mode.el (twittering-extract-timeline-spec): add error
	messages for some conditions.

	* twittering-mode.el
	(twittering-read-timeline-spec-with-completion): fix the regexp
	for judging whether a list name is required or not.

	* twittering-mode.el
	(twittering-read-timeline-spec-with-completion): catch errors on
	interpreting timeline spec string.

2010-02-07  Satoshi Yatagawa  <yata_github@y.hauN.org>

	* twittering-mode.el (twittering-http-get): Add an optional
	argument for a response data format.
	(twittering-http-post): Likewise.
	(twittering-get-list-index): Adjust callers.
	(twittering-http-post): Delete unused argument `contents'.

	* twittering-mode.el (twittering-http-get-default-sentinel): Check
	status-code here instead of `twittering-http-default-sentinel'.
	(twittering-http-get-list-index-sentinel): Likewise.
	(twittering-http-post-default-sentinel): Likewise.
	(twittering-http-default-sentinel): Adjust callers.

	* twittering-mode.el (twittering-http-get-list-index-sentinel):
	Set a null string explicitly if user does not have a list.

2010-02-06  Satoshi Yatagawa  <yata_github@y.hauN.org>

	* twittering-mode.el (twittering-http-default-sentinel): New defun
	to share code between `twittering-http-get-default-sentinel',
	`twittering-http-get-list-index-sentinel', and
	`twittering-http-post-default-sentinel'.
	(twittering-http-get-default-sentinel): Adjust function.
	(twittering-http-get-list-index-sentinel): Likewise.
	(twittering-http-post-default-sentinel): Likewise.
	(twittering-start-http-ssl-session): Adjust callers.
	(twittering-start-http-non-ssl-session): Likewise.

2010-02-06  Satoshi Yatagawa  <yata_github@y.hauN.org>

	* twittering-mode.el (twittering-edit-post-status): Don't add
	parameter `in_reply_to_status_id' if the tweet does not begin
	with `@'.
	(twittering-update-status-from-minibuffer): Likewise.

	* twittering-mode.el (twittering-status-not-blank-p): Fix a regexp
	pattern for USER.
	(twittering-status-to-status-datum): Likewise.
	(twittering-http-get-list-index-sentinel): Change a regexp pattern
	for LISTNAME.

2010-02-06  Tadashi MATSUO  <tad@mymail.twin.jp>

	* twittering-mode.el (twittering-get-and-render-timeline): ignore
	non-interactive request if a process is waiting for responses.

	* twittering-mode.el (twittering-mode): set `buffer-read-only' to
	t explicitly.
	(twittering-render-timeline): bind `buffer-read-only' with `let*'
	locally.

2010-02-05  Satoshi Yatagawa  <yata_github@y.hauN.org>

	* twittering-mode.el (twittering-update-status-from-pop-up-buffer):
	Use the current hashtag if set; same as
	`twittering-update-status-from-minibuffer'.

2010-02-05  Tadashi MATSUO  <tad@mymail.twin.jp>

	* twittering-mode.el (twittering-format-status): replace a lacked
	property by an empty string.

	* twittering-mode.el (twittering-get-status-from-http-response):
	use ATOM format instead of JSON format.
	(twittering-atom-xmltree-to-status-datum): new function for
	converting an entry of ATOM into a status alist.
	(twittering-atom-xmltree-to-status): new function for converting a
	XML tree of ATOM into a list of status alists.
	(twittering-json-to-status-datum): removed.
	(twittering-json-to-status): removed.
	(twittering-get-tweets): retrieve "search" timeline in ATOM format
	instead of JSON format.
	(twittering-get-and-render-timeline): remove dependence on
	`json.el'.
	(twittering-search): likewise.

2010-02-04  Tadashi MATSUO  <tad@mymail.twin.jp>

	* twittering-mode.el (twittering-status-to-status-datum): assign a
	retweet the ID issued when it is retweeted. `source-id', which is
	the ID of the original tweet, is also assigned to the retweet.
	(twittering-cache-status-datum): do not register multiple retweets
	referring the same tweet.

	* twittering-mode.el (twittering-http-get-default-sentinel): make
	a hash table for already retrieved IDs.
	(twittering-cache-status-datum): use a hash table of IDs to avoid
	registering redundant tweets.

	* twittering-mode.el (twittering-status-to-status-datum): fix
	lacked binding of `source-id' and `source-created-at'.

	* twittering-mode.el (twittering-cache-status-datum): register IDs
	with ID-TABLE when a tweet is added to DATA-VAR. This prevents
	duplicated tweets in one retrieval from being registered.

2010-02-03  Tadashi MATSUO  <tad@mymail.twin.jp>

	* twittering-mode.el (twittering-http-get-default-sentinel): sort
	`twittering-timeline-data' by ID.

2010-02-03  Satoshi Yatagawa  <yata_github@y.hauN.org>

	* twittering-mode.el (twittering-status-to-status-datum): Don't
	rewrite `created-at' by a same name element in `retweeted_status'
	node.

2010-02-02  Satoshi Yatagawa  <yata_github@y.hauN.org>

	* twittering-mode.el (twittering-get-response-body): Add an
	optional second argument to share code between this and
	`twittering-get-response-body-string'.
	(twittering-get-response-body-string): Delete function.
	(twittering-get-status-from-http-response): Adjust callers.

2010-02-02  Tadashi MATSUO  <tad@mymail.twin.jp>

	* twittering-mode.el (twittering-http-get-default-sentinel): use
	`twittering-get-status-from-http-response'.
	(twittering-get-status-from-http-response): new function for
	extracting statuses from HTTP response.
	(twittering-get-tweets): use
	`twittering-http-get-default-sentinel' for the "search" timeline
	spec.
	(twittering-http-get-search-sentinel): removed.

2010-01-31  Tadashi MATSUO  <tad@mymail.twin.jp>

	* twittering-mode.el (twittering-http-get-default-sentinel):
	rearranged.

	* twittering-mode.el (twittering-start-http-ssl-session): return
	the process object.
	(twittering-start-http-non-ssl-session): likewise.
	(twittering-get-tweets): likewise.

	* twittering-mode.el (twittering-process-info-alist): new variable
	for managing active process and timeline spec being retrieved by
	the process.
	(twittering-register-process): new function for registering a pair
	of process and timeline spec.
	(twittering-release-process): new function for releasing a process.
	(twittering-get-timeline-spec-from-process): new function for
	getting timeline spec retrieved by the given process.
	(twittering-http-get-default-sentinel): discard statuses if
	the retrieved spec differs from the last requested one.
	(twittering-get-and-render-timeline): register a pair of the
	requested timeline spec and process for retrieving it.

2010-01-30  Tadashi MATSUO  <tad@mymail.twin.jp>

	* twittering-mode.el (twittering-fill-string): use `frame-width'
	only if no windows display the `*twittering*' buffer.

	* twittering-mode.el (twittering-for-each-property-region): new
	function to process each region with a certain property.

	* twittering-mode.el (twittering-timer-for-redisplaying): new
	variable for timer of redisplaying statuses.
	(twittering-timer-interval-for-redisplaying): new variable
	specifying the interval of redisplaying statuses.
	(twittering-redisplay-status-on-buffer): new function to redisplay
	statuses on buffer.
	(twittering-format-status): append `need-to-be-update' property to
	the specifier "%@" and "%FILL{...}" including "%@".
	(twittering-start): start the timer of redisplaying statuses.
	(twittering-stop): stop the timer of redisplaying statuses.

	* twittering-mode.el (twittering-make-passed-time-string): new
	function to generate a string displayed as passed time of a
	status.
	(twittering-format-status): use
	`twittering-make-passed-time-string' for the specifier "%@".

2010-01-29  Daiji Kanematsu  <daijik@gmail.com>

	* twittering-mode.el (toplevel): add `easy-menu-define' in order
	to add the menu `Twitter'.

2010-01-29  Satoshi Yatagawa  <yata_github@y.hauN.org>

	* twittering-mode.el (twittering-fill-string): Add an extra
	argument to `min' for avoiding error "Wrong number of arguments:
	min, 0".

	* twittering-mode.el (twittering-extract-timeline-spec): On
	search-mode, return a spec only when the length of `escaped-query'
	is greater than zero.

2010-01-28  Tadashi MATSUO  <tad@mymail.twin.jp>

	* twittering-mode.el (twittering-render-timeline): simplified by
	using `insert-before-markers' instead of `insert'. This removes
	additional movement of points for scroll-mode.

2010-01-26  Satoshi Yatagawa  <yata_github@y.hauN.org>

	* twittering-mode.el (twittering-status-to-status-datum): Add
	`original-user-name' and `original-user-screen-name' to return
	an alist; fix an incomplete merge on 2010-01-22.
	(twittering-json-to-status-datum): Likewise.

	* twittering-mode.el (twittering-json-to-status-datum): Use
	`retweeted-status-data' as variable instead of `retweeted-status';
	same as `twittering-status-to-status-datum'.

2010-01-26  Satoshi Yatagawa  <yata_github@y.hauN.org>
	
	* twittering-mode.el (toplevel): Require 'unicode explicitly on
	Emacs21. See a comment of `twittering-ucs-to-char' for more
	details.
	(twittering-ucs-to-char): Check (featurep 'unicode) instead of
	(featurep 'mucs).
	(twittering-ucs-to-char): Update comment.

	* twittering-mode.el (toplevel): On Emacs21, always call
	`set-terminal-coding-system'.

2010-01-25  Satoshi Yatagawa  <yata_github@y.hauN.org>

	* twittering-mode.el (twittering-format-status): Call
	`twittering-make-display-spec-for-icon' only when `window-system'
	is non-nil to avoid error "Non-X frame used" under Emacs which is
	using a text-only terminal.

2010-01-25  Tadashi MATSUO  <tad@mymail.twin.jp>

	* twittering-mode.el (twittering-extract-timeline-spec): add new
	timeline spec string for hashtag.

2010-01-23  Satoshi Yatagawa  <yata_github@y.hauN.org>

	* twittering-mode.el (twittering-json-to-status-datum): Don't
	refer to `twittering-use-native-retweet'; same as
	`twittering-status-to-status-datum'.

2010-01-23  Naohiro Aota  <naota@elisp.net>

	* twittering-mode.el (twittering-home-timeline): Add new funciton.

2010-01-23  Tadashi MATSUO  <tad@mymail.twin.jp>

	* twittering-mode.el (twittering-fill-string): adjust
	`fill-column' to the minimum width of windows displaying
	`*twittering*' buffer. Thanks to Naohiro Aota.

	* twittering-mode.el (twittering-render-timeline): take account of
	multiple windows displaying `*twittering*' buffer.
	Thanks to Naohiro Aota.

	* twittering-mode.el (twittering-format-status): fix an incorrect
	index on filling text for the specifier "%t".

2010-01-24  Tadashi MATSUO  <tad@mymail.twin.jp>

	* twittering-mode.el (twittering-extract-timeline-spec): support
	functional alias.

2010-01-23  Tadashi MATSUO  <tad@mymail.twin.jp>

	* twittering-mode.el (twittering-timeline-spec-to-host-method):
	return query string as a element of returned list.
	(twittering-host-method-to-timeline-spec): receive query string as
	a optional argument.
	(twittering-http-get): remove special adjustment for search
	method, which is now unnecessary.
	(twittering-get-tweets): always receive query string as an
	argument for search method.
	(twittering-get-search): removed.
	(twittering-get-and-render-timeline): send query string if the
	given spec is `search'.
	(twittering-search): execute search via
	`twittering-get-and-render-timeline'.

	* twittering-mode.el (twittering-timeline-spec-to-string): modify
	the string format of `search' spec.
	(twittering-extract-timeline-spec): likewise.

2010-01-22  Satoshi Yatagawa  <yata_github@y.hauN.org>

	* twittering-mode.el (twittering-initial-timeline-spec-string):
	Change value to ":home" from ":friends".

	* twittering-mode.el (twittering-status-to-status-datum): Don't
	refer to `twittering-use-native-retweet'.

	* twittering-mode.el (twittering-http-get-list-index-sentinel):
	Fix a reference to `mes' as a variable, not as a function.

2010-01-22  Tadashi MATSUO  <tad@mymail.twin.jp>

	* twittering-mode.el (twittering-fill-string): add new function
	for generating filled string.
	(twittering-format-status): use `twittering-fill-string'.
	(twittering-render-timeline): remove unnecessary binding of the
	variable `fill-column'.

2010-01-22  Satoshi Yatagawa  <yata_github@y.hauN.org>

	* twittering-mode.el: Add search support (which was originally
	written by Kensuke Matsuzaki in December 2009)

	* twittering-mode.el (twittering-json-to-status-datum): Add code
	for native retweets.
	(twittering-http-get-search-sentinel): Sync with HEAD.
	(twittering-get-response-body-string): Likewise.

	* twittering-mode.el (twittering-get-tweets): Rewrite to match
	this to the new-timeline spec.
	(twittering-get-search): Call `twittering-get-tweets' instead of
	`twittering-http-get'
	(twittering-search): Call `twittering-get-search' instead of
	`twittering-get-tweets'.

	* twittering-mode.el (twittering-timeline-spec-to-string): Add a
	condition for search-mode.
	(twittering-extract-timeline-spec): Likewise.
	(twittering-timeline-spec-to-host-method): Likewise.
	(twittering-host-method-to-timeline-spec): Likewise.

	* twittering-mode.el (twittering-http-get): Add an adjusting code.
	In search-mode, a `method' variable is now contains a query word
	for internal use. For this reason, we must adjust it before pass
	it into `twittering-start-http-session'.

2010-01-21  Satoshi Yatagawa  <yata_github@y.hauN.org>

	* twittering-mode.el: Add a fail statement to work again under
	Emacs21 without Mule-UCS.
	(toplevel): Don't abort if require failed.
	(twittering-ucs-to-char): Return `?' explicitly if `decode-char'
	failed.

	* twittering-mode.el (twittering-get-tweets): Rename from
	`twittering-get-twits'.
	(twittering-get-and-render-timeline): Adjust callers.
	(twittering-new-tweets-hook): Fix a docstring.

2010-01-21  Tadashi MATSUO  <tad@mymail.twin.jp>

	* twittering-mode.el (twittering-render-timeline): reduce
	redundant calls of `goto-char'.

	* twittering-mode.el (twittering-render-timeline): fix logic for
	inserting statuses not to duplicate the last status.

2010-01-20  Satoshi Yatagawa  <yata_github@y.hauN.org>

	* twittering-mode.el (twittering-http-get-default-sentinel): Show
	the reason phrase with status code if status code is not equal to
	"200"; same as `twittering-http-post-default-sentinel'.
	(twittering-http-get-list-index-sentinel): Likewise.

	* twittering-mode.el (twittering-http-status-line-regexp): New
	defconst to share this between several functions. The regexp
	pattern to obey to RFC 2616.
	(twittering-http-get-default-sentinel): Use it.
	(twittering-http-post-default-sentinel): Likewise.
	(twittering-http-get-list-index-sentinel): Likewise.

	* twittering-mode.el (twittering-tinyurl-get): Remove an
	unnecessary call to `concat'.

	* twittering-mode.el (twittering-update-jojo): Make a tweet by
	`twittering-ucs-to-char' instead of `string-as-multibyte'.

2010-01-19  Tadashi MATSUO  <tad@mymail.twin.jp>

	* twittering-mode.el (twittering-get-first-status-head): add.
	(twittering-goto-first-status): add.
	(twittering-mode-map): bind `twittering-goto-first-status' to "H"
	instead of `begininng-of-buffer'.
	(twittering-render-timeline): use `twittering-goto-first-status'.

2010-01-18  Satoshi Yatagawa  <yata_github@y.hauN.org>

	* twittering-mode.el (twittering-ucs-to-char): Add a workaround
	with navi2ch prior to 1.8.3, which is currently last release
	version as of 2010-01-18. The problem is fixed in navi2ch dated
	2010-01-16 or later, but not released yet.

2010-01-17  Tadashi MATSUO  <tad@mymail.twin.jp>

	* twittering-mode.el (twittering-format-status): fix the regexp
	for the specifier "%FILL{...}" to accept pairs of braces inside of
	"{...}".

	* twittering-mode.el (twittering-format-status): add new format
	decorator "%FACE[face-name]{...}", which decorates braced strings
	with the specified face.

	* twittering-mode.el (twittering-render-timeline): support
	additional rendering.
	(twittering-http-get-default-sentinel): send the additional
	argument `same-timeline' to `twittering-render-timeline'.
	(twittering-status-id<): add new function for comparing two ids.
	(twittering-status-id=): likewise.

2010-01-16  Satoshi Yatagawa  <yata_github@y.hauN.org>

	* twittering-mode.el (twittering-get-response-header): Delete an
	adjusting code bacause `with-current-buffer' that can accept both
	a buffer and a buffer name.
	(twittering-get-response-body): Likewise.

2010-01-16  Tadashi MATSUO  <tad@mymail.twin.jp>

	* twittering-mode.el (twittering-format-status): fix incorrect
	destructive modification of the replacement table for the
	specifier "%FILL{...}".

2010-01-16  Yuto Hayamizu  <y.hayamizu@gmail.com>

	* twittering-mode.el (twittering-edit-setup-help): use 0-witdh
	overlay to display help.
	(twittering-edit-mode, twittering-edit-post-status): do not use
	newline chars for help-overlay anymore.
	(twittering-edit-post-status): probihit posting over 140 chars
	tweets.

2010-01-15  Yuto Hayamizu  <y.hayamizu@gmail.com>

	* twittering-mode.el: changed URL

2010-01-15  Satoshi Yatagawa  <yata_github@y.hauN.org>

	* twittering-mode.el (twittering-edit-buffer): New defvar.
	(twittering-update-status-from-pop-up-buffer): Use it.

	* twittering-mode.el (twittering-buffer-active-p): New defun.
	(twittering-http-get-default-sentinel): Call it to show a
	non-critical message on minibuffer only when current buffer is
	twittering-mode related buffer.
	(twittering-http-post-default-sentinel): Likewise.
	(twittering-get-response-body): Likewise.

	* twittering-mode.el (twittering-buffer-active-p): Delete an
	unnecessary code which is added for keep a backward compatibility.

2010-01-15  Tadashi MATSUO  <tad@mymail.twin.jp>

	* twittering-mode.el (twittering-get-next-status-head): add a
	function finding the next head of status with `id' property. This
	replaces `twittering-get-next-username-face-pos'.
	(twittering-goto-next-status): use
	`twittering-get-next-status-head' instead of
	`twittering-get-next-username-face-pos'.
	(twittering-goto-next-status-of-user): likewise.

	* twittering-mode.el (twittering-get-previous-status-head): add a
	function finding the previous head of status with `id'
	property. This replaces
	`twittering-get-previous-username-face-pos'.
	(twittering-goto-previous-status): use
	`twittering-get-previous-status-head' instead of
	`twittering-get-previous-username-face-pos'.
	(twittering-goto-previous-status-of-user): likewise.

2010-01-15  Yuto Hayamizu  <y.hayamizu@gmail.com>

	* twittering-mode.el (twittering-mode-identity): add. Identify
	'twittering-mode.el' by $Id$ tag.

2010-01-14  Tadashi MATSUO  <tad@mymail.twin.jp>

	* twittering-mode.el (twittering-remove-duplicates): check
	availability of `delete-dups' by `fboundp' instead of
	`emacs-major-version'.

2010-01-14  Yuto Hayamizu  <y.hayamizu@gmail.com>

	* twittering-mode.el (twittering-format-status): add docstring

2010-01-15  Yuto Hayamizu  <y.hayamizu@gmail.com>

	* twittering-mode.el (twittering-update-status-function): add
	(twittering-update-status-from-pop-up-buffer): renamed from
	twittering-edit-status
	(twittering-update-status-interactive, twittering-enter)
	(twittering-organic-retweet, twittering-direct-message): use
	twittering-update-status-function
	(twittering-mode-map): bind 'u' to
	twittering-update-status-interactive

2010-01-13  Tadashi MATSUO  <tad@mymail.twin.jp>

	* twittering-mode.el (twittering-format-string): fix the search of
	the key string following the prefix from a string including
	newlines.

	* twittering-mode.el (twittering-format-status): remove a
	newline as a separator of tweets.
	(twittering-render-timeline): insert a newline as a separator of
	tweets.

	* twittering-mode.el (twittering-format-status): add new format
	specifier "%T", which is converted to the raw text.

	* twittering-mode.el (twittering-format-status): add new format
	specifier "%FILL{...}", which applies `fill-region-as-paragraph'
	to the strings in braces.

	* twittering-mode.el (twittering-status-format): use '%FILL{...}'
	and '%T' for the default value instead of '%t'.

2010-01-12  Yuto Hayamizu  <y.hayamizu@gmail.com>

	* test/run-test.sh (exit_status): add 'emacs' command to test
	target emacsen

2010-01-12  Tadashi MATSUO  <tad@mymail.twin.jp>

	* twittering-mode.el (twittering-format-status): fill the text
	with strings following "%t".

2010-01-12  Yuto Hayamizu  <y.hayamizu@gmail.com>

	* test/test-twittering-mode.el (test-icon-mode): removed use of
	twittering-tmp-dir

2010-01-12  Satoshi Yatagawa  <yata_github@y.hauN.org>

	* twittering-mode.el (twittering-start-http-session): Call
	`twittering-find-curl-program' only when `twittering-use-ssl' is
	non-nil.

	* twittering-mode.el (twittering-wget-buffer): Delete function.
	(twittering-wget-buffer): Delete variable.

2010-01-11  Tadashi MATSUO  <tad@mymail.twin.jp>

	* twittering-mode.el (twittering-convert-program): initialize
	without confirming whether `convert' comes from ImageMagick.
	(twittering-mode-init-variables): confirm whether the found
	`convert' is a part of ImageMagick or GraphicsMagick if
	`twittering-use-convert' is non-nil. If the program does not come
	from ImageMagick or GraphicsMagick, `twittering-use-convert' is
	changed into nil.

2010-01-10  Yuto Hayamizu  <y.hayamizu@gmail.com>

	* twittering-mode.el (twittering-convert-program): checks whether
	'convert' is a part of ImageMagick. Windows XP has 'convert.exe'
	in WINDOWS/system32, which is a partition converter.
	(twittering-use-convert): use the value of
	twittering-convert-program

2010-01-11  Tadashi MATSUO  <tad@mymail.twin.jp>

	* twittering-mode.el (twittering-status-format): modify the
	meaning of the specifier "%t" to remove implicit filling as a
	paragraph.
	(twittering-render-timeline): remove implicit filling a text as a
	paragraph. In addition, a newline as a delimiter is added by
	`twittering-format-status'.
	(twittering-format-status): with "%t", fill a text as a paragraph.
	This function adds a newline at the end of status instead of
	`twittering-render-timeline'. Then, the newline as a delimiter
	also has the same text properties as the body of the tweet.

2010-01-10  Tadashi MATSUO  <tad@mymail.twin.jp>

	* twittering-mode.el (twittering-remove-duplicates): add for
	portability.
	(twittering-completing-read): add a modified version of
	`completing-read' that can accept candidates as a list of a string
	on Emacs21.
	(twittering-set-current-hashtag): use `twittering-completing-read'
	instead of `completing-read'.
	(twittering-read-username-with-completion): likewise.
	(twittering-read-list-name): likewise.
	(twittering-read-timeline-spec-with-completion): likewise.

2010-01-10  Yuto Hayamizu  <y.hayamizu@gmail.com>

	* test/test-twittering-mode.el (test-status-not-blank-p): add a
	testcase reproducing the bug of twittering-status-not-blank-p.

	* twittering-mode.el (twittering-use-native-retweet): renamed from
	twittering-use-native-retweets
	(twittering-status-not-blank-p): bug fix: return nil if a status
	is ended by '@foo'.
	
	* twittering-mode.el (twittering-edit-post-status): add trailing
	newlines to new history element because help-overlay need it.

	* twittering-mode.el (twittering-make-display-spec-for-icon):
	returns nil if the type of the image is not supported.

2010-01-09  Satoshi Yatagawa  <yata_github@y.hauN.org>

	* twittering-mode.el (twittering-status-to-status-datum): Change
	retweet related variables to local scope from global one.

	* twittering-mode.el (twittering-extract-timeline-spec): Change
	syntax of error message to fit the GNU Emacs Lisp convention.
	(twittering-timeline-spec-to-host-method): Likewise.
	(twittering-get-and-render-timeline): Likewise.

	* twittering-mode.el (twittering-extract-timeline-spec): Remove an
	unnecessary call to `format' because all arguments of `error' pass
	to `format'.
	(twittering-timeline-spec-to-host-method): Likewise.
	(twittering-get-and-render-timeline): Likewise.

	* twittering-mode.el (twittering-read-username-with-completion):
	Convert a list of username strings to an alist before calling
	`completing-read' to work on Emacs21; same as
	`twittering-read-timeline-spec-with-completion'.

	* twittering-mode.el (twittering-icon-path): Delete function.

2010-01-09  Yuto Hayamizu  <y.hayamizu@gmail.com>

	* twittering-mode.el (twittering-edit-mode): setup
	twittering-warning-overlay and after-change-functions
	(twittering-edit-length-check): add. check length and set warning
	overlay if the length exceeds 140 chars.
	(twittering-edit-mode-map): fix keymap
	(twittering-edit-extract-status): add. extract status from pop-up
	buffer by removing trailing whitespace chars.
	(twittering-edit-post-status): use edit-extract-status.
	(twittering-edit-status): takes reply-to-id as a second argument
	(twittering-enter, twittering-organic-retweet)
	(twittering-direct-message, twittering-reply-to-user): use
	twittering-edit-status
	(twittering-edit-post-status): bug fix.

2010-01-09  Tadashi MATSUO  <tad@mymail.twin.jp>

	* twittering-mode.el (twittering-http-get-list-index-sentinel):
	`save-excursion' had no effect because of the following
	`set-buffer'. This is fixed so that `save-excursion' saves the
	state of `temp-buffer'.
	(twittering-get-response-header): Likewise.
	(twittering-get-response-body): Likewise.
	(twittering-tinyurl-get): Likewise.
	(twittering-tinyurl-get): `buffer' are killed even if
	`search-forward-regexp' fails.

2010-01-09  Yuto Hayamizu  <y.hayamizu@gmail.com>

	* twittering-mode.el (twittering-edit-setup-help): add to setup
	help overlay in pop-up buffer
	(twittering-edit-next-history, twittering-edit-previous-history):
	use twittering-edit-setup-help

2010-01-08  Yuto Hayamizu  <y.hayamizu@gmail.com>

	* twittering-mode.el (twittering-percent-encode): bug fix:
	'\n','\r','\t' were not encoded correctly.

2010-01-08  Satoshi Yatagawa  <yata_github@y.hauN.org>

	* twittering-mode.el (twittering-use-show-minibuffer-length): Add
	suggestion into a docstring.

2010-01-08  Yuto Hayamizu  <y.hayamizu@gmail.com>

	* twittering-mode.el (twittering-status-not-blank-p): bug fix:
	always return nil with strings with trailing newline.
	(twittering-edit-next-history): add.
	(twittering-edit-previous-history, twittering-edit-history): add
	history for pop-up buffer
	(twittering-edit-mode-map): defined key for next/previous-history
	(twittering-edit-mode): initialize local variables for history
	(twittering-edit-mode): setup help string overlay
	(twittering-edit-post-status): don't close buffer if tweet is
	empty

2010-01-08  Tadashi MATSUO  <tad@mymail.twin.jp>

	* twittering-mode.el (twittering-image-type): Try to detect image
	type with `image-type-from-data' at first.
	(twittering-retrieve-image): Do not invoke `convert' if Emacs
	supports the image type and resize is not required.

2010-01-08  Yuto Hayamizu  <y.hayamizu@gmail.com>

	* twittering-mode.el (twittering-tmp-dir): delete
	(twittering-icon-mode): don't make temp dir
	(twittering-image-data-table): add. hash table where image data
	are stored.  key:(<url> . <size>),value:(<type> . <binary-data>)
	(twittering-use-wget): delete
	(twittering-image-type): re-implemented. Now it just returns a
	type of a given image.
	(twittering-make-display-spec-for-icon): Now it receives image URL
	as an argument.
	(twittering-retrieve-image): Now it receives image URL as an
	argument.
	(twittering-url-copy-file-async): delete
	(twittering-retrieve-image-without-wget): delete
	(twittering-retrieve-image-with-wget): delete
	(twittering-retrieve-image): changed default image type from png
	to xpm
	(twittering-image-type): bug fix in the case of bitmap
	(twittering-retrieve-image): handle error of determining image
	type.
	(twittering-image-type): let case-fold-search is t.

	* url-emacs21/*: add url library for emacs21

2010-01-07  Yuto Hayamizu  <y.hayamizu@gmail.com>

	* twittering-mode.el (twittering-url-reserved-p): bug fix: some
	reserved characters considered unreserved. Thanks to IMAI
	Toshiyuki
	(twittering-cert-file): add
	(twittering-ensure-ca-cert): generate temporary file for CA certificate

2010-01-06  Satoshi Yatagawa  <yata_github@y.hauN.org>

	* twittering-mode.el (twittering-http-get-default-sentinel): Move
	`debug-printf' to outside of `unwind-protect' because we expect
	that mostly code of this function should be executed by way of
	BODYFORM of `unwind-protect', not UNWINDFORM.
	(twittering-http-post-default-sentinel): Likewise.

	* twittering-mode.el (twittering-http-get-list-index-sentinel): Add 
	`debug-printf' same as `twittering-http-get-default-sentinel'.

	* twittering-mode.el (twittering-status-not-blank-p): Fix and
	modify a regexp pattern.

2010-01-06  Tadashi MATSUO  <tad@mymail.twin.jp>

	* twittering-mode.el
	(twittering-read-timeline-spec-with-completion): return nil for
	an invalid timeline spec string. The function is unified with
	`twittering-read-timeline-spec-string-with-completion'. If the
	argument `as-string' is non-nil, it returns a spec string.
	(twittering-update-mode-line): the delimiter followed by a
	timeline spec string on mode-line is changed to a whitespace.
	(twittering-timeline-spec-bookmark): new variable for timeline
	spec bookmark.
	(twittering-extract-timeline-spec): support timeline spec
	bookmark.
	(twittering-equal-string-as-timeline): add.
	(twittering-get-and-render-timeline): accept a timeline spec
	string as well as a S-expression.
	`twittering-last-requested-timeline-spec' will be updated even if
	the requested spec essentially equals to the current one.
	(twittering-initial-timeline-spec): replaced by
	`twittering-initial-timeline-spec-string'.
	(twittering-last-requested-timeline-spec): replaced by
	`twittering-last-requested-timeline-spec-string'.
	(twittering-last-retrieved-timeline-spec): replaced by
	`twittering-last-retrieved-timeline-spec-string'.
	(twittering-initial-timeline-spec-string): added to replace
	`twittering-initial-timeline-spec'.
	(twittering-last-requested-timeline-spec-string): added to replace
	`twittering-last-requested-timeline-spec'.
	(twittering-last-retrieved-timeline-spec-string): added to replace
	`twittering-last-retrieved-timeline-spec'.
	(twittering-last-timeline-spec-string): removed.
	(twittering-visit-timeline): call
	`twittering-get-and-render-timeline' with a timeline spec string
	just as it has been input by the user.
	(twittering-extract-timeline-spec): `bookmark' is renamed `alias'.
	(twittering-timeline-spec-alias): this variable replaces
	`twittering-timeline-spec-bookmark'.

	* test/test-twittering-mode.el (timeline-spec): add tests of
	timeline spec normalization.

2010-01-04  Satoshi Yatagawa  <yata_github@y.hauN.org>

	* twittering-mode.el (twittering-get-response-header): Change
	syntax of error message to fit the GNU Emacs Lisp convention.
	(twittering-get-response-body): Likewise.
	(twittering-tinyurl-get): Likewise.

	* twittering-mode.el (twittering-start-http-session): Change
	syntax of question message to fit the GNU Emacs Lisp convention.

	* twittering-mode.el (twittering-user-agent-default-function): Use
	`format' instead of `concat' to easy understand.
	(twittering-sign-string-default-function): Likewise.

	* twittering-mode.el (twittering-start-http-session): Remove an
	unnecessary call to `format' because all arguments of `error' pass
	to `format'.
	(twittering-make-http-request): Likewise.
	(twittering-url-copy-file-async): Likewise.

2010-01-04  Tadashi MATSUO  <tad@mymail.twin.jp>

	* twittering-mode.el (twittering-last-requested-timeline-spec):
	new variable storing the last requested timeline spec.
	(twittering-last-retrieved-timeline-spec): new variable storing
	the last successfully retrieved timeline spec.
	(twittering-last-timeline-retrieved): removed.
	(twittering-last-host): removed.
	(twittering-last-method): removed.
	(twittering-convert-last-timeline-retrieved): removed.
	(twittering-last-timeline-spec): removed.
	(twittering-get-twits): do not update the information of the last
	request.
	(twittering-get-and-render-timeline): update the information of
	the last request instead of `twittering-get-twits'.
	(twittering-current-timeline): replace `twittering-get-twits' by
	`twittering-get-and-render-timeline'.
	(twittering-erase-old-statuses): replace `twittering-get-twits' by
	`twittering-get-and-render-timeline'.
	(twittering-initial-timeline-spec): new variable.

2010-01-03  Tadashi MATSUO  <tad@mymail.twin.jp>

	* twittering-mode.el, test/test-twittering-mode.el: rebase the
	`timeline-spec' branch. The new timeline spec based on
	S-expression is introduced.

	* twittering-mode.el (twittering-timeline-spec-to-string): add.
	(twittering-extract-timeline-spec): add.
	(twittering-string-to-timeline-spec): add.
	(twittering-timeline-spec-singlep): add.
	(twittering-timeline-spec-to-host-method): add.
	(twittering-host-method-to-timeline-spec): add.
	(twittering-last-timeline-spec): add.
	(twittering-last-timeline-spec-string)
	(twittering-add-timeline-history): modified for new timeline spec.
	(twittering-update-mode-line): modified for new timeline spec.
	(twittering-get-twits-with-timeline-spec): modified for new
	timeline spec.
	(twittering-read-timeline-spec-string-with-completion): add.
	(twittering-read-timeline-spec-with-completion): modified for new
	timeline spec.
	(twittering-get-timeline, twittering-get-list): replaced with
	`twittering-get-twits-with-timeline-spec'.
	(twittering-get-and-render-timeline): renamed from
	`twittering-get-twits-with-timeline-spec'.

	* test/test-twittering-mode.el (timeline-spec): add tests for new
	timeline spec.

2010-01-03  Michael D. Ivey  <ivey@gweezlebur.com>

	* twittering-mode.el (twittering-retweet): Add support for native
	retweets

2010-01-03  Yuto Hayamizu  <y.hayamizu@gmail.com>

	* twittering-mode.el (twittering-tinyurl-get): more descriptive
	error message
	(twittering-url-copy-file-async): more descriptive error message

2010-01-02  Alberto Garcia  <agarcia@igalia.com>

	* twittering-mode.el (twittering-start-http-ssl-session):
	Set noninteractive using lexical-let so the HTTP sentinel can
	receive its value and `twittering-new-tweets-hook' works
	correctly.

2010-01-02  Satoshi Yatagawa  <yata_github@y.hauN.org>

	* twittering-mode.el (twittering-use-show-minibuffer-length): New
	defvar to enable/disable a function which is show the number of
	charactors in minibuffer.
	(twittering-update-status-from-minibuffer): Refer it to add/remove
	hooks.

2009-12-30  Yuto Hayamizu  <y.hayamizu@gmail.com>

	* test/server.rb: add. Twitter API and Proxy mock server

	* twittering-mode.el (twittering-get-response-header)
	(twittering-get-response-body): Raise an error on broken
	responses.

2009-12-30  Tadashi MATSUO  <tad@mymail.twin.jp>

	* twittering-mode.el (twittering-get-response-header): On failure,
	the function returns an empty string instead of the whole contents
	of the buffer.
	(twittering-get-response-body): When the function fails to find
	the tail of header, it returns nil without trying to parse a
	region.
	(twittering-find-proxy): add new function for
	finding proxy.
	(twittering-setup-proxy): add new function for configuring
	`twittering-proxy-server' and `twittering-proxy-port' if they have
	not been configured yet.
	(twittering-mode-init-variables): invokes
	`twittering-setup-proxy'.

2009-12-30  Satoshi Yatagawa  <yata_github@y.hauN.org>

	* twittering-mode.el (twittering-get-response-header): Correct a
	reference to an unbound object. This problem was found by highmt.

2009-12-30  Yuto Hayamizu  <y.hayamizu@gmail.com>

	* test/el-test-runner.el (with-network): add macro. body of
	with-network is executed only when 'NETWORK' env var is set.
	* twittering-mode.el (twittering-image-type): No temporary files
	for resing images. Use standard in/out and temporary buffers
	instead.
	(twittering-convert-fix-size): set 48px as the default size of
	icon images.

2009-12-30  Tadashi MATSUO  <tad@mymail.twin.jp>

	* twittering-mode.el (twittering-image-type): Don't generate
	redundant temporary files. The image format is specified by
	the command line instead of a file extension.

2009-12-30  Satoshi Yatagawa  <yata_github@y.hauN.org>

	* twittering-mode.el (twittering-image-type): Don't set a third
	argument of `make-temp-file' to work on Emacs21.

2009-12-29  Satoshi Yatagawa  <yata_github@y.hauN.org>

	* twittering-mode.el (twittering-get-response-header): Add an
	optional third argument for `search-forward-regexp'.

2009-12-29  Yuto Hayamizu  <y.hayamizu@gmail.com>

	* twittering-mode 0.9.0 release
	
	* twittering-mode.el (twittering-start-http-session): check if
	curl can use https or not.
	(twittering-get-response-body): bug fix: goto the beginning of
	buffer before search-forward. 'xml-parse-region' doesn't return
	when parsing unbalanced XML.
	(twittering-start-http-session): Use call-process instead of
	shell-command-to-string. If 'curl-program' contains space
	characters, shell-command fails.

2009-12-29  Satoshi Yatagawa  <yata_github@y.hauN.org>

	* twittering-mode.el (twittering-get-response-body): Return nil
	explicitly when a broken XML data passed into `xml-parse-region'.
	(twittering-http-get-default-sentinel): Adjust callers.
	(twittering-http-post-default-sentinel): Likewise.

	* twittering-mode.el (twittering-http-post-default-sentinel): Add 
	`debug-printf' same as `twittering-http-get-default-sentinel'.

	* twittering-mode.el (twittering-http-post-default-sentinel):
	Change a regexp pattern for HTTP response status line; same as
	`twittering-http-get-default-sentinel'.
	(twittering-http-get-list-index-sentinel): Likewise.

2009-12-29  Yuto Hayamizu  <y.hayamizu@gmail.com>

	* twittering-mode.el: load mule-ucs if needed (emacs21)
	(twittering-start-http-ssl-session): add 'Expect: ' header field
	for avoiding '417 Expectation Failed' HTTP response error. See
	http://d.hatena.ne.jp/imait/20091228/1262004813 and
	http://www.escafrace.co.jp/blog/09/10/16/1008

	* twittering-mode.el: load 'cl' only at compile
	time. cf. http://www.gnu.org/software/emacs/manual/html_node/cl/Overview.html

2009-12-28  Yuto Hayamizu  <y.hayamizu@gmail.com>

	* twittering-mode.el (twittering-get-response-header)
	(twittering-get-response-body): inefficient code were
	replaced. thanks to Tadashi MATSUO

2009-12-27  Tadashi MATSUO  <tad@mymail.twin.jp>

	* twittering-mode.el (twittering-show-minibuffer-length): keeps
	activated mark from being forcefully deactivated.

2009-12-27  Yuto Hayamizu  <y.hayamizu@gmail.com>

	* test/run-test.sh: add. invoke unit test for each emacsen

	* Makefile (check): add check rule.

	* test/el-test-runner.el (twittering-run-test): exit with
	appropriate status code.

	* test.el (test-transform-body): add. transforms the body of
	`defcase' recursively
	(defcase): use `test-transform-body'

	* test/run-test.el (twittering-run-test): colorize resulting
	outputs

2009-12-27  Satoshi Yatagawa  <yata_github@y.hauN.org>

	* twittering-mode.el (twittering-http-post-default-sentinel):
	Check if buffer live-p before killing it.
	(twittering-http-get-list-index-sentinel): Likewise.

	* twittering-mode.el (twittering-setup-minibuffer): Remove an
	unnecessary call.

	* twittering-mode.el (twittering-other-user-list-interactive): Fix
	condition to detect a cancel.

	* twittering-mode.el (twittering-http-get-list-index-sentinel):
	Use `search-forward-regexp' instead of `search-forward' to fix a
	meaningless search.

2009-12-26  Tadashi MATSUO  <tad@mymail.twin.jp>

	* twittering-mode.el (twittering-format-string): reimplement
	without `block'.
	(twittering-format-string): invokes a function in replacement
	table with a context alist.
	(twittering-retweet): replacement table is adapted to the new
	`twittering-format-string'.
	(twittering-format-status): reimplement with
	`twittering-format-string'.

2009-12-26  Yuto Hayamizu  <y.hayamizu@gmail.com>

	* twittering-mode.el (twittering-ensure-ca-cert): kludge for ssl
	certificate problem.
	(twittering-start-http-ssl-session): use
	`twittering-ensure-ca-cert'

2009-12-25  Satoshi Yatagawa  <yata_github@y.hauN.org>

	* twittering-mode.el (twittering-show-minibuffer-length): Replace
	`minibufferp' by `minibuffer-window-active-p' to work this on
	Emacs21.
	(twittering-show-minibuffer-length): Change a message style for
	Emacs23.
	(twittering-setup-minibuffer, twittering-finish-minibuffer): Hook
	`post-command-hook' instead of `after-change-functions' to work in
	cooperation with SKK.

2009-12-25  Satoshi Yatagawa  <yata_github@y.hauN.org>

	* twittering-mode.el (twittering-tinyurl-get): Fix typo to resolve
	error "Symbol's value as variable is void". This problem was found
	by naota.

2009-12-25  Yuto Hayamizu  <y.hayamizu@gmail.com>

	* twittering-mode.el (twittering-show-minibuffer-length): disabled
	on Emacs21 because `minibufferp' is not available.
	(twittering-update-status-from-minibuffer): set
	`minibuffer-message-timeout' to `nil'. `t' causes error on
	Emacs23.

2009-12-23  Satoshi Yatagawa  <yata_github@y.hauN.org>

	* twittering-mode.el (twittering-show-minibuffer-length): New
	defun to show the number of charactors in minibuffer.
	(twittering-setup-minibuffer): New defun to add it to
	`after-change-functions'; invoke via `minibuffer-setup-hook'.
	(twittering-finish-minibuffer): New defun to remove it from
	`after-change-functions'; invoke via `minibuffer-exit-hook'.

	* twittering-mode.el (twittering-update-status-from-minibuffer):
	Set `minibuffer-setup-hook' and `minibuffer-exit-hook' temporarily.

2009-12-23  Yuto Hayamizu  <y.hayamizu@gmail.com>

	* test/test-twittering-mode.el (tinyurl): add test for tinyurl

	* twittering-mode.el (twittering-tinyurl-get): fix for emacs22.
	In emacs22, there's "^M" at the end of a buffer created by
	url-retrieve
	(twittering-tinyurl-get): fix by cvmat

	* twittering-mode.el (twittering-edit-mode-map): keybind 'u' to
	twittering-edit-status. F4 to tinyurl

2009-12-22  Tadashi MATSUO  <tad@mymail.twin.jp>

	* twittering-mode.el (twittering-tinyurl-get): retrieves a
	shortened URL without `url-insert'.
	(twittering-url-copy-file-async): add new
	function for downloading a file asynchronously.
	(twittering-retrieve-image-without-wget): retrieves images
	asynchronously with `twittering-url-copy-file-async'.

2009-12-22  Yuto Hayamizu  <y.hayamizu@gmail.com>

	* twittering-mode.el (twittering-ucs-to-char): turned into
	function from macro
	(twittering-update-lambda, twittering-update-jojo): more portable
	string expression. Executable only in Japanese environment.
	(twittering-tinyurl-get): use with-temp-buffer with url-insert

2009-12-21  Tadashi MATSUO  <tad@mymail.twin.jp>

	* twittering-mode.el (twittering-icon-path): `require' is added.
	(twittering-tinyurl-get, twittering-retrieve-image-without-wget):
	The dependency on `mm-url' is removed by using `url' library.
	(twittering-http-application-headers):
	`Content-Length' is added to `headers'.

2009-12-22  Satoshi Yatagawa  <yata_github@y.hauN.org>

	* twittering-mode.el (twittering-get-host-method-from-timeline-spec)
	(twittering-get-timeline-spec): Add more timeline specification.

	* test/test-twittering-mode.el (timeline-spec): add more tests for
	timeline specification.

2009-12-20  Tadashi Matsuo  <tad@mymail.twin.jp>

	* test/test-twittering-mode.el (timeline-spec): add tests for
	timeline specification.
	* twittering-mode.el (twittering-get-host-method-from-timeline-spec)
	(twittering-get-timeline-spec): Add new functions for timeline
	specification.
	(twittering-update-mode-line): Shows timeline specification.
	(twittering-render-timeline): Invokes
	`twittering-update-mode-line' to update the mode-line.
	(twittering-timeline-history): Add new variable for history of
	timeline specifications.
	(twittering-add-timeline-history): Add new function for adding
	timeline history.
	(twittering-http-get-default-sentinel): Invokes
	`twittering-add-timeline-history' to update history when
	retrieving tweets successfully.
	(twittering-other-user-list-interactive): The codes for retrieving
	list index synchronously are extracted as the new function
	`twittering-get-list-sync'.
	(twittering-get-list-index-sync): Add new function for retrieving
	list synchronously.
	(twittering-read-list-name): Add new function for reading a list
	name from the minibuffer.
	(twittering-read-timeline-spec-with-completion): Add new function
	for reading timeline specification from the minibuffer.
	(twittering-get-twits-with-timeline-spec): Add new function for
	retrieving tweets with timeline specification.
	(twittering-visit-timeline): Add new function for visiting a
	timeline.
	(twittering-mode-map): The key "V" is bound to
	'twittering-visit-timeline'.

2009-12-20  Yuto Hayamizu  <y.hayamizu@gmail.com>

	* twittering-mode.el (twittering-update-mode-line): add
	(twittering-toggle-proxy, twittering-icon-mode)
	(twittering-scroll-mode, twittering-jojo-mode): use
	update-mode-line

2009-12-19  Yuto Hayamizu  <y.hayamizu@gmail.com>

	* twittering-mode.el (twittering-use-ssl): add
	(twittering-find-curl-program): add
	(twittering-start-http-ssl-session): add
	(twittering-start-http-non-ssl-session): add
	(twittering-http-application-headers): add
	(twittering-http-get): rewritten by using start-http-session
	(twittering-http-post): rewritten by using start-http-session
	(twittering-http-post-default-sentinel): use the same argument
	format of http-get-default-sentinel

2009-12-16  Yuto Hayamizu  <y.hayamizu@gmail.com>

	* twittering-mode.el (twittering-tinyurl-replace-at-point):
	distinguish between URL and others based on
	`bounds-of-thing-at-point'.

2009-12-15  haya  <haya@starfish.unicus.ddo.jp>

	* twittering-mode.el (twittering-status-not-blank-p): fix invalid escape sequence
	(twittering-tinyurl-replace-at-point): disabled when 'mm-url' doesn't exist.

2009-12-12  Alberto Garcia  <agarcia@igalia.com>

	* twittering-mode.el (twittering-retrieve-image-without-wget):
	Kill buffer after retrieving the image

2009-12-11  Satoshi Yatagawa  <yata_github@y.hauN.org>

	* twittering-mode.el (twittering-tinyurl-get): Call
	`mm-url-insert' only if argument `longurl' is non-nil to avoid
	error "Wrong type argument", otherwise return nil explicitly.
	(twittering-tinyurl-replace-at-point): Replace a region with
	newurl when `newurl' is non-nil.

2009-12-07  Naohiro Aota  <naota@elisp.net>

	* twittering-mode.el (twittering-http-get-default-sentinel): Check
	if buffer live-p before killing it.

2009-12-07  Yuto Hayamizu  <y.hayamizu@gmail.com>

	* twittering-mode.el (twittering-read-username-with-completion):
	rename from `twittering-get-username-with-completion'
	(twittering-make-list-from-assoc): simplified
	(twittering-other-user-timeline-interactive): changed init string
	to nil

2009-12-06  NAKAYA Toshiharu  <toshiharu.nakaya@gmail.com>

	* twittering-mode.el (twittering-retrieve-image-without-wget): set
	require-final-newline is nil locally since emacs can not save icon
	images because of "error in process filter: save-buffer: Text is
	read-only".

2009-12-06  Tadashi MATSUO  <matsuo@i.ci.ritsumei.ac.jp>

	* twittering-mode.el (twittering-use-wget): new variable for
	specifying whether the external command `wget' should be used.
	(twittering-retrieve-image): new function for retrieving icon
	images with/without wget.
	(twittering-get-twits): retrieve images with
	`twittering-retrieve-image'.
	(twittering-use-convert): add a new variable specifying whether
	the external command `convert' should be used.
	(twittering-make-display-spec-for-icon): new function for
	generating properties for icon with/without cropping the image.
	(twittering-retrieve-image-without-wget): write an image as binary
	explicitly.

2009-12-05  Satoshi Yatagawa  <yata_github@y.hauN.org>

	* twittering-mode.el (twittering-get-username-with-completion):
	New defun as a wrapper function for read-from-minibuffer.
	(twittering-follow): Call it instead of read-from-minibuffer.
	(twittering-other-user-timeline-interactive): Likewise.
	(twittering-other-user-list-interactive): Likewise.

	* twittering-mode.el (twittering-make-list-from-assoc): New defun.

2009-12-04  Yuto Hayamizu  <y.hayamizu@gmail.com>

	* test/test-twittering-mode.el (sign-string): add test

	* twittering-mode.el (twittering-current-hashtag): docstring
	(twittering-idle-time): removed (unused?)

2009-12-03  Tadasohi MATSUO  <tad@mymail.twin.jp>

	* twittering-mode.el (twittering-mode-map): define bindings so
	as to be also valid even on non-window terminal.

2009-12-02  Naohiro Aota  <naota@elisp.net>

	* twittering-mode.el (twittering-icon-path): New funciton.
	(twittering-format-status): Use it.
	(twittering-get-twits): Ditto; wget now invoked for each icon.

2009-12-01  Satoshi Yatagawa  <yata_github@y.hauN.org>

	* twittering-mode.el (twittering-update-status-from-minibuffer):
	Add more strict length check for status.
	
	* twittering-mode.el (twittering-status-not-blank-p): New defun to
	separate a check code from twittering-update-status-if-not-blank.
	(twittering-update-status-from-minibuffer): Integrate a post code
	from twittering-update-status-if-not-blank.
	(twittering-update-status-if-not-blank): Remove.

2009-11-30  Yuto Hayamizu  <y.hayamizu@gmail.com>

	* twittering-mode.el (twittering-max-number-of-tweets-on-retrieval)
	(twittering-number-of-tweets-on-retrieval): add
	(twittering-http-get-list-index-sentinel): restore the variable
	'indexes' removed by mistake
	(twittering-get-twits): use 'twittering-number-of-tweets-on-retrieval'
	These changes were made by cvmat. thanks.

2009-11-29  Yuto Hayamizu  <y.hayamizu@gmail.com>

	* twittering-mode.el (twittering-status-to-status-datum): defined
	screen-name-in-text property
	(twittering-enter)
	(twittering-other-user-timeline-interactive)
	(twittering-other-user-timeline):
	put a screen-name-in-text ahead of other elements(uri, ...)

2009-11-28  Yuto Hayamizu  <y.hayamizu@gmail.com>

	* test/run-test.el (twittering-run-test): use test.el

	* twittering-mode.el (twittering-http-get, twittering-http-post):
	use a temp-buffer for each connection. This change solved the
	problem caused by concurrent HTTP request.
	(twittering-get-response-header, twittering-get-response-body):
	requires 'buffer' because now each http request is associated with
	its temp buffer
	(twittering-http-buffer): removed

2009-11-19  Tadashi MATSUO  <tad@mymail.twin.jp>

	* twittering-mode.el (twittering-format-string): Add new function
	to format strings with a user-defined table.
	(twittering-retweet): Use 'twittering-format-string'.

2009-11-18  Alberto Garcia  <agarcia@igalia.com>

	* twittering-mode.el
	(+twittering-direct-message, twittering-mode-map):
	New `twittering-direct-message' function to send direct messages.

2009-11-15  Naohiro Aota  <naota@elisp.net>

	* twittering-mode.el (twittering-convert-fix-size): New variable.
	(twittering-image-type): Use it; Resize icons to fix size if the
	above variable is set.

2009-11-15  Yuto Hayamizu  <y.hayamizu@gmail.com>

	* test/test-twittering-mode.el, test/run-test.el, test/elunit.el: add unit testing framework elunit.

	* twittering-mode.el (twittering-goto-next-thing,
	(twittering-goto-previous-thing): add new commands.
	(twittering-goto-previous-status): check whether prev-pos is not nil.
	(twittering-set-current-hashtag, twittering-hashtag-history): add functions to support hashtag. Set the current hashtag with C-c C-h.
	(twittering-update-status-from-minibuffer): use the current hashtag if set.

2009-11-13  Satoshi Yatagawa  <yata_github@y.hauN.org>

	* twittering-mode.el (twittering-convert-last-timeline-retrieved):
	New defun to keep a backward compatibility.
	(twittering-last-host, twittering-last-method): Call it.

2009-11-10  Satoshi Yatagawa  <yata_github@y.hauN.org>

	* twittering-mode.el (twittering-follow): New command.
	(twittering-unfollow): Likewise.
	(twittering-manage-friendships): New defun.

	* twittering-mode.el (twittering-favorite): New command.
	(twittering-unfavorite): Likewise.
	(twittering-manage-favorites): New defun.

2009-11-09  Satoshi Yatagawa  <yata_github@y.hauN.org>

	* twittering-mode.el (twittering-mode-map): Bind "L" to
	`twittering-other-user-list-interactive'.

	* twittering-mode.el (twittering-other-user-list-interactive): Set
	default username interactively.
	(twittering-other-user-list-interactive): Fix typo.

	* twittering-mode.el (twittering-make-http-request): Use let
	instead of let*.

2009-11-07  Satoshi Yatagawa  <yata_github@y.hauN.org>

	* twittering-mode.el: Add (preliminary) Lists support.

	* twittering-mode.el (twittering-other-user-list-interactive): New
	command.

	* twittering-mode.el (twittering-get-list): New defun.
	(twittering-get-list-index): Likewise.
	(twittering-http-get-list-index-sentinel): Likewise.

	* twittering-mode.el (twittering-last-timeline-retrieved): Now it
	expects a list, not a string.
	(twittering-last-host, twittering-last-method): New defuns.
	(twittering-list-index-retrieved): New defvar.

	* twittering-mode.el (twittering-get-twits): Rename from
	twittering-get-timeline.
	(twittering-get-timeline): Call twittering-get-twits instead
	of (previous) twittering-get-timeline.
	(twittering-current-timeline): Likewise.
	(twittering-erase-old-statuses): Likewise.
	(twittering-goto-next-status): Likewise.

	* twittering-mode.el (twittering-make-http-request): New defun.
	(twittering-http-get): Use it.
	(twittering-http-post): Likewise.

	* twittering-mode.el (twittering-http-get): Add new local variable
	`server' which point to "twitter.com", "api.twitter.com", or your
	nearest proxy server. Otherwise `host' always point to
	"twitter.com" or "api.twitter.com".
	(twittering-http-post): Likewise.

	* twittering-mode.el (twittering-http-post): Add new argument
	`host'.
	(twittering-http-post): Change handling of the argument
	`method'. Now it expects `(concat method-class "/" method)'.

	* twittering-mode.el (twittering-update-status-if-not-blank):
	Adjust for change to twittering-http-post.
	(twittering-update-lambda): Likewise.
	(twittering-update-jojo): Likewise.

	* twittering-mode.el (twittering-get-twits): Set parameter `count'
	from twittering-get-count if existing.

2009-11-06  Naohiro Aota  <naota@elisp.net>

	* twittering-mode.el (twittering-image-type): Support bitmap type
	using `convert'.
	(twittering-convert-program): New varibale.

2009-11-05  Satoshi Yatagawa  <yata_github@y.hauN.org>

	* twittering-mode.el (twittering-render-timeline): Set the
	`fill-column' locally.

2009-09-01  Alberto Garcia  <agarcia@igalia.com>

	* twittering-mode.el (twittering-retweet):
	Don't set the original status ID when retweeting.

2009-08-23  Yuto Hayamizu  <y.hayamizu@gmail.com>

	* twittering-mode.el (twittering-keybind-message): add. displaying important keybindings in minibuffer

2009-08-22  Yuto Hayamizu  <y.hayamizu@gmail.com>

	* twittering-mode.el (twittering-get-username): add
	(twittering-get-password): changed prompt
	(twittering-status-to-status-datum): added a new text property 'uri-in-text'
	(twittering-enter): use 'uri-in-text'

2009-08-19  Alberto Garcia  <agarcia@igalia.com>

	* twittering-mode.el
	(twittering-image-type):
	Use external 'file' program if available to detect image types,
	and store the results in memory to avoid having to call it once
	and again.
	(twittering-format-status):
	Pass full image path to `twittering-image-type'

2009-06-18  Alberto Garcia  <agarcia@igalia.com>

	* twittering-mode.el (twittering-http-get)
	(twittering-http-get-default-sentinel)
	(twittering-get-timeline, twittering-mode-map)
	(twittering-current-timeline-noninteractive)
	(twittering-current-timeline, twittering-erase-old-statuses):
	Get rid of the `twittering-last-timeline-interactive' global
	variable.

2009-06-18  Tsuyoshi CHO  <Tsuyoshi.CHO+develop@Gmail.com>

	* twittering-mode.el (twittering-sign-simple-string)
	(twittering-sign-string-default-function)
	(twittering-sign-string-function, twittering-sign-string): Add
	new.
	(twittering-update-status-if-not-blank): Fix params, support sign.

2009-06-18  Tsuyoshi CHO  <Tsuyoshi.CHO+develop@Gmail.com>

	* twittering-mode.el (twittering-mode-map)
	(twittering-format-status, twittering-retweet): Add new feature
	ReTweet

2009-06-18  Alberto Garcia  <agarcia@igalia.com>

	* twittering-mode.el
	(twittering-status-to-status-datum):
	Read 'in_reply_to_status_id' and 'in_reply_to_user_id' attributes.
	(twittering-format-status):
	Add new '%r' format string for " in reply to user".
	(twittering-update-status-if-not-blank):
	Code refactoring. No need to use (format) to convert a string.

2009-06-18  Tsuyoshi CHO  <Tsuyoshi.CHO+develop@Gmail.com>

	* twittering-mode.el (twittering-status-format)
	(twittering-format-status, twittering-status-to-status-datum)
	(twittering-update-status-if-not-blank, twittering-enter): Fix
	in_reply_to_status_id support not work problem, and marge Alberl
	patch below.

2009-06-17  Tsuyoshi CHO  <Tsuyoshi.CHO+develop@Gmail.com>

	* twittering-mode.el (twittering-last-timeline-interactive): New
	add variable.
	(twittering-new-tweets-count): Ditto.
	(twittering-new-tweets-hook): Ditto.
	(twittering-mode-map): Add new binding v/V
	(twittering-http-get-default-sentinel): Add new hook support
	`twittering-new-tweets-hook'.
	(twittering-render-timeline, twittering-get-timeline): Support
	console emacs.
	(twittering-current-timeline-interactive): Add new function.
	(twittering-current-timeline-noninteractive): Ditto.
	(twittering-other-user-timeline): Ditto.
	(twittering-other-user-timeline-interactive): Ditto.
	(twittering-status-to-status-datum): Add support status id and
	reply to id.
	(twittering-update-status-if-not-blank): Ditto.
	(twittering-update-status-from-minibuffer): Ditto.

2009-03-12  Tsuyoshi CHO  <Tsuyoshi.CHO+develop@Gmail.com>

	* twittering-mode.el (twittering-start): Update target chagne to
	current.

2009-03-12  Tsuyoshi CHO  <Tsuyoshi.CHO+develop@Gmail.com>

	* twittering-mode.el: Append new methods by Alberto Garcia
	<agarcia@igalia.com>'s patch.
	(twittering-get-timeline): Add new general method. Old name is
	`twittering-friends-timeline'.
	(twittering-friends-timeline): Renew use general method.
	(twittering-replies-timeline): Add new.
	(twittering-public-timeline): Ditto.
	(twittering-user-timeline): Ditto.
	(twittering-current-timeline): Ditto.
	(twittering-last-timeline-retrieved): Add new variable.
	(twittering-mode-map): Add new key binding.
	(twittering-erase-old-statuses): Support multi method.

	(twittering-timer): Comment update.
	(twittering-icon-mode): Ditto.
	(twittering-http-post): Ditto.
	(twittering-get-response-body): Ditto.
	(twittering-cache-status-datum): Ditto and Fix renaming.
	(twittering-timeline-data, twittering-timeline-last-update):
	Rename.
	(twittering-render-timeline): Ditto.
	(twittering-icon-mode): Fix renaming.
	(twittering-http-get-default-sentinel): Ditto.
	(twittering-format-status): Fix indentation.

2009-03-09  Tsuyoshi CHO  <Tsuyoshi.CHO+develop@Gmail.com>

	* twittering-mode.el (twittering-mode): Add keybind in Major mode
	docstring by Alex Schröder <kensanata@gmail.com>

2008-08-03  Tsuyoshi CHO  <Tsuyoshi.CHO+develop@Gmail.com>

	* twittering-mode.el (twittering-mode-version): Update to 0.6
	* twittering-mode.el (twittering-friends-timeline-last-update): 新
	規変数
	(twittering-setftime, twittering-local-strftime)
	(twittering-global-strftime): `twittering-local-strftime'を機能分
	割
	(twittering-http-get): オプション引数`parameters'を追加、他調整
	(twittering-http-post): 同上の調整
	(twittering-status-to-status-datum): last-updateを更新する処理を追
	加
	(twittering-friends-timeline, twittering-erase-old-statuses):
	statusのupdate時にsinceをパラメータと指定する処理をサポート

2008-07-21  Tsuyoshi CHO  <Tsuyoshi.CHO+develop@Gmail.com>

	* twittering-mode.el (twittering-http-get, twittering-http-post):
	改行が1つ多かったので除去

2008-05-11  Tsuyoshi CHO  <Tsuyoshi.CHO+develop@Gmail.com>

	* twittering-mode.el (twittering-format-status): id/user-idのフォー
	マット整形。時間情報にuriを付与。Nicholasのパッチにより全体に
	username情報を付与
	(twittering-status-to-status-datum): username/user-screen-nameにつ
	いて整理
	(twittering-get-status-url): 新規関数(マクロでもいいんだけど...)

2008-05-01  Tsuyoshi CHO  <Tsuyoshi.CHO+develop@Gmail.com>

	* twittering-mode.el : 全体のコメント修正、以下の修正は大部分を
	gan2さんが実施した
	(twittering-mode-version): 新規関数
	(twittering-timer): コメント追加
	(twittering-scroll-mode, twittering-jojo-mode)
	(twittering-icon-mode): Nicholas Riley <njriley@uiuc.edu>さんのパッ
	チ採用、バッファローカル化
	(list-push): 新規マクロ
	(twittering-mode-map): キーバインド変更
	(twittering-mode-hook): フック変数新規作成(以前から利用してたけど
	定義がなかった)
	(twittering-render-friends-timeline): Nicholas Riley
	<njriley@uiuc.edu>さんのパッチ採用、ステータスの挿入正常化
	(twittering-goto-next-status)
	(twittering-get-next-username-face-pos)
	(twittering-goto-previous-status)
	(twittering-get-previous-username-face-pos)
	(twittering-goto-next-status-of-user)
	(twittering-goto-previous-status-of-user)
	(twittering-get-username-at-pos, twit): 新規関数

2008-02-08  Tsuyoshi CHO  <Tsuyoshi.CHO+develop@Gmail.com>

	* twittering-mode.el : 全体的に整形、Proxy、Safe Password、
	User-Agent、Major mode stringを対応。Version 0.3
	(twittering-mode-version): 暫定のバージョン定数を定義
	(twittering-proxy-use): プロキシ関係設定を導入 from <http://d.hatena.ne.jp/lurdan/20080108/1199775387>
	(twittering-proxy-server): 同上
	(twittering-proxy-port, twittering-proxy-user): 同上
	(twittering-proxy-password): 同上
	(twittering-toggle-proxy): 同上
	(twittering-user-agent-default-function): 同上
	(twittering-user-agent-default-function): デフォルトUser-Agent生成関数
	(twittering-user-agent-function): User-Agent生成関数指定変数を導入
	(twittering-user-agent): 内部でのUser-Agent生成関数
	(twittering-tmp-dir): ユーザー固有のImageTmpDirを生成 from <http://d.hatena.ne.jp/odz/20071021/1192957783>
	(twittering-mode-map): プロキシの有効無効のキーバインド定義
	(twittering-mode-string): メジャーモード文字列を変数定義
	(twittering-mode): メジャーモード開始時に文字列を設定
	(twittering-http-get): プロキシ、User-Agentによる処理を追加
	(twittering-http-post): 同上
	(twittering-get-password): パスワードを動的に確認する関数を定義

2007-10-14  Y. Hayamizu  <haya@haya-laptop-ubuntu>

	* twittering-mode.el : Naoya T. <naoya.t@aqua.plala.or.jp>, masa_edw のパッチをとりこむ
	(twittering-url-encode): 使わないので削除
	(twittering-decode-html-entities): patched: 数値エンティティだけでなく,asciiエンティティにも対応.
	(twittering-font-lock-keywords): font-lock-keywordsを削除.text propertyによって設定する.
	(twittering-format-status): patched: statusとformat-strからstatusの表示用文字列を生成.
	(twittering-scroll-mode): patched: 新しいtwitがあったときに,カーソルもスクロールするか固定するかを設定するマイナモード, masa_edwのパッチ
	(twittering-status-format): twitの表示方法をきめるテンプレート文字列
	(twittering-icon-mode): patched: ifをwhenにおかえた.nilを渡されたときはマイナモードのスイッチに振舞を変更
	(twittering-local-strftime): patched: 時間をフォーマット文字列に従い文字列化
	(twittering-mode-init-variables): font-lock-modeは,Emacs21系ではautoloadするために一度呼ぶ必要がある. icon-mode, scroll-modeをマイナモードに登録.
	(twittering-inspect-object): 使わないので削除
	(twittering-http-get-default-sentinel): エラーを追いやすくするため,condition-caseを廃止
	(twittering-status-to-status-datum): 全てのデータを抽出するようコード追加.ユーザ名,URIリンク表示などの処理もここで.

2007-10-13  Y. Hayamizu  <haya@haya-laptop-ubuntu>

	* twittering-mode.el (twittering-font-lock-keywords): ユーザー名のフェイスを適用する規則を修正.アイコン画像を表示したときに,下線が画像にかからないようにした.
	(twittering-render-friends-timeline): ポイントが特定のtwitに対して固定されるようにした(patch from masa_edw)

2007-10-12  Y. Hayamizu  <haya@haya-laptop-ubuntu>

	* twittering-mode.el (twittering-idle-time): つかわないので削除
	(twittering-get-or-generate-buffer): バッファ取得のための関数.存在しないバッファだったら,新たに生成して返す.
	(twittering-buffer): Variable:twittering-bufferを名前に持つバッファを返す関数.このバッファを使う場合は,(twittering-buffer)によって取得する.
	(twittering-http-buffer): twittering-bufferと同じ
	(twittering-wget-buffer): twittering-bufferと同じ
	

2007-10-11  Y. Hayamizu  <haya@haya-laptop-ubuntu>

	* twittering-mode.el (twittering-icon-mode): アイコンを表示するか否かのフラグ
	(twittering-wget-buffer): アイコン画像をwgetで取得するプロセスのバッファ
	(twittering-icon-mode): アイコンの表示/非表示を切り換えるコマンド
	(twittering-tmp-dir): アイコンの画像を保存するディレクトリ
	(twittering-image-stack): ダウンロードすべきアイコン画像のリスト
	(twittering-image-type): 画像の種類を判別する関数
	(twittering-render-friends-timeline): friends timelineを表示する部分を切り出した

2007-10-10  Y. Hayamizu  <haya@haya-laptop-ubuntu>

	* twittering-mode.el: バージョン番号をつけた 0.1.0

2007-10-07  Y. Hayamizu  <haya@haya-laptop-ubuntu>

	* twittering-mode.el (twittering-http-get-default-sentinel): http-bufferを毎回生成-削除するのをやめて,内容をeraseして使い回すようにした.
	(twittering-http-get-default-sentinel):HTTPレスポンスのステータスコードが上手く拾えなかったときの処理を追加
	(twittering-http-get-default-sentinel): カレントバッファか*twittering*のときは,friends-timelineを更新してもポイントの位置が変わらないように修正.

2007-09-24  Y. Hayamizu  <haya@haya-laptop-ubuntu>

	* twittering-mode.el (twittering-status-to-status-datum): URIをクリック可能にする処理を追加

2007-09-23  Y. Hayamizu  <haya@haya-laptop-ubuntu>

	* twittering-mode.el (twittering-uri-face): URI用のフェイス
	(twittering-click): クリック時に実行されるコマンド
	(twittering-enter): EnterかC-mが押されたときに実行されるコマンド

2007-09-19  Y. Hayamizu  <haya@haya-laptop-ubuntu>

	* twittering-mode.el (twittering-mode-syntax-table): "(double quote)を,文字列クオートと認識しないようにsytax-tableを変更.
	(twittering-friends-timeline): friends timelineの取得したデータを保存しておく変数.twittering modeが起動している限り,この変数に取得したstatusを随時追加してゆく.
	(cl): assocrefをinnner defunして,バイトコンパイル時にWarningが出ていた.clパッケージのfletを使うことでWarningが出ないように解決した.
	(twittering-status-to-status-datum): twittering-status-to-lineから名前変更
	(twittering-friends-timeline-data): twittering-friends-timelineから名前変更
	(twittering-status-to-status-datum): idもstatus datumに含めるようにした.
	(twittering-cache-status-datum): status datumをdata-var(デフォルトはtwittering-friends-timeline-data)にキャッシュする関数.すでにあるstatus datumを渡すとnil,新しいstatus datumを渡すとtを返してdata-varに追加する.
	(twittering-http-get-default-sentinel):過去のstatus datumをキャッシュして,バッファに過去のstatusも表示されるようにした.
	(twittering-erase-old-statuses): 21件目以降の古いstatusを消す関数.実際はキャッシュを全部消して,twittering-http-getを呼んでいるだけ.C-c C-eにバインド.
	(twittering-username-face): ユーザ名用のface.(defface <name>)の後に(defvar <name>)で使用可能になった.なぜ？
	(twittering-status-to-status-datum): ユーザ名のテキストにmouse-face属性と,uri属性(ユーザのページのURI)を付加するようにした.
	(twittering-click-username): ユーザ名をクリックするか,C-mを押したときに起動するコマンド.
	(twittering-mode-map): vimライクなキーバインドを追加
	(twittering-mode): twittering-mode-hookでfont-lock-defaultsが設定された後に,font-lock-mode を2回呼んで変更を反映させるようにした.
	(twittering-mode-init-variables): twittering-username-faceの定義をこの関数の中にうつした.
	(twittering-browse-user-page): twittering-click-usernameから名前変更.
	(twittering-update-status-interactive): twittering-update-statusから名前変更.
	(twittering-reply-to-user): ユーザ名上でEnterを押すとこの関数が呼びだされるようにキーバインド変更.ミニバッファに @<ユーザ名> が自動挿入される.
	(twittering-view-user-page): twittering-browse-user-pageから名前変更.C-c C-vにバインド.
	(twittering-update-status-if-not-blank): 引数statusが,空白文字のみか, @<ユーザ名> のみの場合には nil を返し,他の文字も含む場合には POSTしてtを返す関数.
	(twittering-update-status-from-minibuffer): ミニバッファからstatusを更新するための関数.無効な文字(twittering-update-status-if-not-blankで判定)が入力された場合は,有効な文字列が入力されるまでループする.

2007-09-12  Y. Hayamizu  <haya@haya-laptop-ubuntu>

	* twittering-mode.el (twittering-ucs-to-char): Emacs21系では,Mule-UCSがロードされていないと,(decode-char 'ucs HOGE)がnilになり,文字コードを取得できないことがある.そこで,ucs-to-charが使える環境ではucs-to-charを,使えない環境(Emacs22など)ではdecode-charを使うように自動で切り替えるマクロを書いた.

2007-09-10  Y. Hayamizu  <haya@haya-laptop-ubuntu>

	* twittering-mode.el (twittering-refresh-buffer): 使わないので削除
	(twittering-http-post-default-sentinel): condition-case でエラーハンドリングするようにした.
	(twittering-http-get-default-sentinel): *twittering*バッファをread-onlyにした
	(twittering-http-post-default-sentinel): condition-case でエラーハンドリングするコードを追加.
	(twittering-start): 複数のタイマが走らないように,twittering-timerがnilでない=既存のタイマが走っている場合は一旦twittering-stopを呼び出してからタイマをスタートするようにした.

2007-09-09  Y. Hayamizu  <haya@haya-laptop-ubuntu>

	* twittering-mode.el: リリース
	(case-string): CarbonEmacs (Emacs22)で,case-stringを呼びだすコードよりも前にdefmacroを持ってきたら,警告が出ないという報告.
	(twittering-decode-html-entities): ucs-to-charの使用をやめ,(decode-char 'ucs ...)を使うことに. (reported by masa_edw)
	(twittering-update-status): read-from-minibufferの7番目の引数にtを指定し,input methodをカレントバッファから継承するようにした.
	(twittering-decode-html-entities): string-to-intはobsoleteなので,string-to-numberに変更 (reported by masa_edw)
	(twittering-get-response-header): (setq (get-buffer ...)) となっていたので,(setq buffer (get-buffer ...))に修正. twittering-get-response-bodyも同様
	(twittering-timer-action): twittering-refresh-triggerは既に使っていない変数だったので削除した
	(debug-print): マクロが最初にコンパイルされる時点では,debug-modeが変数として宣言されていないので,debug-modeの判断まで含めたコードを吐くようにした.
	(twittering-http-post-default-sentinel): xml-parse.elのかわりに,xml.el(Emacs標準？)を使うように変更したことに伴い書き換えた
	(twittering-get-response-body): xml-parse.elのかわりに,xml.el(Emacs標準？)を使うように変更したことに伴い書き換えた
	(twittering-xmltree-to-status): xml-parse.elのかわりに,xml.el(Emacs標準？)を使うように変更したことに伴い書き換えた
	(twittering-status-lines): xml-parse.elのかわりに,xml.el(Emacs標準？)を使うように変更したことに伴い書き換えた
	(twittering-status-to-line): xml-parse.elのかわりに,xml.el(Emacs標準？)を使うように変更したことに伴い書き換えた
	(twittering-get-timeline): xml-parse.elのかわりに,xml.el(Emacs標準？)を使うように変更したことに削除
	(twittering-status-lines): xml-parse.elのかわりに,xml.el(Emacs標準？)を使うように変更したことに削除
	(twittering-parse-xml): xml-parse.elのかわりに,xml.el(Emacs標準？)を使うように変更したことに削除
	(twittering-timer-interval): twittering-refresh-intervalから名前変更
	(twittering-inspect-object): 任意のLispオブジェクトを文字列で表現できるユーティリティ関数
	(twittering-timer-action): xml.elにより処理が軽くなったので,一定時間間隔での更新に変更.
	(twittering-xmltree-to-status): Emacs21とEmacs22のxml.elの差異を吸収するコードを追加.Emacs22では,ノードのリストに空の文字列が混入することがあるため,文字列を除去するようにした.
<|MERGE_RESOLUTION|>--- conflicted
+++ resolved
@@ -1,15 +1,3 @@
-<<<<<<< HEAD
-2010-06-30  Tadashi MATSUO  <tad@mymail.twin.jp>
-
-	* twittering-mode.el (twittering-verify-credentials): reset
-	`twittering-username' when authentication via xAuth failed.
-
-	* twittering-mode.el (twittering-verify-credentials): invoke
-	`twittering-prepare-account-info' before authentication method
-	requiring account information.
-	(twittering-visit-timeline): invoke
-	`twittering-verify-credentials' before reading timeline spec.
-=======
 2010-07-01  Tadashi MATSUO  <tad@mymail.twin.jp>
 
 	* twittering-mode.el: Support the url library included in Emacs 23
@@ -18,7 +6,17 @@
 	`url-generic-parse-url' that returns parsed URL object generated
 	as `structure'.
 	(twittering-oauth-get-token-alist-curl): likewise.
->>>>>>> 4b35d275
+
+2010-06-30  Tadashi MATSUO  <tad@mymail.twin.jp>
+
+	* twittering-mode.el (twittering-verify-credentials): reset
+	`twittering-username' when authentication via xAuth failed.
+
+	* twittering-mode.el (twittering-verify-credentials): invoke
+	`twittering-prepare-account-info' before authentication method
+	requiring account information.
+	(twittering-visit-timeline): invoke
+	`twittering-verify-credentials' before reading timeline spec.
 
 2010-06-29  Tadashi MATSUO  <tad@mymail.twin.jp>
 
