<<<<<<< HEAD
2010-01-06  Satoshi Yatagawa  <yata_github@y.hauN.org>

	* twittering-mode.el (twittering-http-get-default-sentinel): Move
	`debug-printf' to outside of `unwind-protect' because we expect
	that mostly code of this function should be executed by way of
	BODYFORM of `unwind-protect', not UNWINDFORM.
	(twittering-http-post-default-sentinel): Likewise.

	* twittering-mode.el (twittering-http-get-list-index-sentinel): Add 
	`debug-printf' same as `twittering-http-get-default-sentinel'.

	* twittering-mode.el (twittering-status-not-blank-p): Fix and
	modify a regexp pattern.

2010-01-04  Satoshi Yatagawa  <yata_github@y.hauN.org>

	* twittering-mode.el (twittering-get-response-header): Change
	syntax of error message to fit the GNU Emacs Lisp convention.
	(twittering-get-response-body): Likewise.
	(twittering-tinyurl-get): Likewise.

	* twittering-mode.el (twittering-start-http-session): Change
	syntax of question message to fit the GNU Emacs Lisp convention.

	* twittering-mode.el (twittering-user-agent-default-function): Use
	`format' instead of `concat' to easy understand.
	(twittering-sign-string-default-function): Likewise.

	* twittering-mode.el (twittering-start-http-session): Remove an
	unnecessary call to `format' because all arguments of `error' pass
	to `format'.
	(twittering-make-http-request): Likewise.
	(twittering-url-copy-file-async): Likewise.
=======
2010-01-06  Tadashi MATSUO  <tad@mymail.twin.jp>

	* twittering-mode.el
	(twittering-read-timeline-spec-with-completion): return nil for
	an invalid timeline spec string. The function is unified with
	`twittering-read-timeline-spec-string-with-completion'. If the
	argument `as-string' is non-nil, it returns a spec string.
	(twittering-update-mode-line): the delimiter followed by a
	timeline spec string on mode-line is changed to a whitespace.
	(twittering-timeline-spec-bookmark): new variable for timeline
	spec bookmark.
	(twittering-extract-timeline-spec): support timeline spec
	bookmark.
	(twittering-equal-string-as-timeline): add.
	(twittering-get-and-render-timeline): accept a timeline spec
	string as well as a S-expression.
	`twittering-last-requested-timeline-spec' will be updated even if
	the requested spec essentially equals to the current one.
	(twittering-initial-timeline-spec): replaced by
	`twittering-initial-timeline-spec-string'.
	(twittering-last-requested-timeline-spec): replaced by
	`twittering-last-requested-timeline-spec-string'.
	(twittering-last-retrieved-timeline-spec): replaced by
	`twittering-last-retrieved-timeline-spec-string'.
	(twittering-initial-timeline-spec-string): added to replace
	`twittering-initial-timeline-spec'.
	(twittering-last-requested-timeline-spec-string): added to replace
	`twittering-last-requested-timeline-spec'.
	(twittering-last-retrieved-timeline-spec-string): added to replace
	`twittering-last-retrieved-timeline-spec'.
	(twittering-last-timeline-spec-string): removed.
	(twittering-visit-timeline): call
	`twittering-get-and-render-timeline' with a timeline spec string
	just as it has been input by the user.
	(twittering-extract-timeline-spec): `bookmark' is renamed `alias'.
	(twittering-timeline-spec-alias): this variable replaces
	`twittering-timeline-spec-bookmark'.

	* test/test-twittering-mode.el (timeline-spec): add tests of
	timeline spec normalization.

2010-01-04  Tadashi MATSUO  <tad@mymail.twin.jp>

	* twittering-mode.el (twittering-last-requested-timeline-spec):
	new variable storing the last requested timeline spec.
	(twittering-last-retrieved-timeline-spec): new variable storing
	the last successfully retrieved timeline spec.
	(twittering-last-timeline-retrieved): removed.
	(twittering-last-host): removed.
	(twittering-last-method): removed.
	(twittering-convert-last-timeline-retrieved): removed.
	(twittering-last-timeline-spec): removed.
	(twittering-get-twits): do not update the information of the last
	request.
	(twittering-get-and-render-timeline): update the information of
	the last request instead of `twittering-get-twits'.
	(twittering-current-timeline): replace `twittering-get-twits' by
	`twittering-get-and-render-timeline'.
	(twittering-erase-old-statuses): replace `twittering-get-twits' by
	`twittering-get-and-render-timeline'.
	(twittering-initial-timeline-spec): new variable.

2010-01-03  Tadashi MATSUO  <tad@mymail.twin.jp>

	* twittering-mode.el, test/test-twittering-mode.el: rebase the
	`timeline-spec' branch. The new timeline spec based on
	S-expression is introduced.

	* twittering-mode.el (twittering-timeline-spec-to-string): add.
	(twittering-extract-timeline-spec): add.
	(twittering-string-to-timeline-spec): add.
	(twittering-timeline-spec-singlep): add.
	(twittering-timeline-spec-to-host-method): add.
	(twittering-host-method-to-timeline-spec): add.
	(twittering-last-timeline-spec): add.
	(twittering-last-timeline-spec-string)
	(twittering-add-timeline-history): modified for new timeline spec.
	(twittering-update-mode-line): modified for new timeline spec.
	(twittering-get-twits-with-timeline-spec): modified for new
	timeline spec.
	(twittering-read-timeline-spec-string-with-completion): add.
	(twittering-read-timeline-spec-with-completion): modified for new
	timeline spec.
	(twittering-get-timeline, twittering-get-list): replaced with
	`twittering-get-twits-with-timeline-spec'.
	(twittering-get-and-render-timeline): renamed from
	`twittering-get-twits-with-timeline-spec'.

	* test/test-twittering-mode.el (timeline-spec): add tests for new
	timeline spec.
>>>>>>> d1a1f47b

2010-01-03  Yuto Hayamizu  <y.hayamizu@gmail.com>

	* twittering-mode.el (twittering-tinyurl-get): more descriptive
	error message
	(twittering-url-copy-file-async): more descriptive error message

2010-01-02  Alberto Garcia  <agarcia@igalia.com>

	* twittering-mode.el (twittering-start-http-ssl-session):
	Set noninteractive using lexical-let so the HTTP sentinel can
	receive its value and `twittering-new-tweets-hook' works
	correctly.

2010-01-02  Satoshi Yatagawa  <yata_github@y.hauN.org>

	* twittering-mode.el (twittering-use-show-minibuffer-length): New
	defvar to enable/disable a function which is show the number of
	charactors in minibuffer.
	(twittering-update-status-from-minibuffer): Refer it to add/remove
	hooks.

2009-12-30  Yuto Hayamizu  <y.hayamizu@gmail.com>

	* test/server.rb: add. Twitter API and Proxy mock server

	* twittering-mode.el (twittering-get-response-header)
	(twittering-get-response-body): Raise an error on broken
	responses.

2009-12-30  Tadashi MATSUO  <tad@mymail.twin.jp>

	* twittering-mode.el (twittering-get-response-header): On failure,
	the function returns an empty string instead of the whole contents
	of the buffer.
	(twittering-get-response-body): When the function fails to find
	the tail of header, it returns nil without trying to parse a
	region.
	(twittering-find-proxy): add new function for
	finding proxy.
	(twittering-setup-proxy): add new function for configuring
	`twittering-proxy-server' and `twittering-proxy-port' if they have
	not been configured yet.
	(twittering-mode-init-variables): invokes
	`twittering-setup-proxy'.

2009-12-30  Satoshi Yatagawa  <yata_github@y.hauN.org>

	* twittering-mode.el (twittering-get-response-header): Correct a
	reference to an unbound object. This problem was found by highmt.

2009-12-30  Yuto Hayamizu  <y.hayamizu@gmail.com>

	* test/el-test-runner.el (with-network): add macro. body of
	with-network is executed only when 'NETWORK' env var is set.
	* twittering-mode.el (twittering-image-type): No temporary files
	for resing images. Use standard in/out and temporary buffers
	instead.
	(twittering-convert-fix-size): set 48px as the default size of
	icon images.

2009-12-30  Tadashi MATSUO  <tad@mymail.twin.jp>

	* twittering-mode.el (twittering-image-type): Don't generate
	redundant temporary files. The image format is specified by
	the command line instead of a file extension.

2009-12-30  Satoshi Yatagawa  <yata_github@y.hauN.org>

	* twittering-mode.el (twittering-image-type): Don't set a third
	argument of `make-temp-file' to work on Emacs21.

2009-12-29  Satoshi Yatagawa  <yata_github@y.hauN.org>

	* twittering-mode.el (twittering-get-response-header): Add an
	optional third argument for `search-forward-regexp'.

2009-12-29  Yuto Hayamizu  <y.hayamizu@gmail.com>

	* twittering-mode 0.9.0 release
	
	* twittering-mode.el (twittering-start-http-session): check if
	curl can use https or not.
	(twittering-get-response-body): bug fix: goto the beginning of
	buffer before search-forward. 'xml-parse-region' doesn't return
	when parsing unbalanced XML.
	(twittering-start-http-session): Use call-process instead of
	shell-command-to-string. If 'curl-program' contains space
	characters, shell-command fails.

2009-12-29  Satoshi Yatagawa  <yata_github@y.hauN.org>

	* twittering-mode.el (twittering-get-response-body): Return nil
	explicitly when a broken XML data passed into `xml-parse-region'.
	(twittering-http-get-default-sentinel): Adjust callers.
	(twittering-http-post-default-sentinel): Likewise.

	* twittering-mode.el (twittering-http-post-default-sentinel): Add 
	`debug-printf' same as `twittering-http-get-default-sentinel'.

	* twittering-mode.el (twittering-http-post-default-sentinel):
	Change a regexp pattern for HTTP response status line; same as
	`twittering-http-get-default-sentinel'.
	(twittering-http-get-list-index-sentinel): Likewise.

2009-12-29  Yuto Hayamizu  <y.hayamizu@gmail.com>

	* twittering-mode.el: load mule-ucs if needed (emacs21)
	(twittering-start-http-ssl-session): add 'Expect: ' header field
	for avoiding '417 Expectation Failed' HTTP response error. See
	http://d.hatena.ne.jp/imait/20091228/1262004813 and
	http://www.escafrace.co.jp/blog/09/10/16/1008

	* twittering-mode.el: load 'cl' only at compile
	time. cf. http://www.gnu.org/software/emacs/manual/html_node/cl/Overview.html

2009-12-28  Yuto Hayamizu  <y.hayamizu@gmail.com>

	* twittering-mode.el (twittering-get-response-header)
	(twittering-get-response-body): inefficient code were
	replaced. thanks to Tadashi MATSUO

2009-12-27  Tadashi MATSUO  <tad@mymail.twin.jp>

	* twittering-mode.el (twittering-show-minibuffer-length): keeps
	activated mark from being forcefully deactivated.

2009-12-27  Yuto Hayamizu  <y.hayamizu@gmail.com>

	* test/run-test.sh: add. invoke unit test for each emacsen

	* Makefile (check): add check rule.

	* test/el-test-runner.el (twittering-run-test): exit with
	appropriate status code.

	* test.el (test-transform-body): add. transforms the body of
	`defcase' recursively
	(defcase): use `test-transform-body'

	* test/run-test.el (twittering-run-test): colorize resulting
	outputs

2009-12-27  Satoshi Yatagawa  <yata_github@y.hauN.org>

	* twittering-mode.el (twittering-http-post-default-sentinel):
	Check if buffer live-p before killing it.
	(twittering-http-get-list-index-sentinel): Likewise.

	* twittering-mode.el (twittering-setup-minibuffer): Remove an
	unnecessary call.

	* twittering-mode.el (twittering-other-user-list-interactive): Fix
	condition to detect a cancel.

	* twittering-mode.el (twittering-http-get-list-index-sentinel):
	Use `search-forward-regexp' instead of `search-forward' to fix a
	meaningless search.

2009-12-26  Tadashi MATSUO  <tad@mymail.twin.jp>

	* twittering-mode.el (twittering-format-string): reimplement
	without `block'.
	(twittering-format-string): invokes a function in replacement
	table with a context alist.
	(twittering-retweet): replacement table is adapted to the new
	`twittering-format-string'.
	(twittering-format-status): reimplement with
	`twittering-format-string'.

2009-12-26  Yuto Hayamizu  <y.hayamizu@gmail.com>

	* twittering-mode.el (twittering-ensure-ca-cert): kludge for ssl
	certificate problem.
	(twittering-start-http-ssl-session): use
	`twittering-ensure-ca-cert'

2009-12-25  Satoshi Yatagawa  <yata_github@y.hauN.org>

	* twittering-mode.el (twittering-show-minibuffer-length): Replace
	`minibufferp' by `minibuffer-window-active-p' to work this on
	Emacs21.
	(twittering-show-minibuffer-length): Change a message style for
	Emacs23.
	(twittering-setup-minibuffer, twittering-finish-minibuffer): Hook
	`post-command-hook' instead of `after-change-functions' to work in
	cooperation with SKK.

2009-12-25  Satoshi Yatagawa  <yata_github@y.hauN.org>

	* twittering-mode.el (twittering-tinyurl-get): Fix typo to resolve
	error "Symbol's value as variable is void". This problem was found
	by naota.

2009-12-25  Yuto Hayamizu  <y.hayamizu@gmail.com>

	* twittering-mode.el (twittering-show-minibuffer-length): disabled
	on Emacs21 because `minibufferp' is not available.
	(twittering-update-status-from-minibuffer): set
	`minibuffer-message-timeout' to `nil'. `t' causes error on
	Emacs23.

2009-12-23  Satoshi Yatagawa  <yata_github@y.hauN.org>

	* twittering-mode.el (twittering-show-minibuffer-length): New
	defun to show the number of charactors in minibuffer.
	(twittering-setup-minibuffer): New defun to add it to
	`after-change-functions'; invoke via `minibuffer-setup-hook'.
	(twittering-finish-minibuffer): New defun to remove it from
	`after-change-functions'; invoke via `minibuffer-exit-hook'.

	* twittering-mode.el (twittering-update-status-from-minibuffer):
	Set `minibuffer-setup-hook' and `minibuffer-exit-hook' temporarily.

2009-12-23  Yuto Hayamizu  <y.hayamizu@gmail.com>

	* test/test-twittering-mode.el (tinyurl): add test for tinyurl

	* twittering-mode.el (twittering-tinyurl-get): fix for emacs22.
	In emacs22, there's "^M" at the end of a buffer created by
	url-retrieve
	(twittering-tinyurl-get): fix by cvmat

2009-12-22  Tadashi MATSUO  <tad@mymail.twin.jp>

	* twittering-mode.el (twittering-tinyurl-get): retrieves a
	shortened URL without `url-insert'.
	(twittering-url-copy-file-async): add new
	function for downloading a file asynchronously.
	(twittering-retrieve-image-without-wget): retrieves images
	asynchronously with `twittering-url-copy-file-async'.

2009-12-22  Yuto Hayamizu  <y.hayamizu@gmail.com>

	* twittering-mode.el (twittering-ucs-to-char): turned into
	function from macro
	(twittering-update-lambda, twittering-update-jojo): more portable
	string expression. Executable only in Japanese environment.
	(twittering-tinyurl-get): use with-temp-buffer with url-insert

2009-12-21  Tadashi MATSUO  <tad@mymail.twin.jp>

	* twittering-mode.el (twittering-icon-path): `require' is added.
	(twittering-tinyurl-get, twittering-retrieve-image-without-wget):
	The dependency on `mm-url' is removed by using `url' library.
	(twittering-http-application-headers):
	`Content-Length' is added to `headers'.

2009-12-22  Satoshi Yatagawa  <yata_github@y.hauN.org>

	* twittering-mode.el (twittering-get-host-method-from-timeline-spec)
	(twittering-get-timeline-spec): Add more timeline specification.

	* test/test-twittering-mode.el (timeline-spec): add more tests for
	timeline specification.

2009-12-20  Tadashi Matsuo  <tad@mymail.twin.jp>

	* test/test-twittering-mode.el (timeline-spec): add tests for
	timeline specification.
	* twittering-mode.el (twittering-get-host-method-from-timeline-spec)
	(twittering-get-timeline-spec): Add new functions for timeline
	specification.
	(twittering-update-mode-line): Shows timeline specification.
	(twittering-render-timeline): Invokes
	`twittering-update-mode-line' to update the mode-line.
	(twittering-timeline-history): Add new variable for history of
	timeline specifications.
	(twittering-add-timeline-history): Add new function for adding
	timeline history.
	(twittering-http-get-default-sentinel): Invokes
	`twittering-add-timeline-history' to update history when
	retrieving tweets successfully.
	(twittering-other-user-list-interactive): The codes for retrieving
	list index synchronously are extracted as the new function
	`twittering-get-list-sync'.
	(twittering-get-list-index-sync): Add new function for retrieving
	list synchronously.
	(twittering-read-list-name): Add new function for reading a list
	name from the minibuffer.
	(twittering-read-timeline-spec-with-completion): Add new function
	for reading timeline specification from the minibuffer.
	(twittering-get-twits-with-timeline-spec): Add new function for
	retrieving tweets with timeline specification.
	(twittering-visit-timeline): Add new function for visiting a
	timeline.
	(twittering-mode-map): The key "V" is bound to
	'twittering-visit-timeline'.

2009-12-20  Yuto Hayamizu  <y.hayamizu@gmail.com>

	* twittering-mode.el (twittering-update-mode-line): add
	(twittering-toggle-proxy, twittering-icon-mode)
	(twittering-scroll-mode, twittering-jojo-mode): use
	update-mode-line

2009-12-19  Yuto Hayamizu  <y.hayamizu@gmail.com>

	* twittering-mode.el (twittering-use-ssl): add
	(twittering-find-curl-program): add
	(twittering-start-http-ssl-session): add
	(twittering-start-http-non-ssl-session): add
	(twittering-http-application-headers): add
	(twittering-http-get): rewritten by using start-http-session
	(twittering-http-post): rewritten by using start-http-session
	(twittering-http-post-default-sentinel): use the same argument
	format of http-get-default-sentinel

2009-12-16  Yuto Hayamizu  <y.hayamizu@gmail.com>

	* twittering-mode.el (twittering-tinyurl-replace-at-point):
	distinguish between URL and others based on
	`bounds-of-thing-at-point'.

2009-12-15  haya  <haya@starfish.unicus.ddo.jp>

	* twittering-mode.el (twittering-status-not-blank-p): fix invalid escape sequence
	(twittering-tinyurl-replace-at-point): disabled when 'mm-url' doesn't exist.

2009-12-12  Alberto Garcia  <agarcia@igalia.com>

	* twittering-mode.el (twittering-retrieve-image-without-wget):
	Kill buffer after retrieving the image

2009-12-11  Satoshi Yatagawa  <yata_github@y.hauN.org>

	* twittering-mode.el (twittering-tinyurl-get): Call
	`mm-url-insert' only if argument `longurl' is non-nil to avoid
	error "Wrong type argument", otherwise return nil explicitly.
	(twittering-tinyurl-replace-at-point): Replace a region with
	newurl when `newurl' is non-nil.

2009-12-07  Naohiro Aota  <naota@elisp.net>

	* twittering-mode.el (twittering-http-get-default-sentinel): Check
	if buffer live-p before killing it.

2009-12-07  Yuto Hayamizu  <y.hayamizu@gmail.com>

	* twittering-mode.el (twittering-read-username-with-completion):
	rename from `twittering-get-username-with-completion'
	(twittering-make-list-from-assoc): simplified
	(twittering-other-user-timeline-interactive): changed init string
	to nil

2009-12-06  NAKAYA Toshiharu  <toshiharu.nakaya@gmail.com>

	* twittering-mode.el (twittering-retrieve-image-without-wget): set
	require-final-newline is nil locally since emacs can not save icon
	images because of "error in process filter: save-buffer: Text is
	read-only".

2009-12-06  Tadashi MATSUO  <matsuo@i.ci.ritsumei.ac.jp>

	* twittering-mode.el (twittering-use-wget): new variable for
	specifying whether the external command `wget' should be used.
	(twittering-retrieve-image): new function for retrieving icon
	images with/without wget.
	(twittering-get-twits): retrieve images with
	`twittering-retrieve-image'.
	(twittering-use-convert): add a new variable specifying whether
	the external command `convert' should be used.
	(twittering-make-display-spec-for-icon): new function for
	generating properties for icon with/without cropping the image.
	(twittering-retrieve-image-without-wget): write an image as binary
	explicitly.

2009-12-05  Satoshi Yatagawa  <yata_github@y.hauN.org>

	* twittering-mode.el (twittering-get-username-with-completion):
	New defun as a wrapper function for read-from-minibuffer.
	(twittering-follow): Call it instead of read-from-minibuffer.
	(twittering-other-user-timeline-interactive): Likewise.
	(twittering-other-user-list-interactive): Likewise.

	* twittering-mode.el (twittering-make-list-from-assoc): New defun.

2009-12-04  Yuto Hayamizu  <y.hayamizu@gmail.com>

	* test/test-twittering-mode.el (sign-string): add test

	* twittering-mode.el (twittering-current-hashtag): docstring
	(twittering-idle-time): removed (unused?)

2009-12-03  Tadasohi MATSUO  <tad@mymail.twin.jp>

	* twittering-mode.el (twittering-mode-map): define bindings so
	as to be also valid even on non-window terminal.

2009-12-02  Naohiro Aota  <naota@elisp.net>

	* twittering-mode.el (twittering-icon-path): New funciton.
	(twittering-format-status): Use it.
	(twittering-get-twits): Ditto; wget now invoked for each icon.

2009-12-01  Satoshi Yatagawa  <yata_github@y.hauN.org>

	* twittering-mode.el (twittering-update-status-from-minibuffer):
	Add more strict length check for status.
	
	* twittering-mode.el (twittering-status-not-blank-p): New defun to
	separate a check code from twittering-update-status-if-not-blank.
	(twittering-update-status-from-minibuffer): Integrate a post code
	from twittering-update-status-if-not-blank.
	(twittering-update-status-if-not-blank): Remove.

2009-11-30  Yuto Hayamizu  <y.hayamizu@gmail.com>

	* twittering-mode.el (twittering-max-number-of-tweets-on-retrieval)
	(twittering-number-of-tweets-on-retrieval): add
	(twittering-http-get-list-index-sentinel): restore the variable
	'indexes' removed by mistake
	(twittering-get-twits): use 'twittering-number-of-tweets-on-retrieval'
	These changes were made by cvmat. thanks.

2009-11-29  Yuto Hayamizu  <y.hayamizu@gmail.com>

	* twittering-mode.el (twittering-status-to-status-datum): defined
	screen-name-in-text property
	(twittering-enter)
	(twittering-other-user-timeline-interactive)
	(twittering-other-user-timeline):
	put a screen-name-in-text ahead of other elements(uri, ...)

2009-11-28  Yuto Hayamizu  <y.hayamizu@gmail.com>

	* test/run-test.el (twittering-run-test): use test.el

	* twittering-mode.el (twittering-http-get, twittering-http-post):
	use a temp-buffer for each connection. This change solved the
	problem caused by concurrent HTTP request.
	(twittering-get-response-header, twittering-get-response-body):
	requires 'buffer' because now each http request is associated with
	its temp buffer
	(twittering-http-buffer): removed

2009-11-19  Tadashi MATSUO  <tad@mymail.twin.jp>

	* twittering-mode.el (twittering-format-string): Add new function
	to format strings with a user-defined table.
	(twittering-retweet): Use 'twittering-format-string'.

2009-11-18  Alberto Garcia  <agarcia@igalia.com>

	* twittering-mode.el
	(+twittering-direct-message, twittering-mode-map):
	New `twittering-direct-message' function to send direct messages.

2009-11-15  Naohiro Aota  <naota@elisp.net>

	* twittering-mode.el (twittering-convert-fix-size): New variable.
	(twittering-image-type): Use it; Resize icons to fix size if the
	above variable is set.

2009-11-15  Yuto Hayamizu  <y.hayamizu@gmail.com>

	* test/test-twittering-mode.el, test/run-test.el, test/elunit.el: add unit testing framework elunit.

	* twittering-mode.el (twittering-goto-next-thing,
	(twittering-goto-previous-thing): add new commands.
	(twittering-goto-previous-status): check whether prev-pos is not nil.
	(twittering-set-current-hashtag, twittering-hashtag-history): add functions to support hashtag. Set the current hashtag with C-c C-h.
	(twittering-update-status-from-minibuffer): use the current hashtag if set.

2009-11-13  Satoshi Yatagawa  <yata_github@y.hauN.org>

	* twittering-mode.el (twittering-convert-last-timeline-retrieved):
	New defun to keep a backward compatibility.
	(twittering-last-host, twittering-last-method): Call it.

2009-11-10  Satoshi Yatagawa  <yata_github@y.hauN.org>

	* twittering-mode.el (twittering-follow): New command.
	(twittering-unfollow): Likewise.
	(twittering-manage-friendships): New defun.

	* twittering-mode.el (twittering-favorite): New command.
	(twittering-unfavorite): Likewise.
	(twittering-manage-favorites): New defun.

2009-11-09  Satoshi Yatagawa  <yata_github@y.hauN.org>

	* twittering-mode.el (twittering-mode-map): Bind "L" to
	`twittering-other-user-list-interactive'.

	* twittering-mode.el (twittering-other-user-list-interactive): Set
	default username interactively.
	(twittering-other-user-list-interactive): Fix typo.

	* twittering-mode.el (twittering-make-http-request): Use let
	instead of let*.

2009-11-07  Satoshi Yatagawa  <yata_github@y.hauN.org>

	* twittering-mode.el: Add (preliminary) Lists support.

	* twittering-mode.el (twittering-other-user-list-interactive): New
	command.

	* twittering-mode.el (twittering-get-list): New defun.
	(twittering-get-list-index): Likewise.
	(twittering-http-get-list-index-sentinel): Likewise.

	* twittering-mode.el (twittering-last-timeline-retrieved): Now it
	expects a list, not a string.
	(twittering-last-host, twittering-last-method): New defuns.
	(twittering-list-index-retrieved): New defvar.

	* twittering-mode.el (twittering-get-twits): Rename from
	twittering-get-timeline.
	(twittering-get-timeline): Call twittering-get-twits instead
	of (previous) twittering-get-timeline.
	(twittering-current-timeline): Likewise.
	(twittering-erase-old-statuses): Likewise.
	(twittering-goto-next-status): Likewise.

	* twittering-mode.el (twittering-make-http-request): New defun.
	(twittering-http-get): Use it.
	(twittering-http-post): Likewise.

	* twittering-mode.el (twittering-http-get): Add new local variable
	`server' which point to "twitter.com", "api.twitter.com", or your
	nearest proxy server. Otherwise `host' always point to
	"twitter.com" or "api.twitter.com".
	(twittering-http-post): Likewise.

	* twittering-mode.el (twittering-http-post): Add new argument
	`host'.
	(twittering-http-post): Change handling of the argument
	`method'. Now it expects `(concat method-class "/" method)'.

	* twittering-mode.el (twittering-update-status-if-not-blank):
	Adjust for change to twittering-http-post.
	(twittering-update-lambda): Likewise.
	(twittering-update-jojo): Likewise.

	* twittering-mode.el (twittering-get-twits): Set parameter `count'
	from twittering-get-count if existing.

2009-11-06  Naohiro Aota  <naota@elisp.net>
	* twittering-mode.el (twittering-image-type): Support bitmap type
	using `convert'.
	(twittering-convert-program): New varibale.

2009-09-01  Alberto Garcia  <agarcia@igalia.com>

	* twittering-mode.el (twittering-retweet):
	Don't set the original status ID when retweeting.

2009-08-23  Yuto Hayamizu  <y.hayamizu@gmail.com>

	* twittering-mode.el (twittering-keybind-message): add. displaying important keybindings in minibuffer

2009-08-22  Yuto Hayamizu  <y.hayamizu@gmail.com>

	* twittering-mode.el (twittering-get-username): add
	(twittering-get-password): changed prompt
	(twittering-status-to-status-datum): added a new text property 'uri-in-text'
	(twittering-enter): use 'uri-in-text'

2009-08-19  Alberto Garcia  <agarcia@igalia.com>

	* twittering-mode.el
	(twittering-image-type):
	Use external 'file' program if available to detect image types,
	and store the results in memory to avoid having to call it once
	and again.
	(twittering-format-status):
	Pass full image path to `twittering-image-type'

2009-06-18  Alberto Garcia  <agarcia@igalia.com>

	* twittering-mode.el (twittering-http-get)
	(twittering-http-get-default-sentinel)
	(twittering-get-timeline, twittering-mode-map)
	(twittering-current-timeline-noninteractive)
	(twittering-current-timeline, twittering-erase-old-statuses):
	Get rid of the `twittering-last-timeline-interactive' global
	variable.

2009-06-18  Tsuyoshi CHO  <Tsuyoshi.CHO+develop@Gmail.com>

	* twittering-mode.el (twittering-sign-simple-string)
	(twittering-sign-string-default-function)
	(twittering-sign-string-function, twittering-sign-string): Add
	new.
	(twittering-update-status-if-not-blank): Fix params, support sign.

2009-06-18  Tsuyoshi CHO  <Tsuyoshi.CHO+develop@Gmail.com>

	* twittering-mode.el (twittering-mode-map)
	(twittering-format-status, twittering-retweet): Add new feature
	ReTweet

2009-06-18  Alberto Garcia  <agarcia@igalia.com>

	* twittering-mode.el
	(twittering-status-to-status-datum):
	Read 'in_reply_to_status_id' and 'in_reply_to_user_id' attributes.
	(twittering-format-status):
	Add new '%r' format string for " in reply to user".
	(twittering-update-status-if-not-blank):
	Code refactoring. No need to use (format) to convert a string.

2009-06-18  Tsuyoshi CHO  <Tsuyoshi.CHO+develop@Gmail.com>

	* twittering-mode.el (twittering-status-format)
	(twittering-format-status, twittering-status-to-status-datum)
	(twittering-update-status-if-not-blank, twittering-enter): Fix
	in_reply_to_status_id support not work problem, and marge Alberl
	patch below.

2009-06-17  Tsuyoshi CHO  <Tsuyoshi.CHO+develop@Gmail.com>

	* twittering-mode.el (twittering-last-timeline-interactive): New
	add variable.
	(twittering-new-tweets-count): Ditto.
	(twittering-new-tweets-hook): Ditto.
	(twittering-mode-map): Add new binding v/V
	(twittering-http-get-default-sentinel): Add new hook support
	`twittering-new-tweets-hook'.
	(twittering-render-timeline, twittering-get-timeline): Support
	console emacs.
	(twittering-current-timeline-interactive): Add new function.
	(twittering-current-timeline-noninteractive): Ditto.
	(twittering-other-user-timeline): Ditto.
	(twittering-other-user-timeline-interactive): Ditto.
	(twittering-status-to-status-datum): Add support status id and
	reply to id.
	(twittering-update-status-if-not-blank): Ditto.
	(twittering-update-status-from-minibuffer): Ditto.

2009-03-12  Tsuyoshi CHO  <Tsuyoshi.CHO+develop@Gmail.com>

	* twittering-mode.el (twittering-start): Update target chagne to
	current.

2009-03-12  Tsuyoshi CHO  <Tsuyoshi.CHO+develop@Gmail.com>

	* twittering-mode.el: Append new methods by Alberto Garcia
	<agarcia@igalia.com>'s patch.
	(twittering-get-timeline): Add new general method. Old name is
	`twittering-friends-timeline'.
	(twittering-friends-timeline): Renew use general method.
	(twittering-replies-timeline): Add new.
	(twittering-public-timeline): Ditto.
	(twittering-user-timeline): Ditto.
	(twittering-current-timeline): Ditto.
	(twittering-last-timeline-retrieved): Add new variable.
	(twittering-mode-map): Add new key binding.
	(twittering-erase-old-statuses): Support multi method.

	(twittering-timer): Comment update.
	(twittering-icon-mode): Ditto.
	(twittering-http-post): Ditto.
	(twittering-get-response-body): Ditto.
	(twittering-cache-status-datum): Ditto and Fix renaming.
	(twittering-timeline-data, twittering-timeline-last-update):
	Rename.
	(twittering-render-timeline): Ditto.
	(twittering-icon-mode): Fix renaming.
	(twittering-http-get-default-sentinel): Ditto.
	(twittering-format-status): Fix indentation.

2009-03-09  Tsuyoshi CHO  <Tsuyoshi.CHO+develop@Gmail.com>

	* twittering-mode.el (twittering-mode): Add keybind in Major mode
	docstring by Alex Schröder <kensanata@gmail.com>

2008-08-03  Tsuyoshi CHO  <Tsuyoshi.CHO+develop@Gmail.com>

	* twittering-mode.el (twittering-mode-version): Update to 0.6
	* twittering-mode.el (twittering-friends-timeline-last-update): 新
	規変数
	(twittering-setftime, twittering-local-strftime)
	(twittering-global-strftime): `twittering-local-strftime'を機能分
	割
	(twittering-http-get): オプション引数`parameters'を追加、他調整
	(twittering-http-post): 同上の調整
	(twittering-status-to-status-datum): last-updateを更新する処理を追
	加
	(twittering-friends-timeline, twittering-erase-old-statuses):
	statusのupdate時にsinceをパラメータと指定する処理をサポート

2008-07-21  Tsuyoshi CHO  <Tsuyoshi.CHO+develop@Gmail.com>

	* twittering-mode.el (twittering-http-get, twittering-http-post):
	改行が1つ多かったので除去

2008-05-11  Tsuyoshi CHO  <Tsuyoshi.CHO+develop@Gmail.com>

	* twittering-mode.el (twittering-format-status): id/user-idのフォー
	マット整形。時間情報にuriを付与。Nicholasのパッチにより全体に
	username情報を付与
	(twittering-status-to-status-datum): username/user-screen-nameにつ
	いて整理
	(twittering-get-status-url): 新規関数(マクロでもいいんだけど...)

2008-05-01  Tsuyoshi CHO  <Tsuyoshi.CHO+develop@Gmail.com>

	* twittering-mode.el : 全体のコメント修正、以下の修正は大部分を
	gan2さんが実施した
	(twittering-mode-version): 新規関数
	(twittering-timer): コメント追加
	(twittering-scroll-mode, twittering-jojo-mode)
	(twittering-icon-mode): Nicholas Riley <njriley@uiuc.edu>さんのパッ
	チ採用、バッファローカル化
	(list-push): 新規マクロ
	(twittering-mode-map): キーバインド変更
	(twittering-mode-hook): フック変数新規作成(以前から利用してたけど
	定義がなかった)
	(twittering-render-friends-timeline): Nicholas Riley
	<njriley@uiuc.edu>さんのパッチ採用、ステータスの挿入正常化
	(twittering-goto-next-status)
	(twittering-get-next-username-face-pos)
	(twittering-goto-previous-status)
	(twittering-get-previous-username-face-pos)
	(twittering-goto-next-status-of-user)
	(twittering-goto-previous-status-of-user)
	(twittering-get-username-at-pos, twit): 新規関数

2008-02-08  Tsuyoshi CHO  <Tsuyoshi.CHO+develop@Gmail.com>

	* twittering-mode.el : 全体的に整形、Proxy、Safe Password、
	User-Agent、Major mode stringを対応。Version 0.3
	(twittering-mode-version): 暫定のバージョン定数を定義
	(twittering-proxy-use): プロキシ関係設定を導入 from <http://d.hatena.ne.jp/lurdan/20080108/1199775387>
	(twittering-proxy-server): 同上
	(twittering-proxy-port, twittering-proxy-user): 同上
	(twittering-proxy-password): 同上
	(twittering-toggle-proxy): 同上
	(twittering-user-agent-default-function): 同上
	(twittering-user-agent-default-function): デフォルトUser-Agent生成関数
	(twittering-user-agent-function): User-Agent生成関数指定変数を導入
	(twittering-user-agent): 内部でのUser-Agent生成関数
	(twittering-tmp-dir): ユーザー固有のImageTmpDirを生成 from <http://d.hatena.ne.jp/odz/20071021/1192957783>
	(twittering-mode-map): プロキシの有効無効のキーバインド定義
	(twittering-mode-string): メジャーモード文字列を変数定義
	(twittering-mode): メジャーモード開始時に文字列を設定
	(twittering-http-get): プロキシ、User-Agentによる処理を追加
	(twittering-http-post): 同上
	(twittering-get-password): パスワードを動的に確認する関数を定義

2007-10-14  Y. Hayamizu  <haya@haya-laptop-ubuntu>

	* twittering-mode.el : Naoya T. <naoya.t@aqua.plala.or.jp>, masa_edw のパッチをとりこむ
	(twittering-url-encode): 使わないので削除
	(twittering-decode-html-entities): patched: 数値エンティティだけでなく,asciiエンティティにも対応.
	(twittering-font-lock-keywords): font-lock-keywordsを削除.text propertyによって設定する.
	(twittering-format-status): patched: statusとformat-strからstatusの表示用文字列を生成.
	(twittering-scroll-mode): patched: 新しいtwitがあったときに,カーソルもスクロールするか固定するかを設定するマイナモード, masa_edwのパッチ
	(twittering-status-format): twitの表示方法をきめるテンプレート文字列
	(twittering-icon-mode): patched: ifをwhenにおかえた.nilを渡されたときはマイナモードのスイッチに振舞を変更
	(twittering-local-strftime): patched: 時間をフォーマット文字列に従い文字列化
	(twittering-mode-init-variables): font-lock-modeは,Emacs21系ではautoloadするために一度呼ぶ必要がある. icon-mode, scroll-modeをマイナモードに登録.
	(twittering-inspect-object): 使わないので削除
	(twittering-http-get-default-sentinel): エラーを追いやすくするため,condition-caseを廃止
	(twittering-status-to-status-datum): 全てのデータを抽出するようコード追加.ユーザ名,URIリンク表示などの処理もここで.

2007-10-13  Y. Hayamizu  <haya@haya-laptop-ubuntu>

	* twittering-mode.el (twittering-font-lock-keywords): ユーザー名のフェイスを適用する規則を修正.アイコン画像を表示したときに,下線が画像にかからないようにした.
	(twittering-render-friends-timeline): ポイントが特定のtwitに対して固定されるようにした(patch from masa_edw)

2007-10-12  Y. Hayamizu  <haya@haya-laptop-ubuntu>

	* twittering-mode.el (twittering-idle-time): つかわないので削除
	(twittering-get-or-generate-buffer): バッファ取得のための関数.存在しないバッファだったら,新たに生成して返す.
	(twittering-buffer): Variable:twittering-bufferを名前に持つバッファを返す関数.このバッファを使う場合は,(twittering-buffer)によって取得する.
	(twittering-http-buffer): twittering-bufferと同じ
	(twittering-wget-buffer): twittering-bufferと同じ
	

2007-10-11  Y. Hayamizu  <haya@haya-laptop-ubuntu>

	* twittering-mode.el (twittering-icon-mode): アイコンを表示するか否かのフラグ
	(twittering-wget-buffer): アイコン画像をwgetで取得するプロセスのバッファ
	(twittering-icon-mode): アイコンの表示/非表示を切り換えるコマンド
	(twittering-tmp-dir): アイコンの画像を保存するディレクトリ
	(twittering-image-stack): ダウンロードすべきアイコン画像のリスト
	(twittering-image-type): 画像の種類を判別する関数
	(twittering-render-friends-timeline): friends timelineを表示する部分を切り出した

2007-10-10  Y. Hayamizu  <haya@haya-laptop-ubuntu>

	* twittering-mode.el: バージョン番号をつけた 0.1.0

2007-10-07  Y. Hayamizu  <haya@haya-laptop-ubuntu>

	* twittering-mode.el (twittering-http-get-default-sentinel): http-bufferを毎回生成-削除するのをやめて,内容をeraseして使い回すようにした.
	(twittering-http-get-default-sentinel):HTTPレスポンスのステータスコードが上手く拾えなかったときの処理を追加
	(twittering-http-get-default-sentinel): カレントバッファか*twittering*のときは,friends-timelineを更新してもポイントの位置が変わらないように修正.

2007-09-24  Y. Hayamizu  <haya@haya-laptop-ubuntu>

	* twittering-mode.el (twittering-status-to-status-datum): URIをクリック可能にする処理を追加

2007-09-23  Y. Hayamizu  <haya@haya-laptop-ubuntu>

	* twittering-mode.el (twittering-uri-face): URI用のフェイス
	(twittering-click): クリック時に実行されるコマンド
	(twittering-enter): EnterかC-mが押されたときに実行されるコマンド

2007-09-19  Y. Hayamizu  <haya@haya-laptop-ubuntu>

	* twittering-mode.el (twittering-mode-syntax-table): "(double quote)を,文字列クオートと認識しないようにsytax-tableを変更.
	(twittering-friends-timeline): friends timelineの取得したデータを保存しておく変数.twittering modeが起動している限り,この変数に取得したstatusを随時追加してゆく.
	(cl): assocrefをinnner defunして,バイトコンパイル時にWarningが出ていた.clパッケージのfletを使うことでWarningが出ないように解決した.
	(twittering-status-to-status-datum): twittering-status-to-lineから名前変更
	(twittering-friends-timeline-data): twittering-friends-timelineから名前変更
	(twittering-status-to-status-datum): idもstatus datumに含めるようにした.
	(twittering-cache-status-datum): status datumをdata-var(デフォルトはtwittering-friends-timeline-data)にキャッシュする関数.すでにあるstatus datumを渡すとnil,新しいstatus datumを渡すとtを返してdata-varに追加する.
	(twittering-http-get-default-sentinel):過去のstatus datumをキャッシュして,バッファに過去のstatusも表示されるようにした.
	(twittering-erase-old-statuses): 21件目以降の古いstatusを消す関数.実際はキャッシュを全部消して,twittering-http-getを呼んでいるだけ.C-c C-eにバインド.
	(twittering-username-face): ユーザ名用のface.(defface <name>)の後に(defvar <name>)で使用可能になった.なぜ？
	(twittering-status-to-status-datum): ユーザ名のテキストにmouse-face属性と,uri属性(ユーザのページのURI)を付加するようにした.
	(twittering-click-username): ユーザ名をクリックするか,C-mを押したときに起動するコマンド.
	(twittering-mode-map): vimライクなキーバインドを追加
	(twittering-mode): twittering-mode-hookでfont-lock-defaultsが設定された後に,font-lock-mode を2回呼んで変更を反映させるようにした.
	(twittering-mode-init-variables): twittering-username-faceの定義をこの関数の中にうつした.
	(twittering-browse-user-page): twittering-click-usernameから名前変更.
	(twittering-update-status-interactive): twittering-update-statusから名前変更.
	(twittering-reply-to-user): ユーザ名上でEnterを押すとこの関数が呼びだされるようにキーバインド変更.ミニバッファに @<ユーザ名> が自動挿入される.
	(twittering-view-user-page): twittering-browse-user-pageから名前変更.C-c C-vにバインド.
	(twittering-update-status-if-not-blank): 引数statusが,空白文字のみか, @<ユーザ名> のみの場合には nil を返し,他の文字も含む場合には POSTしてtを返す関数.
	(twittering-update-status-from-minibuffer): ミニバッファからstatusを更新するための関数.無効な文字(twittering-update-status-if-not-blankで判定)が入力された場合は,有効な文字列が入力されるまでループする.

2007-09-12  Y. Hayamizu  <haya@haya-laptop-ubuntu>

	* twittering-mode.el (twittering-ucs-to-char): Emacs21系では,Mule-UCSがロードされていないと,(decode-char 'ucs HOGE)がnilになり,文字コードを取得できないことがある.そこで,ucs-to-charが使える環境ではucs-to-charを,使えない環境(Emacs22など)ではdecode-charを使うように自動で切り替えるマクロを書いた.

2007-09-10  Y. Hayamizu  <haya@haya-laptop-ubuntu>

	* twittering-mode.el (twittering-refresh-buffer): 使わないので削除
	(twittering-http-post-default-sentinel): condition-case でエラーハンドリングするようにした.
	(twittering-http-get-default-sentinel): *twittering*バッファをread-onlyにした
	(twittering-http-post-default-sentinel): condition-case でエラーハンドリングするコードを追加.
	(twittering-start): 複数のタイマが走らないように,twittering-timerがnilでない=既存のタイマが走っている場合は一旦twittering-stopを呼び出してからタイマをスタートするようにした.

2007-09-09  Y. Hayamizu  <haya@haya-laptop-ubuntu>

	* twittering-mode.el: リリース
	(case-string): CarbonEmacs (Emacs22)で,case-stringを呼びだすコードよりも前にdefmacroを持ってきたら,警告が出ないという報告.
	(twittering-decode-html-entities): ucs-to-charの使用をやめ,(decode-char 'ucs ...)を使うことに. (reported by masa_edw)
	(twittering-update-status): read-from-minibufferの7番目の引数にtを指定し,input methodをカレントバッファから継承するようにした.
	(twittering-decode-html-entities): string-to-intはobsoleteなので,string-to-numberに変更 (reported by masa_edw)
	(twittering-get-response-header): (setq (get-buffer ...)) となっていたので,(setq buffer (get-buffer ...))に修正. twittering-get-response-bodyも同様
	(twittering-timer-action): twittering-refresh-triggerは既に使っていない変数だったので削除した
	(debug-print): マクロが最初にコンパイルされる時点では,debug-modeが変数として宣言されていないので,debug-modeの判断まで含めたコードを吐くようにした.
	(twittering-http-post-default-sentinel): xml-parse.elのかわりに,xml.el(Emacs標準？)を使うように変更したことに伴い書き換えた
	(twittering-get-response-body): xml-parse.elのかわりに,xml.el(Emacs標準？)を使うように変更したことに伴い書き換えた
	(twittering-xmltree-to-status): xml-parse.elのかわりに,xml.el(Emacs標準？)を使うように変更したことに伴い書き換えた
	(twittering-status-lines): xml-parse.elのかわりに,xml.el(Emacs標準？)を使うように変更したことに伴い書き換えた
	(twittering-status-to-line): xml-parse.elのかわりに,xml.el(Emacs標準？)を使うように変更したことに伴い書き換えた
	(twittering-get-timeline): xml-parse.elのかわりに,xml.el(Emacs標準？)を使うように変更したことに削除
	(twittering-status-lines): xml-parse.elのかわりに,xml.el(Emacs標準？)を使うように変更したことに削除
	(twittering-parse-xml): xml-parse.elのかわりに,xml.el(Emacs標準？)を使うように変更したことに削除
	(twittering-timer-interval): twittering-refresh-intervalから名前変更
	(twittering-inspect-object): 任意のLispオブジェクトを文字列で表現できるユーティリティ関数
	(twittering-timer-action): xml.elにより処理が軽くなったので,一定時間間隔での更新に変更.
	(twittering-xmltree-to-status): Emacs21とEmacs22のxml.elの差異を吸収するコードを追加.Emacs22では,ノードのリストに空の文字列が混入することがあるため,文字列を除去するようにした.
<|MERGE_RESOLUTION|>--- conflicted
+++ resolved
@@ -1,4 +1,3 @@
-<<<<<<< HEAD
 2010-01-06  Satoshi Yatagawa  <yata_github@y.hauN.org>
 
 	* twittering-mode.el (twittering-http-get-default-sentinel): Move
@@ -13,26 +12,6 @@
 	* twittering-mode.el (twittering-status-not-blank-p): Fix and
 	modify a regexp pattern.
 
-2010-01-04  Satoshi Yatagawa  <yata_github@y.hauN.org>
-
-	* twittering-mode.el (twittering-get-response-header): Change
-	syntax of error message to fit the GNU Emacs Lisp convention.
-	(twittering-get-response-body): Likewise.
-	(twittering-tinyurl-get): Likewise.
-
-	* twittering-mode.el (twittering-start-http-session): Change
-	syntax of question message to fit the GNU Emacs Lisp convention.
-
-	* twittering-mode.el (twittering-user-agent-default-function): Use
-	`format' instead of `concat' to easy understand.
-	(twittering-sign-string-default-function): Likewise.
-
-	* twittering-mode.el (twittering-start-http-session): Remove an
-	unnecessary call to `format' because all arguments of `error' pass
-	to `format'.
-	(twittering-make-http-request): Likewise.
-	(twittering-url-copy-file-async): Likewise.
-=======
 2010-01-06  Tadashi MATSUO  <tad@mymail.twin.jp>
 
 	* twittering-mode.el
@@ -74,6 +53,26 @@
 	* test/test-twittering-mode.el (timeline-spec): add tests of
 	timeline spec normalization.
 
+2010-01-04  Satoshi Yatagawa  <yata_github@y.hauN.org>
+
+	* twittering-mode.el (twittering-get-response-header): Change
+	syntax of error message to fit the GNU Emacs Lisp convention.
+	(twittering-get-response-body): Likewise.
+	(twittering-tinyurl-get): Likewise.
+
+	* twittering-mode.el (twittering-start-http-session): Change
+	syntax of question message to fit the GNU Emacs Lisp convention.
+
+	* twittering-mode.el (twittering-user-agent-default-function): Use
+	`format' instead of `concat' to easy understand.
+	(twittering-sign-string-default-function): Likewise.
+
+	* twittering-mode.el (twittering-start-http-session): Remove an
+	unnecessary call to `format' because all arguments of `error' pass
+	to `format'.
+	(twittering-make-http-request): Likewise.
+	(twittering-url-copy-file-async): Likewise.
+
 2010-01-04  Tadashi MATSUO  <tad@mymail.twin.jp>
 
 	* twittering-mode.el (twittering-last-requested-timeline-spec):
@@ -123,7 +122,6 @@
 
 	* test/test-twittering-mode.el (timeline-spec): add tests for new
 	timeline spec.
->>>>>>> d1a1f47b
 
 2010-01-03  Yuto Hayamizu  <y.hayamizu@gmail.com>
 
