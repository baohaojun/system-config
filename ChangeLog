--- conflicted
+++ resolved
@@ -1,16 +1,14 @@
-<<<<<<< HEAD
 2009-11-15  Naohiro Aota  <naota@elisp.net>
 
 	* twittering-mode.el (twittering-convert-fix-size): New variable.
 	(twittering-image-type): Use it; Resize icons to fix size if the
 	above variable is set.
-=======
+
 2009-11-15  Yuto Hayamizu  <y.hayamizu@gmail.com>
 
 	* twittering-mode.el (twittering-goto-next-thing,
 	(twittering-goto-previous-thing): add new commands.
 	(twittering-goto-previous-status): check whether prev-pos is not nil.
->>>>>>> 42ec863f
 
 2009-11-13  Satoshi Yatagawa  <yata_github@y.hauN.org>
 
