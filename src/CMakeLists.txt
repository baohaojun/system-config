set(
	LIBOPENCC_HEADERS
	opencc.h
	opencc_types.h
	wrapper/cplusplus/openccxx.h
)

set(
	LIBOPENCC_DICTIONARY_SOURCES
	dictionary/abstract.c
	dictionary/datrie.c
	dictionary/text.c
	dictionary/abstract.h
	dictionary/datrie.h
	dictionary/text.h
)

set(
	LIBOPENCC_SOURCES
	${LIBOPENCC_DICTIONARY_SOURCES}
	config_reader.c
	converter.c
	dictionary_group.c
	dictionary_set.c
	encoding.c
	utils.c
	opencc.c
	config_reader.h
	converter.h
	dictionary_group.h
	dictionary_set.h
	encoding.h
	utils.h
)

set (LIBOPENCC_TARGET libopencc)
set (LIBOPENCC_STATIC_TARGET libopencc_static)

add_definitions(
<<<<<<< HEAD
	-DPKGDATADIR="${PKGDATADIR}"
	-DLOCALEDIR="${LOCALEDIR}"
	-DVERSION="${OPENCC_VERSION}"
	-DBYTEORDER=${BYTEORDER}
	-DPACKAGE_NAME="${PACKAGE_NAME}"
	-Wall
	-fvisibility=hidden
=======
	-DPKGDATADIR="${DIR_PREFIX}/${DIR_SHARE}"
	-DVERSION="${OPENCC_VERSION}"
	-DBYTEORDER=${BYTEORDER}
	-DPACKAGE_NAME="${PACKAGE_NAME}"
)

if (GETTEXT_FOUND)
	add_definitions(
		-DLOCALEDIR="${DIR_PREFIX}/${DIR_SHARE}/locale"
		-DHAVE_GETTEXT
	)
endif (GETTEXT_FOUND)


link_directories(
	${GETTEXT_LIBRARIES}
)

include_directories(
	${GETTEXT_INCLUDE_DIR}
>>>>>>> 5133297b
)

add_library(
	${LIBOPENCC_TARGET}
	SHARED
	${LIBOPENCC_SOURCES}
)

add_library(
	${LIBOPENCC_STATIC_TARGET}
	STATIC
	${LIBOPENCC_SOURCES}
)


set(
	OPENCC_SYMBOLS
	opencc_open
	opencc_close
	opencc_convert
	opencc_convert_utf8
	opencc_dict_load
	opencc_set_conversion_mode
	opencc_errno
	opencc_perror
)

set (LINK_FLAGS "")
if (APPLE)
	# Create a symbols_list file for the darwin linker
	string(REPLACE ";" "\n_" _symbols "${OPENCC_SYMBOLS}")
	set(_symbols_list "${CMAKE_CURRENT_BINARY_DIR}/symbols.list")
	file(WRITE ${_symbols_list} "_${_symbols}\n")
	set(LINK_FLAGS
		"${LINK_FLAGS} -Wl,-exported_symbols_list,'${_symbols_list}'")
elseif (CMAKE_COMPILER_IS_GNUCXX)
	# Create a version script for GNU ld.
	set(_symbols "{ global: ${OPENCC_SYMBOLS}; local: *; };")
	set(_version_script "${CMAKE_CURRENT_BINARY_DIR}/version.script")
	file(WRITE ${_version_script} "${_symbols}\n")

	# Check if the linker supports version script (i.e. is GNU ld)
	check_cxx_accepts_flag(
		"-Wl,--version-script,${_version_script}"
		LD_ACCEPTS_VERSION_SCRIPT)
	if (LD_ACCEPTS_VERSION_SCRIPT)
		set(LINK_FLAGS
			"${LINK_FLAGS} -Wl,--version-script,'${_version_script}'")
	endif (LD_ACCEPTS_VERSION_SCRIPT)
endif (APPLE)

set_target_properties(
	${LIBOPENCC_TARGET}
	${LIBOPENCC_STATIC_TARGET}
	PROPERTIES
		OUTPUT_NAME
			opencc
		VERSION
			1.0.0
		SOVERSION
			1
		LINK_FLAGS
			${LINK_FLAGS}
)

if (ENABLE_GETTEXT)

	add_definitions(
		-DENABLE_GETTEXT
	)
	
	link_directories(
	${GETTEXT_LIBRARIES}
	)

	include_directories(
		${GETTEXT_INCLUDE_DIR}
	)
	
endif (ENABLE_GETTEXT)

if (CMAKE_BUILD_TYPE MATCHES Debug)

	add_definitions(
		-O0
		-g3
	)

endif (CMAKE_BUILD_TYPE MATCHES Debug)

install(
	TARGETS
		${LIBOPENCC_TARGET}
	LIBRARY DESTINATION
		${DIR_LIBRARY}
)

install(
	TARGETS
		${LIBOPENCC_STATIC_TARGET}
	ARCHIVE DESTINATION
		${DIR_LIBRARY_STATIC}
)

install(
	FILES
		${LIBOPENCC_HEADERS}
	DESTINATION
		${DIR_INCLUDE}/opencc
)

add_subdirectory(tools)<|MERGE_RESOLUTION|>--- conflicted
+++ resolved
@@ -37,36 +37,12 @@
 set (LIBOPENCC_STATIC_TARGET libopencc_static)
 
 add_definitions(
-<<<<<<< HEAD
 	-DPKGDATADIR="${PKGDATADIR}"
 	-DLOCALEDIR="${LOCALEDIR}"
 	-DVERSION="${OPENCC_VERSION}"
 	-DBYTEORDER=${BYTEORDER}
 	-DPACKAGE_NAME="${PACKAGE_NAME}"
 	-Wall
-	-fvisibility=hidden
-=======
-	-DPKGDATADIR="${DIR_PREFIX}/${DIR_SHARE}"
-	-DVERSION="${OPENCC_VERSION}"
-	-DBYTEORDER=${BYTEORDER}
-	-DPACKAGE_NAME="${PACKAGE_NAME}"
-)
-
-if (GETTEXT_FOUND)
-	add_definitions(
-		-DLOCALEDIR="${DIR_PREFIX}/${DIR_SHARE}/locale"
-		-DHAVE_GETTEXT
-	)
-endif (GETTEXT_FOUND)
-
-
-link_directories(
-	${GETTEXT_LIBRARIES}
-)
-
-include_directories(
-	${GETTEXT_INCLUDE_DIR}
->>>>>>> 5133297b
 )
 
 add_library(
@@ -95,27 +71,24 @@
 )
 
 set (LINK_FLAGS "")
+
 if (APPLE)
+
 	# Create a symbols_list file for the darwin linker
 	string(REPLACE ";" "\n_" _symbols "${OPENCC_SYMBOLS}")
 	set(_symbols_list "${CMAKE_CURRENT_BINARY_DIR}/symbols.list")
 	file(WRITE ${_symbols_list} "_${_symbols}\n")
 	set(LINK_FLAGS
 		"${LINK_FLAGS} -Wl,-exported_symbols_list,'${_symbols_list}'")
-elseif (CMAKE_COMPILER_IS_GNUCXX)
+
+elseif (CMAKE_C_COMPILER_ID STREQUAL GNU)
 	# Create a version script for GNU ld.
 	set(_symbols "{ global: ${OPENCC_SYMBOLS}; local: *; };")
 	set(_version_script "${CMAKE_CURRENT_BINARY_DIR}/version.script")
 	file(WRITE ${_version_script} "${_symbols}\n")
 
-	# Check if the linker supports version script (i.e. is GNU ld)
-	check_cxx_accepts_flag(
-		"-Wl,--version-script,${_version_script}"
-		LD_ACCEPTS_VERSION_SCRIPT)
-	if (LD_ACCEPTS_VERSION_SCRIPT)
-		set(LINK_FLAGS
-			"${LINK_FLAGS} -Wl,--version-script,'${_version_script}'")
-	endif (LD_ACCEPTS_VERSION_SCRIPT)
+	set(LINK_FLAGS "${LINK_FLAGS} -Wl,--version-script,'${_version_script}'")
+	
 endif (APPLE)
 
 set_target_properties(
@@ -129,7 +102,7 @@
 		SOVERSION
 			1
 		LINK_FLAGS
-			${LINK_FLAGS}
+			"${LINK_FLAGS}"
 )
 
 if (ENABLE_GETTEXT)
