/*
* Open Chinese Convert
*
* Copyright 2010 BYVoid <byvoid1@gmail.com>
*
* Licensed under the Apache License, Version 2.0 (the "License");
* you may not use this file except in compliance with the License.
* You may obtain a copy of the License at
*
*      http://www.apache.org/licenses/LICENSE-2.0
*
* Unless required by applicable law or agreed to in writing, software
* distributed under the License is distributed on an "AS IS" BASIS,
* WITHOUT WARRANTIES OR CONDITIONS OF ANY KIND, either express or implied.
* See the License for the specific language governing permissions and
* limitations under the License.
*/

#include "opencc_dictionary.h"
#include "opencc_encoding.h"
#include "dictionary/opencc_dictionary_abstract.h"

static dictionary_error errnum = DICTIONARY_ERROR_VOID;

const ucs4_t * dict_match_longest(opencc_dictionary_t ddt, const ucs4_t * word,
		size_t maxlen, size_t * match_length)
{
	opencc_dictionary_description * dd = (opencc_dictionary_description *) ddt;

<<<<<<< HEAD
	const ucs4_t * retvel = NULL;

=======
>>>>>>> 8d9d1219
	if (dd->dict_count == 0)
	{
		errnum = DICTIONARY_ERROR_NODICT;
		return (const ucs4_t *) -1;
	}

<<<<<<< HEAD
	size_t t_match_length, max_length = 0;

	ssize_t i;
	/* 依次查找每個辭典，取得最長匹配長度 */
	for (i = dd->dict_count - 1; i >= 0; i --)
	{
		const ucs4_t * t_retvel =
				dict_abstract_match_longest(dd->dict + i, word, maxlen, &t_match_length);

		if (t_retvel != NULL)
		{
			if (t_match_length > max_length)
			{
				max_length = t_match_length;
				retvel = t_retvel;
=======
	if (dd->current == DICT_USEALL)
	{
		const ucs4_t * retvel = NULL;
		size_t match_length, max_length = 0;
		ssize_t i;
		/* 依次查找每個辭典，取得最長匹配長度 */
		for (i = dd->dict_count - 1; i >= 0; i --)
		{
			const ucs4_t * t_retvel =
					dict_abstract_match_longest(dd->dict + i, word, length);

			if (t_retvel != NULL)
			{
				match_length = ucs4len(t_retvel);
				if (match_length > max_length)
				{
					max_length = match_length;
					retvel = t_retvel;
				}
>>>>>>> 8d9d1219
			}
		}
		return retvel;
	}
	else
	{
		return dict_abstract_match_longest(dd->dict + dd->current, word, length);
	}
<<<<<<< HEAD

	if (match_length != NULL)
	{
		*match_length = max_length;
	}

	return retvel;
=======
>>>>>>> 8d9d1219
}

size_t dict_get_all_match_lengths(opencc_dictionary_t ddt, const ucs4_t * word,
		size_t * match_length)
{
	opencc_dictionary_description * dd = (opencc_dictionary_description *) ddt;

	if (dd->dict_count == 0)
	{
		errnum = DICTIONARY_ERROR_NODICT;
		return (size_t) -1;
	}

	if (dd->current == DICT_USEALL)
	{
		size_t rscnt = 0;
		ssize_t i;
		for (i = 0; i < dd->dict_count; i --)
		{
			size_t retval;
			retval = dict_abstract_get_all_match_lengths(dd->dict + i, word, match_length + rscnt);
			rscnt += retval;
			/* 去除重複長度 */
			if (i > 0 && rscnt > 1)
			{
				qsort(match_length, rscnt, sizeof(match_length[0]), qsort_int_cmp);
				int j, k;
				for (j = 0, k = 1; k < rscnt; k ++)
				{
					if (match_length[k] != match_length[j])
						match_length[++ j] = match_length[k];
				}
				rscnt = j;
			}
		}
		return rscnt;
	}
	else
	{
		return dict_abstract_get_all_match_lengths(dd->dict + dd->current, word, match_length);
	}
}

size_t dict_get_lexicon(opencc_dictionary_t ddt, opencc_entry * lexicon)
{
	opencc_dictionary_description * dd = (opencc_dictionary_description *) ddt;

	if (dd->dict_count == 0)
	{
		errnum = DICTIONARY_ERROR_NODICT;
		return (size_t) -1;
	}

	size_t count = 0;
	int i;
	for (i = dd->dict_count - 1; i >= 0; i --)
	{
		count += dict_abstract_get_lexicon(dd->dict + i, lexicon + count);
	}

	return count;
}

int dict_load(opencc_dictionary_t ddt, const char * dict_filename,
		opencc_dictionary_type dict_type)
{
	opencc_dictionary_description * dd = (opencc_dictionary_description *) ddt;
	dictionary dict;

	dict.filename = (char *) malloc(sizeof(char) * (strlen(dict_filename) + 1));
	strcpy(dict.filename, dict_filename);
	dict.type = dict_type;

	FILE * fp = fopen(dict.filename, "rb");
	if (!fp)
	{
		/* 使用 PKGDATADIR 路徑 */
		dict.filename = (char *) realloc(dict.filename,
				sizeof(char) * (strlen(dict_filename) + strlen(PKGDATADIR) + 2));
		sprintf(dict.filename, "%s/%s", PKGDATADIR, dict_filename);

		fp = fopen(dict.filename, "rb");
		if (!fp)
		{
			free(dict.filename);
			errnum = DICTIONARY_ERROR_CANNOT_ACCESS_DICTFILE;
			return -1; /* 辭典文件無法訪問 */
		}
	}
	fclose(fp);

	dict_ptr dp = dict_abstract_open(&dict);

	if (dp == (dict_ptr) -1)
	{
		errnum = DICTIONARY_ERROR_INVALID_DICT;
		free(dict.filename);
		return -1; /* 辭典讀取錯誤 */
	}

	size_t i = dd->dict_count ++;
	dd->dict[i].type = dict.type;
	dd->dict[i].filename = (char *) malloc(sizeof(char) * (strlen(dict.filename) + 1));
	strcpy(dd->dict[i].filename, dict.filename);
	dd->dict[i].dict = dp;

	free(dict.filename);

	return 0;
}

int dict_close(opencc_dictionary_t ddt)
{
	opencc_dictionary_description * dd = (opencc_dictionary_description *) ddt;
	int i;
	for (i = 0;i < dd->dict_count; i ++)
	{
		dict_abstract_close(dd->dict + i);
		free(dd->dict[i].filename);
	}
	free(dd);
	return 0;
}

opencc_dictionary_t dict_open(void)
{
	opencc_dictionary_description * dd;
	dd = (opencc_dictionary_description *) malloc(sizeof(opencc_dictionary_description));
	dd->dict_count = 0;
	dd->current = DICT_USEALL;
	return (opencc_dictionary_t) dd;
}

size_t dict_count(opencc_dictionary_t ddt)
{
	opencc_dictionary_description * dd = (opencc_dictionary_description *) ddt;
	return dd->dict_count;
}

int dict_use(opencc_dictionary_t ddt, ssize_t index)
{
	opencc_dictionary_description * dd = (opencc_dictionary_description *) ddt;
	if (index == DICT_USEALL || (index >= 0 && index < dd->dict_count))
	{
		dd->current = index;
		return 0;
	}
	errnum = DICTIONARY_ERROR_INVALID_INDEX;
	return -1;
}

dictionary_error dict_errnum(void)
{
	return errnum;
}

void dict_perror(const char * spec)
{
	perr(spec);
	perr("\n");
	switch(errnum)
	{
	case DICTIONARY_ERROR_VOID:
		break;
	case DICTIONARY_ERROR_NODICT:
		perr(_("No dictionary loaded"));
		break;
	case DICTIONARY_ERROR_CANNOT_ACCESS_DICTFILE:
		perror(_("Can not open dictionary file"));
		break;
	case DICTIONARY_ERROR_INVALID_DICT:
		perror(_("Invalid dictionary file"));
		break;
	case DICTIONARY_ERROR_INVALID_INDEX:
		perror(_("Invalid dictionary index"));
		break;
	default:
		perr(_("Unknown"));
	}
}<|MERGE_RESOLUTION|>--- conflicted
+++ resolved
@@ -27,23 +27,19 @@
 {
 	opencc_dictionary_description * dd = (opencc_dictionary_description *) ddt;
 
-<<<<<<< HEAD
 	const ucs4_t * retvel = NULL;
 
-=======
->>>>>>> 8d9d1219
 	if (dd->dict_count == 0)
 	{
 		errnum = DICTIONARY_ERROR_NODICT;
 		return (const ucs4_t *) -1;
 	}
 
-<<<<<<< HEAD
 	size_t t_match_length, max_length = 0;
 
-	ssize_t i;
+	size_t i;
 	/* 依次查找每個辭典，取得最長匹配長度 */
-	for (i = dd->dict_count - 1; i >= 0; i --)
+	for (i = 0; i < dd->dict_count; i ++)
 	{
 		const ucs4_t * t_retvel =
 				dict_abstract_match_longest(dd->dict + i, word, maxlen, &t_match_length);
@@ -54,36 +50,9 @@
 			{
 				max_length = t_match_length;
 				retvel = t_retvel;
-=======
-	if (dd->current == DICT_USEALL)
-	{
-		const ucs4_t * retvel = NULL;
-		size_t match_length, max_length = 0;
-		ssize_t i;
-		/* 依次查找每個辭典，取得最長匹配長度 */
-		for (i = dd->dict_count - 1; i >= 0; i --)
-		{
-			const ucs4_t * t_retvel =
-					dict_abstract_match_longest(dd->dict + i, word, length);
-
-			if (t_retvel != NULL)
-			{
-				match_length = ucs4len(t_retvel);
-				if (match_length > max_length)
-				{
-					max_length = match_length;
-					retvel = t_retvel;
-				}
->>>>>>> 8d9d1219
 			}
 		}
-		return retvel;
-	}
-	else
-	{
-		return dict_abstract_match_longest(dd->dict + dd->current, word, length);
-	}
-<<<<<<< HEAD
+	}
 
 	if (match_length != NULL)
 	{
@@ -91,8 +60,6 @@
 	}
 
 	return retvel;
-=======
->>>>>>> 8d9d1219
 }
 
 size_t dict_get_all_match_lengths(opencc_dictionary_t ddt, const ucs4_t * word,
