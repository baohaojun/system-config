--- conflicted
+++ resolved
@@ -172,13 +172,8 @@
 
 		opencc_dictionary * dicts = config_get_dictionary(ct, &dict_count);
 
-<<<<<<< HEAD
 		size_t i;
 		for (i = 0; i < dict_count ; i ++)
-=======
-		ssize_t i;
-		for (i = dict_count - 1; i >= 0 ; i --)
->>>>>>> 536f03c6
 		{
 			int ret = opencc_dict_load((opencc_t) od, dicts[i].file_name, dicts[i].dict_type);
 
