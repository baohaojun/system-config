--- conflicted
+++ resolved
@@ -78,15 +78,11 @@
 		else if (syncSource.equals("sdcard"))
 			synchronizer = new SDCardSynchronizer(c);
 		else if (syncSource.equals("dropbox"))
-<<<<<<< HEAD
-			synchronizer = new DropboxSynchronizer(c);
-=======
 			synchronizer = new DropboxSynchronizer(getApplicationContext(), this.appInst);
         else if (syncSource.equals("ubuntu")) {
             synchronizer = new UbuntuOneSynchronizer(getApplicationContext(), this.appInst);
             ((UbuntuOneSynchronizer)synchronizer).getBaseUser();
         }
->>>>>>> a6bd03f0
 		else if (syncSource.equals("scp"))
 			synchronizer = new SSHSynchronizer(c);
         else if (syncSource.equals("null"))
