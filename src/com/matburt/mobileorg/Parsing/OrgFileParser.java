package com.matburt.mobileorg.Parsing;

import java.io.BufferedReader;
import java.io.IOException;
import java.util.ArrayList;
import java.util.HashMap;
import java.util.Stack;
import java.util.regex.Matcher;
import java.util.regex.Pattern;

import android.content.ContentResolver;
import android.text.TextUtils;
import android.util.Pair;

import com.matburt.mobileorg.provider.OrgDatabase;
import com.matburt.mobileorg.provider.OrgFile;
import com.matburt.mobileorg.provider.OrgNode;

public class OrgFileParser {

    private OrgDatabase db;
    private ContentResolver resolver;    
 
    private ParseStack parseStack;
	private StringBuilder payload;
	private OrgFile orgFile;
	
	public OrgFileParser(OrgDatabase db, ContentResolver resolver) {
		this.db = db;
		this.resolver = resolver;
	}

	private void init(OrgFile orgFile) {
		orgFile.setResolver(resolver);
		orgFile.removeFile();
		orgFile.addFile();
		this.orgFile = orgFile;

		this.parseStack = new ParseStack();
		this.parseStack.add(0, orgFile.nodeId);

		this.payload = new StringBuilder();
	}
	
	public void parse(OrgFile orgFile, BufferedReader breader) {
		init(orgFile);
		db.beginTransaction();
		try {
			String currentLine;
			while ((currentLine = breader.readLine()) != null)
				parseLine(currentLine);
			
			// Add payload to the final node
			db.fastInsertNodePayload(parseStack.getCurrentNodeId(), this.payload.toString());

		} catch (IOException e) {}
		db.endTransaction();
	}

	private void parseLine(String line) {
		if (TextUtils.isEmpty(line))
			return;

		int numstars = numberOfStars(line);
		if (numstars > 0) {
			db.fastInsertNodePayload(parseStack.getCurrentNodeId(), this.payload.toString());
			this.payload = new StringBuilder();
			parseHeading(line, numstars);
		} else {
			payload.append(line).append("\n");
		}
	}
	
    
	private void parseHeading(String thisLine, int numstars) {
		if (numstars == parseStack.getCurrentLevel()) { // Node on same level
			parseStack.pop();
		} else if (numstars < parseStack.getCurrentLevel()) { // Node on lower level
			while (numstars <= parseStack.getCurrentLevel())
				parseStack.pop();
		}
        
		final OrgNode node = new OrgNode();
		node.parseLine(thisLine, numstars, useTitleField);
		node.fileId = orgFile.id;
		node.parentId = parseStack.getCurrentNodeId();
		long newId = db.fastInsertNode(node);
		parseStack.add(numstars, newId);      
    }

	// TODO Replace with Regex matching
	private static int numberOfStars(String thisLine) {
		int numstars = 0;
		int lineLength = thisLine.length();

		for (int idx = 0; idx < lineLength; idx++) {
			if (thisLine.charAt(idx) != '*')
				break;
			numstars++;
		}

		if (numstars >= lineLength || thisLine.charAt(numstars) != ' ')
			numstars = 0;

		return numstars;
	}
    
	private class ParseStack {
		private Stack<Pair<Integer, Long>> parseStack;

		public ParseStack() {
			this.parseStack = new Stack<Pair<Integer, Long>>();
		}
		
		public void add(int level, long nodeId) {
			parseStack.push(new Pair<Integer, Long>(level, nodeId));
		}
		
		public void pop() {
			this.parseStack.pop();
		}
		
		public int getCurrentLevel() {
			return parseStack.peek().first;
		}
<<<<<<< HEAD
    	
		long nodeId = db.addNode(this.parentIdStack.peek(), name, todo, priority, tags, this.file_id);
    	return nodeId;
    }
 
    private static final int TODO_GROUP = 1;
    private static final int PRIORITY_GROUP = 2;
    private static final int TITLE_GROUP = 3;
    private static final int TAGS_GROUP = 4;
    private static final int AFTER_GROUP = 7;
    
    private Pattern prepareTitlePattern() {
    	if (OrgFileParser.titlePattern == null) {
    		StringBuffer pattern = new StringBuffer();
    		pattern.append("^\\s?(?:([A-Z]{2,}:?\\s+)\\s*)?"); 	// Todo
    		pattern.append("(?:\\[\\#([^]]+)\\])?"); 			// Priority
    		pattern.append("(.*?)"); 						// Title
    		pattern.append("\\s*(?::([^\\s]+):)?"); 		// Tags
    		pattern.append("(\\s*[!\\*])*"); 				// Habits
    		pattern.append("(<before>.*</before>)?");		// Before
    		pattern.append("(<after>.*</after>)?");			// After
    		pattern.append("$");							// End of line
    		OrgFileParser.titlePattern = Pattern.compile(pattern.toString());
    	}
		return OrgFileParser.titlePattern;
    }
	
	private boolean isValidTodo(String todo) {
		for(HashMap<String, Integer> aTodo : this.todos) {
			if(aTodo.containsKey(todo)) return true;
=======
		
		public long getCurrentNodeId() {
			return parseStack.peek().second;
>>>>>>> 58716494
		}
	}
	
//	/**
//	 * This toggles the use of the <after>TITLE: </after> field. It is now
//	 * disabled, see https://github.com/matburt/mobileorg-android/issues/114
//	 */
	private boolean useTitleField = false;
//	this.useTitleField = PreferenceManager.getDefaultSharedPreferences(context)
//	.getBoolean("useAgendaTitle", false);
	
//	private void updateCalendar(String filename, Context context) {
//	if (filename.equals("agendas.org") == false
//			&& PreferenceManager.getDefaultSharedPreferences(context)
//					.getBoolean("calendarEnabled", false)) {
//		try {
//			//CalendarSyncService cal = new CalendarSyncService(this.db, context);
//			//cal.syncFile(filename);
//		} catch(IllegalArgumentException e) {
//			Log.d("MobileOrg", "Failed to sync calendar");
//		}	
//	}
//}
	
	
//	if(orgFile.filename.equals("agendas.org") && PreferenceManager.getDefaultSharedPreferences(context)
//			.getBoolean("combineBlockAgendas", false) && useTitleField) {
//		//combineBlockAgendas();
	public static final String BLOCK_SEPARATOR_PREFIX = "#HEAD#";
	
//	private void combineBlockAgendas() {
//		final String filename = "agendas.org";
//		long agendaFileNodeID = 0;//db.getFileNodeId(filename);
//		Cursor cursor = null;//db.getNodeChildren(agendaFileNodeID);
//		
//		cursor.moveToFirst();
//		
//		String previousBlockTitle = "";
//		long previousBlockNode = -1;
//				
//		while(cursor.isAfterLast() == false) {
//			String name = cursor.getString(cursor.getColumnIndex("name"));
//			
//			if(name.indexOf(">") == -1)
//				continue;
//			
//			String blockTitle = name.substring(0, name.indexOf(">"));
//			
//			if(TextUtils.isEmpty(blockTitle) == false) { // Is a block agenda
//				
//				if(blockTitle.equals(previousBlockTitle) == false) { // Create new node to contain block agenda	
//					previousBlockNode = db.addNode(agendaFileNodeID, blockTitle,
//							"", "", "", db.getFileId(filename));
//				}
//
//				String blockEntryName = name.substring(name.indexOf(">") + 1);
//
//				long nodeId = cursor.getLong(cursor.getColumnIndex("_id"));
//
//
//				Cursor children = db.getNodeChildren(nodeId);
//				children.moveToFirst();
//						
//				if(blockEntryName.startsWith("Day-agenda") && children.getCount() == 1) {
//					blockEntryName = children.getString(children
//							.getColumnIndex("name"));
//					children = db.getNodeChildren(children.getLong(children
//							.getColumnIndex("_id")));
//					children.moveToFirst();
//					cloneChildren(children, previousBlockNode, agendaFileNodeID,
//							blockEntryName, filename);
//				} else if(blockEntryName.startsWith("Week-agenda")) {
//					while (children.isAfterLast() == false) {
//						blockEntryName = children.getString(children
//								.getColumnIndex("name"));
//						Cursor children2 = db.getNodeChildren(children
//								.getLong(children.getColumnIndex("_id")));
//						children2.moveToFirst();
//						cloneChildren(children2, previousBlockNode,
//								agendaFileNodeID, blockEntryName, filename);
//						children2.close();
//						children.moveToNext();
//					}
//				} else
//					cloneChildren(children, previousBlockNode, agendaFileNodeID,
//							blockEntryName, filename);
//				
//				previousBlockTitle = blockTitle;
//				db.deleteNode(cursor.getLong(cursor.getColumnIndex("_id")));
//				children.close();
//			}
//			
//			cursor.moveToNext();
//		}
//		
//		cursor.close();
//	}
	
//	private void cloneChildren(Cursor children, long previousBlockNode,
//			Long agendaNodeFileID, String blockEntryName, String filename) {
//		db.addNode(previousBlockNode, BLOCK_SEPARATOR_PREFIX
//				+ blockEntryName, "", "", "", db.getFileId(filename));
//		
//		while(children.isAfterLast() == false) {
//			db.cloneNode(
//					children.getLong(children.getColumnIndex("_id")),
//					previousBlockNode, db.getFileId("agendas.org"));
//			children.moveToNext();
//		}
//	}
	


//	private Pattern editTitlePattern = Pattern
//			.compile("F\\((edit:.*?)\\) \\[\\[(.*?)\\]\\[(.*?)\\]\\]");
//    
//    public ArrayList<EditNode> parseEdits() {
//        Pattern editTitlePattern = Pattern.compile("F\\((edit:.*?)\\) \\[\\[(.*?)\\]\\[(.*?)\\]\\]");
//        Pattern createTitlePattern = Pattern.compile("^\\*\\s+(.*)");
// 
//        ArrayList<EditNode> edits = new ArrayList<EditNode>();
//        OrgFile orgfile = new OrgFile(OrgFile.CAPTURE_FILE, context);
//        BufferedReader breader = orgfile.getReader();
//        if (breader == null)
//            return edits;
//
//        String thisLine;
//        boolean awaitingOldVal = false;
//        boolean awaitingNewVal = false;
//        EditNode thisNode = null;
//
//        try {
//            while ((thisLine = breader.readLine()) != null) {
//                Matcher editm = editTitlePattern.matcher(thisLine);
//                Matcher createm = createTitlePattern.matcher(thisLine);
//                if (editm.find()) {
//                    thisNode = new EditNode();
//                    if (editm.group(1) != null)
//                        thisNode.editType = editm.group(1).split(":")[1];
//                    if (editm.group(2) != null)
//                        thisNode.nodeId = editm.group(2).split(":")[1];
//                    if (editm.group(3) == null)
//                        thisNode.title = editm.group(3);
//                }
//                else if (createm.find()) {
//                }
//                else {
//                    if (thisLine.indexOf("** Old value") != -1) {
//                        awaitingOldVal = true;
//                        continue;
//                    }
//                    else if (thisLine.indexOf("** New value") != -1) {
//                        awaitingOldVal = false;
//                        awaitingNewVal = true;
//                        continue;
//                    }
//                    else if (thisLine.indexOf("** End of edit") != -1) {
//                        awaitingNewVal = false;
//                        edits.add(thisNode);
//                    }
//
//                    if (awaitingOldVal) {
//                        thisNode.oldVal += thisLine;
//                    }
//                    if (awaitingNewVal) {
//                        thisNode.newVal += thisLine;
//                    }
//                }
//            }
//        }
//        catch (java.io.IOException e) {
//            return null;
//        }
//        return edits;
//    }
    
	/**
	 * Parses the checksum file.
	 * @return HashMap with Filename->checksum
	 */
	public static HashMap<String, String> getChecksums(String filecontents) {
		HashMap<String, String> checksums = new HashMap<String, String>();
		for (String line : filecontents.split("[\\n\\r]+")) {
			if (TextUtils.isEmpty(line))
				continue;
			String[] chksTuple = line.split("\\s+");
			if(chksTuple.length >= 2)
				checksums.put(chksTuple[1], chksTuple[0]);
		}
		return checksums;
	}
	
	/**
	 * Parses the file list from index file.
	 * @return HashMap with Filename->Filename Alias
	 */
	public static HashMap<String, String> getFilesFromIndex(String filecontents) {
		final String fileMatchPattern = "\\[file:(.*?)\\]\\[(.*?)\\]\\]";
		Pattern indexOrgFilePattern = Pattern.compile(fileMatchPattern);
		Matcher indexOrgFileMatcher = indexOrgFilePattern.matcher(filecontents);
		HashMap<String, String> allOrgFiles = new HashMap<String, String>();
		
		while (indexOrgFileMatcher.find()) {
			allOrgFiles.put(indexOrgFileMatcher.group(1), indexOrgFileMatcher.group(2));
		}

		return allOrgFiles;
	}
	
	public static ArrayList<HashMap<String, Boolean>> getTodosFromIndex(String filecontents) {
		Pattern getTodos = Pattern
				.compile("#\\+TODO:\\s+([^\\|]*)(\\| ([^\\n]*))*");
		Matcher m = getTodos.matcher(filecontents);
		ArrayList<HashMap<String, Boolean>> todoList = new ArrayList<HashMap<String, Boolean>>();
		while (m.find()) {
			String lastTodo = "";
			HashMap<String, Boolean> holding = new HashMap<String, Boolean>();
			Boolean isDone = false;
			for (int idx = 1; idx <= m.groupCount(); idx++) {
				if (m.group(idx) != null && m.group(idx).length() > 0) {
					if (m.group(idx).indexOf("|") != -1) {
						isDone = true;
						continue;
					}
					String[] grouping = m.group(idx).split("\\s+");
					for (String group : grouping) {
						lastTodo = group.trim();
						holding.put(group.trim(), isDone);
					}
				}
			}
			if (!isDone) {
				holding.put(lastTodo, true);
			}
			todoList.add(holding);
		}
		return todoList;
	}
	
	public static ArrayList<String> getPrioritiesFromIndex(String filecontents) {
		Pattern getPriorities = Pattern
				.compile("#\\+ALLPRIORITIES:\\s+([A-Z\\s]*)");
		Matcher t = getPriorities.matcher(filecontents);

		ArrayList<String> priorities = new ArrayList<String>();

		if (t.find() && t.group(1) != null && t.group(1).length() > 0) {
			String[] grouping = t.group(1).split("\\s+");
			for (String group : grouping) {
				priorities.add(group.trim());
			}
		}
		return priorities;
	}
	
	public static ArrayList<String> getTagsFromIndex(String filecontents) {
		Pattern getTags = Pattern.compile("#\\+TAGS:\\s+([^\\n]*)");
		
		Matcher matcher = getTags.matcher(filecontents);
		ArrayList<String> tagList = new ArrayList<String>();
		
		if(matcher.find()) {
			String tags = matcher.group(1).replaceAll("[\\{\\}]", "");
			String[] split = tags.split("\\s+");
			for(String tag: split)
				tagList.add(tag);
		}
		
		return tagList;
	}
}<|MERGE_RESOLUTION|>--- conflicted
+++ resolved
@@ -123,42 +123,9 @@
 		public int getCurrentLevel() {
 			return parseStack.peek().first;
 		}
-<<<<<<< HEAD
-    	
-		long nodeId = db.addNode(this.parentIdStack.peek(), name, todo, priority, tags, this.file_id);
-    	return nodeId;
-    }
- 
-    private static final int TODO_GROUP = 1;
-    private static final int PRIORITY_GROUP = 2;
-    private static final int TITLE_GROUP = 3;
-    private static final int TAGS_GROUP = 4;
-    private static final int AFTER_GROUP = 7;
-    
-    private Pattern prepareTitlePattern() {
-    	if (OrgFileParser.titlePattern == null) {
-    		StringBuffer pattern = new StringBuffer();
-    		pattern.append("^\\s?(?:([A-Z]{2,}:?\\s+)\\s*)?"); 	// Todo
-    		pattern.append("(?:\\[\\#([^]]+)\\])?"); 			// Priority
-    		pattern.append("(.*?)"); 						// Title
-    		pattern.append("\\s*(?::([^\\s]+):)?"); 		// Tags
-    		pattern.append("(\\s*[!\\*])*"); 				// Habits
-    		pattern.append("(<before>.*</before>)?");		// Before
-    		pattern.append("(<after>.*</after>)?");			// After
-    		pattern.append("$");							// End of line
-    		OrgFileParser.titlePattern = Pattern.compile(pattern.toString());
-    	}
-		return OrgFileParser.titlePattern;
-    }
-	
-	private boolean isValidTodo(String todo) {
-		for(HashMap<String, Integer> aTodo : this.todos) {
-			if(aTodo.containsKey(todo)) return true;
-=======
 		
 		public long getCurrentNodeId() {
 			return parseStack.peek().second;
->>>>>>> 58716494
 		}
 	}
 	
