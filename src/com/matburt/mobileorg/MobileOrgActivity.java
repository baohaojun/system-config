--- conflicted
+++ resolved
@@ -232,12 +232,6 @@
         }
     };
     
-<<<<<<< HEAD
-=======
-    protected ArrayList<Integer> mNodePath;
-	private int displayIndex;
-
->>>>>>> 9d95ed1c
     @Override
     public void onCreate(Bundle savedInstanceState)
     {
@@ -319,7 +313,6 @@
 
     public void populateDisplay() {
     	MobileOrgApplication appInst = (MobileOrgApplication) this.getApplication();
-    	// mNodePath contains a
         if (appInst.rootNode == null) {
             this.runParser();
         }
