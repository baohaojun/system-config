--- conflicted
+++ resolved
@@ -4,13 +4,9 @@
 import java.util.Date;
 import java.util.HashMap;
 import java.util.regex.Pattern;
-<<<<<<< HEAD
 import java.util.regex.Matcher;
 import java.util.Comparator;
-=======
-
 import android.app.Activity;
->>>>>>> edd79f7b
 
 class EditNode {
     public String editType;
