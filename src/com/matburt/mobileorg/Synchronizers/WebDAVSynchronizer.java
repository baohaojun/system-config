package com.matburt.mobileorg.Synchronizers;

import java.io.BufferedReader;
import java.io.FileNotFoundException;
import java.io.IOException;
import java.io.InputStream;
import java.io.InputStreamReader;
import java.io.OutputStreamWriter;
import java.io.UnsupportedEncodingException;
import java.util.regex.Pattern;

import java.security.SecureRandom;
import java.security.cert.CertificateException;
import java.security.cert.X509Certificate;
import java.net.HttpURLConnection;
import java.net.MalformedURLException;
import java.net.URL;
import java.net.Authenticator;
import java.net.PasswordAuthentication;
import javax.net.ssl.HostnameVerifier;
import javax.net.ssl.HttpsURLConnection;
import javax.net.ssl.SSLContext;
import javax.net.ssl.SSLSession;
import javax.net.ssl.X509TrustManager;
import javax.net.ssl.SSLHandshakeException;

import android.content.Context;
import android.content.SharedPreferences;
import android.content.SharedPreferences.Editor;
import android.preference.PreferenceManager;
import android.util.Log;
import android.util.Base64;
import com.matburt.mobileorg.R;
import com.matburt.mobileorg.Parsing.MobileOrgApplication;
import com.matburt.mobileorg.Parsing.OrgFile;
import com.matburt.mobileorg.Parsing.OrgDatabase;

public class WebDAVSynchronizer extends Synchronizer {

    class IntelligentX509TrustManager implements X509TrustManager {
        Context c;

        public IntelligentX509TrustManager(Context c) {
            super();
            this.c = c;
        }

        public boolean validateCertificate(int hash, String description) {
            SharedPreferences appSettings = 
                PreferenceManager.getDefaultSharedPreferences(this.c);
            Editor edit = appSettings.edit();
            int existingHash = appSettings.getInt("webCertHash", 0);
            if (existingHash == 0) {
                Log.i("MobileOrg", "Storing new certificate");
                edit.putInt("webCertHash", hash);
                edit.putString("webCertDescr", description);
                edit.commit();
                return true;
            }
            else if (existingHash != hash) {
                Log.i("MobileOrg", "Conflicting Certificate Hash");
                edit.putInt("webConflictHash", hash);
                edit.putString("webConflictHashDesc", description);
                edit.commit();
                return false;
            }
            Log.i("MobileOrg", "Certificates match");
            return true;
        }

        public void checkClientTrusted(X509Certificate[] chain,
                                       String authType) throws CertificateException {}

        public void checkServerTrusted(X509Certificate[] chain,
                                       String authType) throws CertificateException {
            for (int i = 0; i < chain.length; i++) {
                String descr = chain[i].toString();
                int hash = chain[i].hashCode();
                Log.i("MobileOrg", "Validating certificate hash");
                if (!this.validateCertificate(hash, descr)) {
                    throw new CertificateException("Conflicting certificate found with hash " + 
                                                   Integer.toString(hash));
                }
            }
        }

        public X509Certificate[] getAcceptedIssuers() {
            return new X509Certificate[0];
        }
    }

	private String remoteIndexPath;
	private String remotePath;
    private String username;
    private String password;
	
	public WebDAVSynchronizer(Context parentContext, MobileOrgApplication appInst) {
		super(parentContext, appInst);

		SharedPreferences sharedPreferences = PreferenceManager
				.getDefaultSharedPreferences(context);

		this.remoteIndexPath = sharedPreferences.getString("webUrl", "");
		this.remotePath = getRootUrl();

		this.username = sharedPreferences.getString("webUser", "");
		this.password = sharedPreferences.getString("webPass", "");
        this.handleTrustRelationship(parentContext);
	}

    public String testConnection(String url, String user, String pass) {
        this.remoteIndexPath = url;
        this.remotePath = getRootUrl();
        this.username = user;
        this.password = pass;

        if (!this.isConfigured()) {
            Log.i("MobileOrg", "Test Connection Failed for not being configured");
            return "Invalid URL must match: 'http://url.com/path/index.org'";
        }

        try {
            HttpURLConnection dhc = this.createConnection(this.remoteIndexPath);
            if (dhc == null) {
                Log.i("MobileOrg", "Test Connection is null");
                return "Connection could not be established";
            }

            Log.i("MobileOrg", "Test Path: " + this.remoteIndexPath);
            InputStream mainFile = null;
            try {
                mainFile = this.getUrlStream(this.remoteIndexPath);

                if (mainFile == null) {
                    return "File '" + this.remoteIndexPath + "' doesn't appear to exist";
                }

                return null;
            }
            catch (FileNotFoundException e) {
                Log.i("MobileOrg", "Got FNF");
                throw e;
            }
            catch (Exception e) {
                throw e;
            }
        }
        catch (Exception e) {
            Log.i("MobileOrg", "Test Exception: " + e.getMessage());
            return "Test Exception: " + e.getMessage();
        }
    }

	public boolean isConfigured() {
		if (this.remoteIndexPath.equals(""))
			return false;

		Pattern checkUrl = Pattern.compile("http.*\\.(?:org|txt)$");
		if (!checkUrl.matcher(this.remoteIndexPath).find()) {
			return false;
		}

		return true;
	}

	protected void putRemoteFile(String filename, String contents) throws IOException {
		String urlActual = this.getRootUrl() + filename;
		putUrlFile(urlActual, contents);
	}

	protected BufferedReader getRemoteFile(String filename) throws IOException, CertificateException {
		String orgUrl = this.remotePath + filename;
        InputStream mainFile = null;
        try {
            mainFile = this.getUrlStream(orgUrl);

            if (mainFile == null) {
                return null;
            } 

            return new BufferedReader(new InputStreamReader(mainFile));
        }
        catch (CertificateException e) {
            Log.w("MobileOrg", "Conflicting certificate found: " + e.toString());
            throw e;
        }
        catch (SSLHandshakeException e) {
            Log.e("MobileOrg", "SSLHandshakeException Exception in getUrlStream: " + e.toString());
            throw e;
        }
        catch (Exception e) {
            Log.e("MobileOrg", "Exception occurred in getRemoteFile: " + e.toString());
            return null;
        }
	}

    /* See: http://stackoverflow.com/questions/1217141/self-signed-ssl-acceptance-android */
    private void handleTrustRelationship(Context c) {
        try {
            HttpsURLConnection.setDefaultHostnameVerifier(new HostnameVerifier(){
                    public boolean verify(String hostname, SSLSession session) {
                        return true;
                    }});
            SSLContext context = SSLContext.getInstance("TLS");
            context.init(null, new X509TrustManager[]{new IntelligentX509TrustManager(c)}, new SecureRandom());
            HttpsURLConnection.setDefaultSSLSocketFactory(
                                                          context.getSocketFactory());
        } catch (Exception e) { // should never happen
            e.printStackTrace();
        }
    }

	private HttpURLConnection createConnection(String url) {
        URL newUrl = null;
		try {
            newUrl = new URL(url);
		} catch (MalformedURLException e) {
			return null;
		}

        HttpURLConnection con = null;
        try {
            con = (HttpURLConnection) newUrl.openConnection();
        } catch (IOException e) {
            return null;
        }
        con.setReadTimeout(4000);
        con.setConnectTimeout(6000);
        con.addRequestProperty("Expect", "100-continue");
        con.addRequestProperty("Authorization",
                               "Basic "+Base64.encodeToString((this.username + ":" + this.password).getBytes(),
                                                      Base64.NO_WRAP));
        return con;
	}

	private InputStream getUrlStream(String url) throws IOException, CertificateException {
        Log.i("MobileOrg", "Fetching " + url);
        HttpURLConnection con = this.createConnection(url);
        con.setRequestMethod("GET");
        con.setDoInput(true);
        con.connect();
		if (con.getResponseCode() == HttpURLConnection.HTTP_UNAUTHORIZED) {
			throw new FileNotFoundException(r.getString(
					R.string.error_url_fetch_detail, url,
					"Invalid username or password"));
		}
<<<<<<< HEAD
		if (con.getResponseCode()== HttpURLConnection.HTTP_NOT_FOUND) {
            throw new FileNotFoundException(r.getString(
                            R.string.error_url_fetch_detail, url,
                            "File not found: " + url));
=======
        if (status.getStatusCode() == 403) {
            throw new FileNotFoundException(r.getString(
                    R.string.error_url_fetch_detail, url,
                    "Server reported 'Forbidden'"));
       }
		if (status.getStatusCode() == 404) {
			return null;
>>>>>>> 68163fce
		}

		if (con.getResponseCode() < HttpURLConnection.HTTP_OK || con.getResponseCode() > 299) {
			throw new IOException(r.getString(R.string.error_url_fetch_detail,
                                              url, con.getResponseMessage()));
		}
		return con.getInputStream();
	}

	private void putUrlFile(String url, String content) throws IOException {
		try {
            HttpURLConnection con = this.createConnection(url);
            con.setRequestMethod("PUT");
            con.setDoOutput(true);
            OutputStreamWriter out = new OutputStreamWriter(
                                              con.getOutputStream());
            out.write(content);
            out.flush();
            out.close();
            con.getInputStream();
            if (con.getResponseCode() < HttpURLConnection.HTTP_OK || con.getResponseCode() > 299) {
                throw new IOException(r.getString(R.string.error_url_fetch_detail,
                                                  url, con.getResponseMessage()));
            }
        } catch (UnsupportedEncodingException e) {
			throw new IOException(r.getString(
					R.string.error_unsupported_encoding, OrgFile.CAPTURE_FILE));
		}
	}

	private String getRootUrl() {
		URL manageUrl;
		try {
			manageUrl = new URL(this.remoteIndexPath);
		} catch (MalformedURLException e) {
			return "";
		}

		String urlPath = manageUrl.getPath();
		String[] pathElements = urlPath.split("/");
		String directoryActual = "/";

		if (pathElements.length > 1) {
			for (int i = 0; i < pathElements.length - 1; i++) {
				if (pathElements[i].length() > 0) {
					directoryActual += pathElements[i] + "/";
				}
			}
		}
		return manageUrl.getProtocol() + "://" + manageUrl.getAuthority()
				+ directoryActual;
	}

	@Override
	protected void postSynchronize() {		
	}
}<|MERGE_RESOLUTION|>--- conflicted
+++ resolved
@@ -244,21 +244,16 @@
 					R.string.error_url_fetch_detail, url,
 					"Invalid username or password"));
 		}
-<<<<<<< HEAD
 		if (con.getResponseCode()== HttpURLConnection.HTTP_NOT_FOUND) {
             throw new FileNotFoundException(r.getString(
                             R.string.error_url_fetch_detail, url,
                             "File not found: " + url));
-=======
-        if (status.getStatusCode() == 403) {
+        }
+        if (con.getResponseCode() == HttpURLConnection.HTTP_FORBIDDEN) {
             throw new FileNotFoundException(r.getString(
                     R.string.error_url_fetch_detail, url,
                     "Server reported 'Forbidden'"));
-       }
-		if (status.getStatusCode() == 404) {
-			return null;
->>>>>>> 68163fce
-		}
+        }
 
 		if (con.getResponseCode() < HttpURLConnection.HTTP_OK || con.getResponseCode() > 299) {
 			throw new IOException(r.getString(R.string.error_url_fetch_detail,
