--- conflicted
+++ resolved
@@ -63,15 +63,11 @@
   <string name="cert_changed">The WebDAV Certificate has changed, below are the details.  If you are okay with this click \'Accept\' otherwise click \'Deny\'.  If you accept the new certificate you will need to re-issue your Synchronize command</string>
   <string name="accept">Accept</string>
   <string name="deny">Deny</string>
-<<<<<<< HEAD
 
   <string name="sync_plugin">MobileOrg Synchronization</string>
   <string name="sync_plugin_info">This plugin allows you to trigger a MobileOrg Sync from Locale or Tasker.  If you are okay with this click \'Accept\' otherwise click \'Deny\'</string>
   <string name="sync_plugin_message">Synchronize</string>
 
-=======
-  
->>>>>>> a4e346bb
   <!-- setup wizard strings -->
   <string name="up_one_level">Up one level</string>
   <string name="please_wait">Please wait…</string>
