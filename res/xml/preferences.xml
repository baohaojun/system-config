<?xml version="1.0" encoding="utf-8"?>
<PreferenceScreen xmlns:android="http://schemas.android.com/apk/res/android" >

    <PreferenceCategory android:title="@string/preference_synchronization" >
        <com.matburt.mobileorg.Settings.WizardPreferences
            android:key="wizardPref"
            android:title="Wizard Preference" />

        <ListPreference
            android:defaultValue="webdav"
            android:entries="@array/fileSources"
            android:entryValues="@array/fileSourcesVals"
            android:key="syncSource"
            android:summary="@string/preference_sync_source_summary"
            android:title="@string/preference_sync_source_title" />

        <com.matburt.mobileorg.Settings.SynchronizerPreferences
            android:defaultValue="32"
            android:key="syncPref"
            android:title="Custom Preference" />

        <CheckBoxPreference
            android:key="doAutoSync"
            android:summary="@string/summary_do_auto_sync"
            android:title="@string/title_do_auto_sync" />

        <ListPreference
            android:dependency="doAutoSync"
            android:entries="@array/syncIntervals"
            android:entryValues="@array/syncIntervalsVals"
            android:key="autoSyncInterval"
            android:summary="@string/summary_auto_sync_interval"
            android:title="@string/title_auto_sync_interval" />
    </PreferenceCategory>
    <PreferenceCategory android:title="@string/preference_viewing" >
        <CheckBoxPreference
            android:key="useAgendaTitle"
            android:summary="@string/summary_agenda_title"
            android:title="@string/title_agenda_title" />
        <CheckBoxPreference
            android:dependency="useAgendaTitle"
            android:key="combineBlockAgendas"
            android:summary="@string/preference_combine_block_agenda_summary"
            android:title="@string/preference_combine_block_agenda_title" />
        <CheckBoxPreference
            android:key="viewWrapLines"
            android:summary="@string/summary_view_wrap_lines"
            android:title="@string/title_view_wrap_lines" />
        <CheckBoxPreference
            android:defaultValue="true"
            android:key="viewDefaultEdit"
            android:summary="@string/summary_view_default_edit"
            android:title="@string/title_view_default_edit" />
        <CheckBoxPreference
            android:defaultValue="true"
<<<<<<< HEAD
            android:key="viewApplyFormating"
            android:summary="Apply formating of orgmode emphasis, bold, underline and strike-through when viewing."
            android:title="Apply view formating" />
=======
            android:key="viewApplyFormatting"
            android:summary="@string/summary_view_apply_formatting"
            android:title="@string/title_view_apply_formatting" />
        
>>>>>>> d4c355f1
        <CheckBoxPreference
            android:defaultValue="true"
            android:key="fullscreen"
            android:summary="@string/preference_fullscreen_summary"
            android:title="@string/preference_fullscreen_title" />

        <ListPreference
            android:defaultValue="0"
            android:entries="@array/viewRecursionLevels"
            android:entryValues="@array/viewRecursionLevelsVals"
            android:key="viewRecursionMax"
            android:title="@string/preference_recursion_level_title" />
    </PreferenceCategory>
    <PreferenceCategory android:title="@string/preference_storage" >

        <!--
             <ListPreference
            android:defaultValue="internal"
            android:entries="@array/storageModes"
            android:entryValues="@array/storageModesVals"
            android:key="storageMode"
            android:summary="@string/preference_storage_summary"
            android:title="@string/preference_storage_title" />
        -->
        <CheckBoxPreference
            android:key="captureWithTimestamp"
            android:summary="@string/summary_capture_with_timestamp"
            android:title="@string/title_capture_with_timestamp" />
        
        <CheckBoxPreference
            android:defaultValue="true"
            android:key="captureAdvanced"
            android:summary="@string/preference_capture_advanced"
            android:title="@string/preference_capture_advanced_title" />

        <ListPreference
            android:defaultValue=""
            android:key="defaultTodo"
            android:summary="@string/preference_default_todo_summary"
            android:title="@string/preference_default_todo_title" />

        <Preference
            android:key="clearDB"
            android:summary="@string/preference_clean_up_db_summary"
            android:title="@string/preference_clean_up_db_title" />
    </PreferenceCategory>
    <PreferenceCategory android:title="@string/preference_calendar" >
        <CheckBoxPreference
            android:key="calendarEnabled"
            android:summary="@string/preference_calendar_synch"
            android:title="@string/preference_calendar_synch_title" />

        <ListPreference
            android:defaultValue=""
            android:dependency="calendarEnabled"
            android:key="calendarName"
            android:summary="@string/preference_calendar_name_summary"
            android:title="@string/preference_calendar_name" />

        <CheckBoxPreference
            android:defaultValue="true"
            android:dependency="calendarEnabled"
            android:key="calendarShowDone"
            android:summary="@string/preference_calendar_show_done_summary"
            android:title="@string/preference_calendar_show_done" />
        <CheckBoxPreference
            android:defaultValue="true"
            android:dependency="calendarEnabled"
            android:key="calendarHabits"
            android:summary="@string/preference_calendar_show_habits_summary"
            android:title="@string/preference_calendar_show_habits" />
        <CheckBoxPreference
            android:dependency="calendarEnabled"
            android:key="calendarReminder"
            android:summary="@string/preference_calendar_reminder_summary"
            android:title="@string/preference_calendar_reminder" />

        <EditTextPreference
            android:dependency="calendarReminder"
            android:key="calendarReminderInterval"
            android:maxLength="3"
            android:numeric="integer"
            android:summary="@string/preference_calendar_reminder_interval_summary"
            android:title="@string/preference_calendar_reminder_interval" />
    </PreferenceCategory>
    <PreferenceCategory android:title="@string/preference_other" >

        <!--
        <PreferenceScreen
            android:key="Widget"
            android:summary="@string/preferences_widget_summary"
            android:title="@string/preference_widget_title" >
        </PreferenceScreen>
        -->
        <PreferenceScreen
            android:key="VersionDisp"
            android:summary="0.9.0"
            android:title="@string/preference_version" >
        </PreferenceScreen>
    </PreferenceCategory>

</PreferenceScreen><|MERGE_RESOLUTION|>--- conflicted
+++ resolved
@@ -53,16 +53,9 @@
             android:title="@string/title_view_default_edit" />
         <CheckBoxPreference
             android:defaultValue="true"
-<<<<<<< HEAD
-            android:key="viewApplyFormating"
-            android:summary="Apply formating of orgmode emphasis, bold, underline and strike-through when viewing."
-            android:title="Apply view formating" />
-=======
             android:key="viewApplyFormatting"
             android:summary="@string/summary_view_apply_formatting"
             android:title="@string/title_view_apply_formatting" />
-        
->>>>>>> d4c355f1
         <CheckBoxPreference
             android:defaultValue="true"
             android:key="fullscreen"
@@ -91,7 +84,6 @@
             android:key="captureWithTimestamp"
             android:summary="@string/summary_capture_with_timestamp"
             android:title="@string/title_capture_with_timestamp" />
-        
         <CheckBoxPreference
             android:defaultValue="true"
             android:key="captureAdvanced"
