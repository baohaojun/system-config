--- conflicted
+++ resolved
@@ -6383,11 +6383,7 @@
               (when (re-search-forward "\\(http://img3.douban.com/view/photo/thumb/public/p[0-9]+\\.[^\"]+\\)\""
                                        nil t 1)
                 (setq html-url (match-string 1)))
-<<<<<<< HEAD
             (setq json (twittering-wash-json-douban
-=======
-            (setq json (twittering-wash-json-douban 
->>>>>>> de10c348
                         (ignore-errors (twittering-json-read))))))
 
         (if html 
@@ -6492,7 +6488,7 @@
 
             (unless get-photo
               (unless (string= detail "")
-                (setq detail (replace-regexp-in-string "
+                (setq detail (replace-regexp-in-string " " "" detail)
                       detail (twittering-fill-string detail nil prefix t)
                       detail (substring detail (length prefix))
