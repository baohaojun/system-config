;;; twittering-mode.el --- Major mode for Twitter

;; Copyright (C) 2007 Yuto Hayamizu.
;;               2008 Tsuyoshi CHO

;; Author: Y. Hayamizu <y.hayamizu@gmail.com>
;;         Tsuyoshi CHO <Tsuyoshi.CHO+develop@Gmail.com>
;;         Alberto Garcia  <agarcia@igalia.com>
;; Created: Sep 4, 2007
;; Version: 0.4
;; Keywords: twitter web
;; URL: http://github.com/hayamiz/twittering-mode/

;; This file is free software; you can redistribute it and/or modify
;; it under the terms of the GNU General Public License as published by
;; the Free Software Foundation; either version 2, or (at your option)
;; any later version.

;; This file is distributed in the hope that it will be useful,
;; but WITHOUT ANY WARRANTY; without even the implied warranty of
;; MERCHANTABILITY or FITNESS FOR A PARTICULAR PURPOSE.  See the
;; GNU General Public License for more details.

;; You should have received a copy of the GNU General Public License
;; along with GNU Emacs; see the file COPYING.  If not, write to
;; the Free Software Foundation, Inc., 59 Temple Place - Suite 330,
;; Boston, MA 02111-1307, USA.

;;; Commentary:

;; twittering-mode.el is a major mode for Twitter.
;; You can check friends timeline, and update your status on Emacs.

;;; Feature Request:

;; URL : http://twitter.com/d00dle/statuses/577876082
;; * Status Input from Popup buffer and C-cC-c to POST.
;; URL : http://code.nanigac.com/source/view/419
;; * update status for region

;;; Code:

(require 'cl)
(require 'xml)
(require 'parse-time)
(require 'mm-url)

(defconst twittering-mode-version "0.8")

(defconst tinyurl-service-url "http://tinyurl.com/api-create.php?url="
  "service url for tinyurl")

(defun twittering-mode-version ()
  "Display a message for twittering-mode version."
  (interactive)
  (let ((version-string
	 (format "twittering-mode-v%s" twittering-mode-version)))
    (if (interactive-p)
	(message "%s" version-string)
      version-string)))

(defvar twittering-mode-map (make-sparse-keymap))

(defvar twittering-timer nil "Timer object for timeline refreshing will be
stored here. DO NOT SET VALUE MANUALLY.")

(defvar twittering-tweet-history nil)
(defvar twittering-user-history nil)
(defvar twittering-hashtag-history nil)

(defvar twittering-current-hashtag nil)

(defvar twittering-idle-time 20)

(defvar twittering-timer-interval 90)

(defvar twittering-username nil)
(defvar twittering-username-active nil)

(defvar twittering-password nil)
(defvar twittering-password-active nil)

(defvar twittering-last-timeline-retrieved nil)
(defvar twittering-list-index-retrieved nil)

(defvar twittering-new-tweets-count 0
  "Number of new tweets when `twittering-new-tweets-hook' is run")

(defvar twittering-new-tweets-hook nil
  "Hook run when new twits are received.

You can read `twittering-new-tweets-count' to get the number of new
tweets received when this hook is run.")

(defvar twittering-scroll-mode nil)
(make-variable-buffer-local 'twittering-scroll-mode)

(defvar twittering-jojo-mode nil)
(make-variable-buffer-local 'twittering-jojo-mode)

(defvar twittering-status-format nil)
(setq twittering-status-format "%i %s,  %@:\n  %t // from %f%L%r")
;; %s - screen_name
;; %S - name
;; %i - profile_image
;; %d - description
;; %l - location
;; %L - " [location]"
;; %r - " in reply to user"
;; %u - url
;; %j - user.id
;; %p - protected?
;; %c - created_at (raw UTC string)
;; %C{time-format-str} - created_at (formatted with time-format-str)
;; %@ - X seconds ago
;; %t - text
;; %' - truncated
;; %f - source
;; %# - id

(defvar twittering-retweet-format "RT: %t (via @%s)")
;; %s - screen_name
;; %t - text
;; %% - %

(defvar twittering-notify-successful-http-get t)

(defvar twittering-buffer "*twittering*")
(defun twittering-buffer ()
  (twittering-get-or-generate-buffer twittering-buffer))

(defvar twittering-timeline-data nil)
(defvar twittering-timeline-last-update nil)

(defvar twittering-username-face 'twittering-username-face)
(defvar twittering-uri-face 'twittering-uri-face)

(defun twittering-get-or-generate-buffer (buffer)
  (if (bufferp buffer)
      (if (buffer-live-p buffer)
	  buffer
	(generate-new-buffer (buffer-name buffer)))
    (if (stringp buffer)
	(or (get-buffer buffer)
	    (generate-new-buffer buffer)))))

(defun twittering-last-host ()
  (twittering-convert-last-timeline-retrieved)
  (car twittering-last-timeline-retrieved))

(defun twittering-last-method ()
  (twittering-convert-last-timeline-retrieved)
  (nth 1 twittering-last-timeline-retrieved))

(defun twittering-convert-last-timeline-retrieved ()
  "Adjust variable to keep a backward compatibility."
  (and (stringp twittering-last-timeline-retrieved)
       (setq twittering-last-timeline-retrieved
	     `("twitter.com" ,twittering-last-timeline-retrieved))))

(defun assocref (item alist)
  (cdr (assoc item alist)))
(defmacro list-push (value listvar)
  `(setq ,listvar (cons ,value ,listvar)))

;;; Proxy
(defvar twittering-proxy-use nil)
(defvar twittering-proxy-keep-alive nil)
(defvar twittering-proxy-server nil)
(defvar twittering-proxy-port 8080)
(defvar twittering-proxy-user nil)
(defvar twittering-proxy-password nil)

(defun twittering-toggle-proxy () ""
  (interactive)
  (setq twittering-proxy-use
	(not twittering-proxy-use))
  (message "%s %s"
	   "Use Proxy:"
	   (if twittering-proxy-use
	       "on" "off")))

(defun twittering-user-agent-default-function ()
  "Twittering mode default User-Agent function."
  (concat "Emacs/"
	  (int-to-string emacs-major-version) "." (int-to-string
						   emacs-minor-version)
	  " "
	  "Twittering-mode/"
	  twittering-mode-version))

(defvar twittering-sign-simple-string nil)

(defun twittering-sign-string-default-function ()
  "Tweet append sign string:simple "
  (if twittering-sign-simple-string
      (concat " [" twittering-sign-simple-string "]")
    ""))

(defvar twittering-user-agent-function 'twittering-user-agent-default-function)
(defvar twittering-sign-string-function 'twittering-sign-string-default-function)

(defun twittering-user-agent ()
  "Return User-Agent header string."
  (funcall twittering-user-agent-function))

(defun twittering-sign-string ()
  "Return Tweet sign string."
  (funcall twittering-sign-string-function))

;;; to show image files

(defvar twittering-wget-buffer "*twittering-wget-buffer*")
(defun twittering-wget-buffer ()
  (twittering-get-or-generate-buffer twittering-wget-buffer))

(defvar twittering-tmp-dir
  (expand-file-name (concat "twmode-images-" (user-login-name))
		    temporary-file-directory))

(defvar twittering-icon-mode nil "You MUST NOT CHANGE this variable
directory. You should change through function'twittering-icon-mode'")

(make-variable-buffer-local 'twittering-icon-mode)
(defun twittering-icon-mode (&optional arg)
  (interactive)
  (setq twittering-icon-mode
	(if twittering-icon-mode
	    (if (null arg)
		nil
	      (> (prefix-numeric-value arg) 0))
	  (when (or (null arg)
		    (and arg (> (prefix-numeric-value arg) 0)))
	    (when (file-writable-p twittering-tmp-dir)
	      (progn
		(if (not (file-directory-p twittering-tmp-dir))
		    (make-directory twittering-tmp-dir))
		t)))))
  (force-mode-line-update)
  (twittering-render-timeline))

(defun twittering-scroll-mode (&optional arg)
  (interactive)
  (setq twittering-scroll-mode
	(if (null arg)
	    (not twittering-scroll-mode)
	  (> (prefix-numeric-value arg) 0)))
  (force-mode-line-update))

(defun twittering-jojo-mode (&optional arg)
  (interactive)
  (setq twittering-jojo-mode
	(if (null arg)
	    (not twittering-jojo-mode)
	  (> (prefix-numeric-value arg) 0)))
  (force-mode-line-update))

(defvar twittering-image-stack nil)
(defvar twittering-image-type-cache nil)
(defvar twittering-convert-program "/usr/bin/convert")
(defvar twittering-convert-fix-size nil)

(defun twittering-image-type (file-name)
  (if (and (not (assoc file-name twittering-image-type-cache))
	   (file-exists-p file-name))
      (if twittering-convert-fix-size
	  (let ((tmpfile (make-temp-file "emacstwit" nil ".png")))
	    (let ((coding-system-for-read 'raw-text)
		  (coding-system-for-write 'binary))
	      (call-process twittering-convert-program nil nil nil
			    file-name "-resize"
			    (format "%dx%d" twittering-convert-fix-size
				    twittering-convert-fix-size)
			    tmpfile)
	      (rename-file tmpfile file-name t))
	    (add-to-list 'twittering-image-type-cache `(,file-name . png)))
      (let* ((file-output (shell-command-to-string (concat "file -b " file-name)))
      	     (file-type (cond
      			 ((string-match "JPEG" file-output) 'jpeg)
      			 ((string-match "PNG" file-output) 'png)
      			 ((string-match "GIF" file-output) 'gif)
      			 ((string-match "bitmap" file-output)
      			  (let ((coding-system-for-read 'raw-text)
      				(coding-system-for-write 'binary))
      			    (with-temp-buffer
      			      (set-buffer-multibyte nil)
      			      (insert-file-contents file-name)
      			      (call-process-region
      			       (point-min) (point-max)
      			       twittering-convert-program
      			       t (current-buffer) nil
      			       "bmp:-" "png:-")
      			      (write-region (point-min) (point-max)
      					    file-name)))
      			  'png)
      			 ((string-match "\\.jpe?g" file-name) 'jpeg)
      			 ((string-match "\\.png" file-name) 'png)
      			 ((string-match "\\.gif" file-name) 'gif)
      			 (t nil))))
      	(add-to-list 'twittering-image-type-cache `(,file-name . ,file-type)))))
  (cdr (assoc file-name twittering-image-type-cache)))

(defun twittering-setftime (fmt string uni)
  (format-time-string fmt ; like "%Y-%m-%d %H:%M:%S"
		      (apply 'encode-time (parse-time-string string))
		      uni))
(defun twittering-local-strftime (fmt string)
  (twittering-setftime fmt string nil))
(defun twittering-global-strftime (fmt string)
  (twittering-setftime fmt string t))


(defvar twittering-debug-mode nil)
(defvar twittering-debug-buffer "*debug*")
(defun twittering-debug-buffer ()
  (twittering-get-or-generate-buffer twittering-debug-buffer))
(defmacro debug-print (obj)
  (let ((obsym (gensym)))
    `(let ((,obsym ,obj))
       (if twittering-debug-mode
	   (with-current-buffer (twittering-debug-buffer)
	     (insert (prin1-to-string ,obsym))
	     (newline)
	     ,obsym)
	 ,obsym))))

(defun twittering-debug-mode ()
  (interactive)
  (setq twittering-debug-mode
	(not twittering-debug-mode))
  (message (if twittering-debug-mode "debug mode:on" "debug mode:off")))

(if twittering-mode-map
    (let ((km twittering-mode-map))
      (define-key km "\C-c\C-f" 'twittering-friends-timeline)
      (define-key km "\C-c\C-r" 'twittering-replies-timeline)
      (define-key km "\C-c\C-g" 'twittering-public-timeline)
      (define-key km "\C-c\C-u" 'twittering-user-timeline)
      (define-key km "\C-c\C-s" 'twittering-update-status-interactive)
      (define-key km "\C-c\C-e" 'twittering-erase-old-statuses)
      (define-key km "\C-c\C-m" 'twittering-retweet)
      (define-key km "\C-c\C-h" 'twittering-set-current-hashtag)
      (define-key km "\C-m" 'twittering-enter)
      (define-key km "\C-c\C-l" 'twittering-update-lambda)
      (define-key km [mouse-1] 'twittering-click)
      (define-key km "\C-c\C-v" 'twittering-view-user-page)
      (define-key km "g" 'twittering-current-timeline)
      (define-key km "d" 'twittering-direct-message)
      (define-key km "v" 'twittering-other-user-timeline)
      (define-key km "V" 'twittering-other-user-timeline-interactive)
      (define-key km "L" 'twittering-other-user-list-interactive)
      ;; (define-key km "j" 'next-line)
      ;; (define-key km "k" 'previous-line)
      (define-key km "j" 'twittering-goto-next-status)
      (define-key km "k" 'twittering-goto-previous-status)
      (define-key km "l" 'forward-char)
      (define-key km "h" 'backward-char)
      (define-key km "0" 'beginning-of-line)
      (define-key km "^" 'beginning-of-line-text)
      (define-key km "$" 'end-of-line)
      (define-key km "n" 'twittering-goto-next-status-of-user)
      (define-key km "p" 'twittering-goto-previous-status-of-user)
      (define-key km [tab] 'twittering-goto-next-thing)
      (define-key km [backtab] 'twittering-goto-previous-thing)
      (define-key km [backspace] 'backward-char)
      (define-key km "G" 'end-of-buffer)
      (define-key km "H" 'beginning-of-buffer)
      (define-key km "i" 'twittering-icon-mode)
      (define-key km "s" 'twittering-scroll-mode)
      (define-key km "t" 'twittering-toggle-proxy)
      (define-key km "\C-c\C-p" 'twittering-toggle-proxy)
      (define-key km "q" 'twittering-suspend)
      nil))

(defun twittering-keybind-message ()
  (let ((important-commands
	 '(("Timeline" . twittering-friends-timeline)
	   ("Replies" . twittering-replies-timeline)
	   ("Update status" . twittering-update-status-interactive)
	   ("Next" . twittering-goto-next-status)
	   ("Prev" . twittering-goto-previous-status))))
    (mapconcat (lambda (command-spec)
		 (let ((descr (car command-spec))
		       (command (cdr command-spec)))
		   (format "%s: %s" descr (key-description
					   (where-is-internal
					    command
					    overriding-local-map t)))))
	       important-commands ", ")))

;; (run-with-idle-timer
;;  0.1 t
;;  '(lambda ()
;;     (when (equal (buffer-name (current-buffer)) twittering-buffer)
;;       (message (twittering-keybind-message)))))

(defvar twittering-mode-syntax-table nil "")

(if twittering-mode-syntax-table
    ()
  (setq twittering-mode-syntax-table (make-syntax-table))
  ;; (modify-syntax-entry ?  "" twittering-mode-syntax-table)
  (modify-syntax-entry ?\" "w"  twittering-mode-syntax-table)
  )

(defun twittering-mode-init-variables ()
  ;; (make-variable-buffer-local 'variable)
  ;; (setq variable nil)
  (font-lock-mode -1)
  (defface twittering-username-face
    `((t nil)) "" :group 'faces)
  (copy-face 'font-lock-string-face 'twittering-username-face)
  (set-face-attribute 'twittering-username-face nil :underline t)
  (defface twittering-uri-face
    `((t nil)) "" :group 'faces)
  (set-face-attribute 'twittering-uri-face nil :underline t)
  (add-to-list 'minor-mode-alist '(twittering-icon-mode " tw-icon"))
  (add-to-list 'minor-mode-alist '(twittering-scroll-mode " tw-scroll"))
  (add-to-list 'minor-mode-alist '(twittering-jojo-mode " tw-jojo"))
  (setq twittering-username-active twittering-username)
  (setq twittering-password-active twittering-password)
  )

(defmacro case-string (str &rest clauses)
  `(cond
    ,@(mapcar
       (lambda (clause)
	 (let ((keylist (car clause))
	       (body (cdr clause)))
	   `(,(if (listp keylist)
		  `(or ,@(mapcar (lambda (key) `(string-equal ,str ,key))
				 keylist))
		't)
	     ,@body)))
       clauses)))

;; If you use Emacs21, decode-char 'ucs will fail unless Mule-UCS is loaded.
;; TODO: Show error messages if Emacs 21 without Mule-UCS
(defmacro twittering-ucs-to-char (num)
  (if (functionp 'ucs-to-char)
      `(ucs-to-char ,num)
    `(decode-char 'ucs ,num)))

(defvar twittering-mode-string "Twittering mode")

(defvar twittering-mode-hook nil
  "Twittering-mode hook.")

(defun twittering-mode ()
  "Major mode for Twitter
\\{twittering-mode-map}"
  (interactive)
  (switch-to-buffer (twittering-buffer))
  (kill-all-local-variables)
  (twittering-mode-init-variables)
  (use-local-map twittering-mode-map)
  (setq major-mode 'twittering-mode)
  (setq mode-name twittering-mode-string)
  (set-syntax-table twittering-mode-syntax-table)
  (run-hooks 'twittering-mode-hook)
  (font-lock-mode -1)
  (twittering-stop)
  (twittering-start))

;;;
;;; Basic HTTP functions
;;;

(defun twittering-make-http-request (host method method-class
					  &optional parameters)
  (let ((nl "\r\n")
	request)
    (setq request
	  (concat method " http://" host "/" method-class ".xml"
	   (when parameters
		    (concat "?"
			    (mapconcat
			     (lambda (param-pair)
			       (format "%s=%s"
				       (twittering-percent-encode
					(car param-pair))
				       (twittering-percent-encode
					(cdr param-pair))))
			     parameters
			     "&")))
		  " HTTP/1.1" nl
		  "Host: " host nl
		  "User-Agent: " (twittering-user-agent) nl
		  "Authorization: Basic "
		  (base64-encode-string
		   (concat
		    (twittering-get-username) ":" (twittering-get-password)))
		  nl
		  (when (string= "GET" method)
		    (concat
		     "Accept: text/xml"
		     ",application/xml"
		     ",application/xhtml+xml"
		     ",application/html;q=0.9"
		     ",text/plain;q=0.8"
		     ",image/png,*/*;q=0.5" nl
		     "Accept-Charset: utf-8;q=0.7,*;q=0.7"
		     nl))
		  (when (string= "POST" method)
		    (concat
		     "Content-Type: text/plain" nl
		     "Content-Length: 0" nl))
		  (when twittering-proxy-use
		    (concat
		     (when twittering-proxy-keep-alive
		       (concat "Proxy-Connection: Keep-Alive" nl))
		     (when (and twittering-proxy-user
				twittering-proxy-password)
		       (concat
			"Proxy-Authorization: Basic "
			(base64-encode-string
			 (concat
			  twittering-proxy-user ":" twittering-proxy-password))
			nl)
		       )))
		  nl))
    (debug-print (concat method "Request\n" request))
    request))

(defun twittering-http-get
  (host method &optional noninteractive parameters sentinel)
  (if (null sentinel) (setq sentinel 'twittering-http-get-default-sentinel))

<<<<<<< HEAD
  ;; clear the buffer
  (save-excursion
    (set-buffer (twittering-http-buffer))
    (erase-buffer))

  (let ((server host)
	(port "80")
	(proxy-user twittering-proxy-user)
	(proxy-password twittering-proxy-password)
	proc)
=======
  (let (proc (server host)
	     (port "80")
	     (proxy-user twittering-proxy-user)
	     (proxy-password twittering-proxy-password)
	     (temp-buffer (generate-new-buffer "*twmode-http-buffer*")))
>>>>>>> 29cced94
    (condition-case get-error
	(progn
	  (if (and twittering-proxy-use twittering-proxy-server)
	      (setq server twittering-proxy-server
		    port (if (integerp twittering-proxy-port)
			     (int-to-string twittering-proxy-port)
			   twittering-proxy-port))
	    )
	  (setq proc
		(open-network-stream
		 "network-connection-process" temp-buffer
		 server (string-to-number port)))
          (lexical-let ((temp-buffer temp-buffer)
			(sentinel sentinel)
			(noninteractive noninteractive))
            (set-process-sentinel proc (lambda (&rest args) (apply sentinel temp-buffer noninteractive args))))
	  (process-send-string
	   proc
	   (twittering-make-http-request host "GET" method parameters)))
      (error
       (message (format "Failure: HTTP GET: %s" get-error)) nil))))

(defun twittering-created-at-to-seconds (created-at)
  (let ((encoded-time (apply 'encode-time (parse-time-string created-at))))
    (+ (* (car encoded-time) 65536)
       (cadr encoded-time))))

;; XXX: this is a preliminary implementation because we should parse
;; xmltree in the function.
(defun twittering-http-get-list-index-sentinel
  (temp-buffer noninteractive proc stat &optional suc-msg)
  (unwind-protect
      (let ((header (twittering-get-response-header temp-buffer)))
	(if (not (string-match "HTTP/1\.[01] \\([a-z0-9 ]+\\)\r?\n" header))
	    (setq twittering-list-index-retrieved "Failure: Bad http response.")
	  (let ((status (match-string-no-properties 1 header)))
	    (if (not (string-match "\r?\nLast-Modified: " header))
		(setq twittering-list-index-retrieved
		      (concat status ", but no contents."))
	      (case-string
	       status
	       (("200 OK")
		(save-excursion
		  (set-buffer temp-buffer)
		  (goto-char (point-min))
		  (search-forward "\r?\n\r?\n" nil t)
		  (while (re-search-forward
			  "<slug>\\([-a-zA-Z0-9_]+\\)</slug>" nil t)
		    (push (match-string 1) indexes))
		  (if indexes
		      (setq twittering-list-index-retrieved indexes)
		    (setq twittering-list-index-retrieved ""))))
	       (t
		(setq twittering-list-index-retrieved status)))))))
    (kill-buffer temp-buffer)))

(defun twittering-http-get-default-sentinel (temp-buffer noninteractive proc stat &optional suc-msg)
  (unwind-protect
      (let ((header (twittering-get-response-header temp-buffer))
	    (body (twittering-get-response-body temp-buffer))
	    (status nil)
	    )
	(if (string-match "HTTP/1\.[01] \\([a-zA-Z0-9 ]+\\)\r?\n" header)
	    (progn
	      (setq status (match-string-no-properties 1 header))
	      (case-string
	       status
	       (("200 OK")
		(setq twittering-new-tweets-count
		      (count t (mapcar
				#'twittering-cache-status-datum
				(reverse (twittering-xmltree-to-status
					  body)))))
		(setq twittering-timeline-data
		      (sort twittering-timeline-data
			    (lambda (status1 status2)
			      (let ((created-at1
				     (twittering-created-at-to-seconds
				      (cdr (assoc 'created-at status1))))
				    (created-at2
				     (twittering-created-at-to-seconds
				      (cdr (assoc 'created-at status2)))))
				(> created-at1 created-at2)))))
		(if (and (> twittering-new-tweets-count 0)
			 noninteractive)
		    (run-hooks 'twittering-new-tweets-hook))
		(twittering-render-timeline)
		(when twittering-notify-successful-http-get
		  (message (if suc-msg suc-msg "Success: Get."))))
	       (t (message status))))
	  (message "Failure: Bad http response.")))
    (kill-buffer temp-buffer))
  )

(defun twittering-render-timeline ()
  (with-current-buffer (twittering-buffer)
    (let ((point (point))
	  (end (point-max)))
      (setq buffer-read-only nil)
      (erase-buffer)
      (mapc (lambda (status)
	      (insert (twittering-format-status
		       status twittering-status-format))
	      (fill-region-as-paragraph
	       (save-excursion (beginning-of-line) (point)) (point))
	      (insert "\n"))
	    twittering-timeline-data)
      (if (and twittering-image-stack window-system)
	  (clear-image-cache))
      (setq buffer-read-only t)
      (debug-print (current-buffer))
      (goto-char (+ point (if twittering-scroll-mode (- (point-max) end) 0))))
    ))

(defun twittering-format-status (status format-str)
  ;; Formatting strategy:
  ;; 
  ;; 1. Search the special character '%' in format-str, expand it with
  ;; corresponding string(such as username, image, description, ...),
  ;; and pushes it on 'result' until the end of format-str.
  ;; 2. concat strings in 'result' together
  ;;
  ;; Example:
  ;;  format-str: "%s, %@:\n %t", where screen name is "hayamiz",
  ;;    timestamp is "1 minute ago", and text is "hello, world"
  ;;  result: ("hello, world" ":\n " "1 minute ago" ", " "hayamiz")
  ;;
  (flet ((attr (key)
	       (assocref key status))
	 (profile-image
	  ()
	  (let ((profile-image-url (attr 'user-profile-image-url))
		(icon-string "\n  "))
	    (if (string-match "/\\([^/?]+\\)\\(?:\\?\\|$\\)" profile-image-url)
		(let* ((filename (match-string-no-properties 1
							     profile-image-url))
		       (fullpath (concat twittering-tmp-dir "/" filename)))
		  ;; download icons if does not exist
		  (if (file-exists-p fullpath)
		      t
		    (add-to-list 'twittering-image-stack profile-image-url))

		  (when (and icon-string twittering-icon-mode)
		    (set-text-properties
		     1 2 `(display
			   (image :type ,(twittering-image-type fullpath)
				  :file ,fullpath))
		     icon-string)
		    icon-string)
		  )))))
    (let ((cursor 0)
	  (result ())
	  c
	  found-at)
      (setq cursor 0)
      (setq result '())
      (while (setq found-at (string-match "%\\(C{\\([^}]+\\)}\\|[A-Za-z#@']\\)"
					  format-str cursor))
	(setq c (string-to-char (match-string-no-properties 1 format-str)))
	(if (> found-at cursor)
	    (list-push (substring format-str cursor found-at) result)
	  "|")
	(setq cursor (match-end 1))

	(case c
	  ((?s)                         ; %s - screen_name
	   (list-push (attr 'user-screen-name) result))
	  ((?S)                         ; %S - name
	   (list-push (attr 'user-name) result))
	  ((?i)                         ; %i - profile_image
	   (list-push (profile-image) result))
	  ((?d)                         ; %d - description
	   (list-push (attr 'user-description) result))
	  ((?l)                         ; %l - location
	   (list-push (attr 'user-location) result))
	  ((?L)                         ; %L - " [location]"
	   (let ((location (attr 'user-location)))
	     (unless (or (null location) (string= "" location))
	       (list-push (concat " [" location "]") result)) ))
	  ((?u)                         ; %u - url
	   (list-push (attr 'user-url) result))
	  ((?j)                         ; %j - user.id
	   (list-push (attr 'user-id) result))
	  ((?r)				; %r - in_reply_to_status_id
	   (let ((reply-id (attr 'in-reply-to-status-id))
		 (reply-name (attr 'in-reply-to-screen-name)))
	     (unless (or (null reply-id) (string= "" reply-id)
			 (null reply-name) (string= "" reply-name))
	       (let ((in-reply-to-string (format "in reply to %s" reply-name))
		     (url (twittering-get-status-url reply-name reply-id)))
		 (add-text-properties
		  0 (length in-reply-to-string)
		  `(mouse-face highlight
			       face twittering-uri-face
			       uri ,url)
		  in-reply-to-string)
		 (list-push (concat " " in-reply-to-string) result)))))
	  ((?p)                         ; %p - protected?
	   (let ((protected (attr 'user-protected)))
	     (when (string= "true" protected)
	       (list-push "[x]" result))))
	  ((?c)                     ; %c - created_at (raw UTC string)
	   (list-push (attr 'created-at) result))
	  ((?C)	    ; %C{time-format-str} - created_at (formatted with
					; time-format-str)
	   (list-push (twittering-local-strftime
		       (or (match-string-no-properties 2 format-str) "%H:%M:%S")
		       (attr 'created-at))
		      result))
	  ((?@)                         ; %@ - X seconds ago
	   (let ((created-at
		  (apply
		   'encode-time
		   (parse-time-string (attr 'created-at))))
		 (now (current-time)))
	     (let ((secs (+ (* (- (car now) (car created-at)) 65536)
			    (- (cadr now) (cadr created-at))))
		   time-string url)
	       (setq time-string
		     (cond ((< secs 5) "less than 5 seconds ago")
			   ((< secs 10) "less than 10 seconds ago")
			   ((< secs 20) "less than 20 seconds ago")
			   ((< secs 30) "half a minute ago")
			   ((< secs 60) "less than a minute ago")
			   ((< secs 150) "1 minute ago")
			   ((< secs 2400) (format "%d minutes ago"
						  (/ (+ secs 30) 60)))
			   ((< secs 5400) "about 1 hour ago")
			   ((< secs 84600) (format "about %d hours ago"
						   (/ (+ secs 1800) 3600)))
			   (t (format-time-string "%I:%M %p %B %d, %Y"
						  created-at))))
	       (setq url (twittering-get-status-url (attr 'user-screen-name)
						    (attr 'id)))
	       ;; make status url clickable
	       (add-text-properties
		0 (length time-string)
		`(mouse-face highlight
			     face twittering-uri-face
			     uri ,url)
		time-string)
	       (list-push time-string result))))
	  ((?t)                         ; %t - text
	   (list-push                   ;(clickable-text)
	    (attr 'text)
	    result))
	  ((?')                         ; %' - truncated
	   (let ((truncated (attr 'truncated)))
	     (when (string= "true" truncated)
	       (list-push "..." result))))
	  ((?f)                         ; %f - source
	   (list-push (attr 'source) result))
	  ((?#)                         ; %# - id
	   (list-push (attr 'id) result))
	  (t
	   (list-push (char-to-string c) result)))
	)
      (list-push (substring format-str cursor) result)
      (let ((formatted-status (apply 'concat (nreverse result))))
	(add-text-properties 0 (length formatted-status)
			     `(username ,(attr 'user-screen-name)
					id ,(attr 'id)
					text ,(attr 'text))
			     formatted-status)
	formatted-status)
      )))

(defun twittering-http-post
  (host method &optional parameters contents sentinel)
  "Send HTTP POST request to twitter.com (or api.twitter.com)

HOST is hostname of remote side, twitter.com or api.twitter.com.
METHOD must be one of Twitter API method classes
 (statuses, users or direct_messages).
PARAMETERS is alist of URI parameters.
 ex) ((\"mode\" . \"view\") (\"page\" . \"6\")) => <URI>?mode=view&page=6"
  (if (null sentinel) (setq sentinel 'twittering-http-post-default-sentinel))

<<<<<<< HEAD
  ;; clear the buffer
  (save-excursion
    (set-buffer (twittering-http-buffer))
    (erase-buffer))

  (let ((server host)
	(port "80")
	(proxy-user twittering-proxy-user)
	(proxy-password twittering-proxy-password)
	proc)
=======
  (let (proc (server host)
	     (port "80")
	     (proxy-user twittering-proxy-user)
	     (proxy-password twittering-proxy-password)
	     (temp-buffer (generate-new-buffer "*twmode-http-buffer*")))
>>>>>>> 29cced94
    (progn
      (if (and twittering-proxy-use twittering-proxy-server)
	  (setq server twittering-proxy-server
		port (if (integerp twittering-proxy-port)
			 (int-to-string twittering-proxy-port)
		       twittering-proxy-port))
	)
      (setq proc
	    (open-network-stream
	     "network-connection-process" temp-buffer
	     server (string-to-number port)))
      (lexical-let ((temp-buffer temp-buffer)
		    (sentinel sentinel))
	(set-process-sentinel proc
			      (lambda (&rest args)
				(apply sentinel temp-buffer args))))
      (process-send-string
       proc
       (twittering-make-http-request host "POST" method parameters)))))

(defun twittering-http-post-default-sentinel (temp-buffer proc stat &optional suc-msg)

  (unwind-protect
      (condition-case err-signal
	  (let ((header (twittering-get-response-header temp-buffer))
		;; (body (twittering-get-response-body)) not used now.
		(status nil))
	    (if (string-match "HTTP/1\.1 \\([a-z0-9 ]+\\)\r?\n" header)
		(setq status (match-string-no-properties 1 header))
	      (setq status
		    (progn (string-match "^\\([^\r\n]+\\)\r?\n" header)
			   (match-string-no-properties 1 header))))
	    (case-string status
			 (("200 OK")
			  (message (if suc-msg suc-msg "Success: Post")))
			 (t (message "Response status code: %s" status)))
	    )
	(error (message (prin1-to-string err-signal))))
    (kill-buffer temp-buffer))
  )

(defun twittering-get-response-header (buffer)
  "Exract HTTP response header from HTTP response.
`buffer' may be a buffer or the name of an existing buffer which contains the HTTP response."
  (if (stringp buffer) (setq buffer (get-buffer buffer)))
  (save-excursion
    (set-buffer buffer)
    (let ((content (buffer-string)))
      (substring content 0 (string-match "\r?\n\r?\n" content)))))

(defun twittering-get-response-body (buffer)
  "Exract HTTP response body from HTTP response, parse it as XML, and return a
XML tree as list. `buffer' may be a buffer or the name of an existing buffer. "
  (if (stringp buffer) (setq buffer (get-buffer buffer)))
  (save-excursion
    (set-buffer buffer)
    (let ((content (buffer-string)))
	(xml-parse-region (+ (string-match "\r?\n\r?\n" content)
			     (length (match-string 0 content)))
			  (point-max)))
      ))

(defun twittering-cache-status-datum (status-datum &optional data-var)
  "Cache status datum into data-var(default twittering-timeline-data)
If STATUS-DATUM is already in DATA-VAR, return nil. If not, return t."
  (if (null data-var)
      (setf data-var 'twittering-timeline-data))
  (let ((id (cdr (assq 'id status-datum))))
    (if (or (null (symbol-value data-var))
	    (not (find-if
		  (lambda (item)
		    (string= id (cdr (assq 'id item))))
		  (symbol-value data-var))))
	(progn
	  (if twittering-jojo-mode
	      (twittering-update-jojo (cdr (assq 'user-screen-name
						 status-datum))
				      (cdr (assq 'text status-datum))))
	  (set data-var (cons status-datum (symbol-value data-var)))
	  t)
      nil)))

(defun twittering-status-to-status-datum (status)
  (flet ((assq-get (item seq)
		   (car (cddr (assq item seq)))))
    (let* ((status-data (cddr status))
	   id text source created-at truncated
	   in-reply-to-status-id
	   in-reply-to-screen-name
	   (user-data (cddr (assq 'user status-data)))
	   user-id user-name
	   user-screen-name
	   user-location
	   user-description
	   user-profile-image-url
	   user-url
	   user-protected
	   regex-index)

      (setq id (assq-get 'id status-data))
      (setq text (twittering-decode-html-entities
		  (assq-get 'text status-data)))
      (setq source (twittering-decode-html-entities
		    (assq-get 'source status-data)))
      (setq created-at (assq-get 'created_at status-data))
      (setq truncated (assq-get 'truncated status-data))
      (setq in-reply-to-status-id
	    (twittering-decode-html-entities
	     (assq-get 'in_reply_to_status_id status-data)))
      (setq in-reply-to-screen-name
	    (twittering-decode-html-entities
	     (assq-get 'in_reply_to_screen_name status-data)))
      (setq user-id (assq-get 'id user-data))
      (setq user-name (twittering-decode-html-entities
		       (assq-get 'name user-data)))
      (setq user-screen-name (twittering-decode-html-entities
			      (assq-get 'screen_name user-data)))
      (setq user-location (twittering-decode-html-entities
			   (assq-get 'location user-data)))
      (setq user-description (twittering-decode-html-entities
			      (assq-get 'description user-data)))
      (setq user-profile-image-url (assq-get 'profile_image_url user-data))
      (setq user-url (assq-get 'url user-data))
      (setq user-protected (assq-get 'protected user-data))

      ;; make username clickable
      (add-text-properties
       0 (length user-name)
       `(mouse-face highlight
		    uri ,(concat "http://twitter.com/" user-screen-name)
		    face twittering-username-face)
       user-name)

      ;; make screen-name clickable
      (add-text-properties
       0 (length user-screen-name)
       `(mouse-face highlight
		    uri ,(concat "http://twitter.com/" user-screen-name)
		    face twittering-username-face)
       user-screen-name)

      ;; make URI clickable
      (setq regex-index 0)
      (while regex-index
	(setq regex-index
	      (string-match "@\\([_a-zA-Z0-9]+\\)\\|\\(https?://[-_.!~*'()a-zA-Z0-9;/?:@&=+$,%#]+\\)"
			    text
			    regex-index))
	(when regex-index
	  (let* ((matched-string (match-string-no-properties 0 text))
		 (screen-name (match-string-no-properties 1 text))
		 (uri (match-string-no-properties 2 text)))
	    (add-text-properties
	     (if screen-name
		 (+ 1 (match-beginning 0))
	       (match-beginning 0))
	     (match-end 0)
	     (if screen-name
		 `(mouse-face
		   highlight
		   face twittering-uri-face
		   uri-in-text ,(concat "http://twitter.com/" screen-name))
	       `(mouse-face highlight
			    face twittering-uri-face
			    uri-in-text ,uri))
	     text))
	  (setq regex-index (match-end 0)) ))


      ;; make source pretty and clickable
      (if (string-match "<a href=\"\\(.*?\\)\".*?>\\(.*\\)</a>" source)
	  (let ((uri (match-string-no-properties 1 source))
		(caption (match-string-no-properties 2 source)))
	    (setq source caption)
	    (add-text-properties
	     0 (length source)
	     `(mouse-face highlight
			  uri ,uri
			  face twittering-uri-face
			  source ,source)
	     source)
	    ))

      ;; save last update time
      (when (or (null twittering-timeline-last-update)
                (< (twittering-created-at-to-seconds
                    twittering-timeline-last-update)
                   (twittering-created-at-to-seconds created-at)))
        (setq twittering-timeline-last-update created-at))

      (mapcar
       (lambda (sym)
	 `(,sym . ,(symbol-value sym)))
       '(id text source created-at truncated
	    in-reply-to-status-id
	    in-reply-to-screen-name
	    user-id user-name user-screen-name user-location
	    user-description
	    user-profile-image-url
	    user-url
	    user-protected)))))

(defun twittering-xmltree-to-status (xmltree)
  (mapcar #'twittering-status-to-status-datum
	  ;; quirk to treat difference between xml.el in Emacs21 and Emacs22
	  ;; On Emacs22, there may be blank strings
	  (let ((ret nil) (statuses (reverse (cddr (car xmltree)))))
	    (while statuses
	      (if (consp (car statuses))
		  (setq ret (cons (car statuses) ret)))
	      (setq statuses (cdr statuses)))
	    ret)))

(defun twittering-percent-encode (str &optional coding-system)
  (if (or (null coding-system)
	  (not (coding-system-p coding-system)))
      (setq coding-system 'utf-8))
  (mapconcat
   (lambda (c)
     (cond
      ((twittering-url-reserved-p c)
       (char-to-string c))
      ((eq c ? ) "+")
      (t (format "%%%x" c))))
   (encode-coding-string str coding-system)
   ""))

(defun twittering-url-reserved-p (ch)
  (or (and (<= ?A ch) (<= ch ?z))
      (and (<= ?0 ch) (<= ch ?9))
      (eq ?. ch)
      (eq ?- ch)
      (eq ?_ ch)
      (eq ?~ ch)))

(defun twittering-decode-html-entities (encoded-str)
  (if encoded-str
      (let ((cursor 0)
	    (found-at nil)
	    (result '()))
	(while (setq found-at
		     (string-match "&\\(#\\([0-9]+\\)\\|\\([A-Za-z]+\\)\\);"
				   encoded-str cursor))
	  (when (> found-at cursor)
	    (list-push (substring encoded-str cursor found-at) result))
	  (let ((number-entity (match-string-no-properties 2 encoded-str))
		(letter-entity (match-string-no-properties 3 encoded-str)))
	    (cond (number-entity
		   (list-push
		    (char-to-string
		     (twittering-ucs-to-char
		      (string-to-number number-entity))) result))
		  (letter-entity
		   (cond ((string= "gt" letter-entity) (list-push ">" result))
			 ((string= "lt" letter-entity) (list-push "<" result))
			 (t (list-push "?" result))))
		  (t (list-push "?" result)))
	    (setq cursor (match-end 0))))
	(list-push (substring encoded-str cursor) result)
	(apply 'concat (nreverse result)))
    ""))

(defun twittering-timer-action (func)
  (let ((buf (get-buffer twittering-buffer)))
    (if (null buf)
	(twittering-stop)
      (funcall func)
      )))

(defun twittering-update-status-if-not-blank (status &optional reply-to-id)
  (if (string-match "^\\s-*\\(?:@[-_a-z0-9]+\\)?\\s-*$" status)
      nil
    (setq status (concat status (twittering-sign-string)))
    (let ((parameters `(("status" . ,status)
			("source" . "twmode")
			,@(if reply-to-id
			      `(("in_reply_to_status_id"
				 . ,reply-to-id))))))
      (twittering-http-post "twitter.com" "statuses/update" parameters))
    t))

(defun twittering-update-status-from-minibuffer (&optional init-str
							   reply-to-id)
  (when (and (null init-str)
	     twittering-current-hashtag)
    (setq init-str (format " #%s " twittering-current-hashtag)))
  (let ((status init-str) (not-posted-p t) (map minibuffer-local-map))
    (while not-posted-p
      (define-key map (kbd "<f4>") 'twittering-tinyurl-replace-at-point)
      (setq status (read-from-minibuffer "status: " status map nil 'twittering-tweet-history nil t))
      (while (< 140 (length status))
	(setq status (read-from-minibuffer (format "(%d): "
						   (- 140 (length status)))
					   status map nil 'twittering-tweet-history nil t)))
      (setq not-posted-p
	    (not (twittering-update-status-if-not-blank status reply-to-id)))
      )
    ))

(defun twittering-get-timeline (method &optional noninteractive id)
  (twittering-get-twits "twitter.com"
			(concat "statuses/" method) noninteractive id))

(defun twittering-get-list (username listname)
  (twittering-get-twits "api.twitter.com"
			(concat "1/" username "/lists/" listname "/statuses")))

(defun twittering-get-list-index (username)
  (twittering-http-get "api.twitter.com"
			(concat "1/" username "/lists")
			t nil
			'twittering-http-get-list-index-sentinel))


(defun twittering-manage-friendships (method username)
  (twittering-http-post "twitter.com"
			(concat "friendships/" method)
			`(("screen_name" . ,username)
			  ("source" . "twmode"))))

(defun twittering-manage-favorites (method id)
  (twittering-http-post "twitter.com"
			(concat "favorites/" method "/" id)
			`(("source" . "twmode"))))

(defun twittering-tinyurl-get (longurl)
  "Tinyfy LONGURL"
  (with-temp-buffer
	(mm-url-insert (concat tinyurl-service-url longurl))
	(buffer-substring (point-min) (point-at-eol))))

(defun twittering-tinyurl-replace-at-point ()
  "Replace the url at point with a tiny version."
  (interactive)
  (let* ((url-bounds (bounds-of-thing-at-point 'url))
		 (url (thing-at-point 'url))
		 (newurl (twittering-tinyurl-get url)))
	(save-restriction
	  (narrow-to-region (car url-bounds) (cdr url-bounds))
	  (delete-region (point-min) (point-max))
	  (insert newurl))
	newurl))

;;;
;;; Commands
;;;

(defun twittering-start (&optional action)
  (interactive)
  (if (null action)
      (setq action #'twittering-current-timeline-noninteractive))
  (if twittering-timer
      nil
    (setq twittering-timer
	  (run-at-time "0 sec"
		       twittering-timer-interval
		       #'twittering-timer-action action))))

(defun twittering-stop ()
  (interactive)
  (when twittering-timer
    (cancel-timer twittering-timer)
    (setq twittering-timer nil)))

(defun twittering-get-twits (host method &optional noninteractive id)
  (unless (string= (twittering-last-method) method)
    (setq twittering-timeline-last-update nil
	  twittering-timeline-data nil
	  twittering-last-timeline-retrieved `(,host ,method)))
  (let ((buf (get-buffer twittering-buffer)))
    (if (not buf)
	(twittering-stop)
      (let ((count "20")
	    parameters)
	(when (boundp 'twittering-get-count)
	  (cond
	   ((integerp twittering-get-count)
	    (setq count (number-to-string twittering-get-count)))
	   ((string-match "^[0-9]+$" twittering-get-count)
	    (setq count twittering-get-count))))
	(setq parameters `(("count" . ,count)))
	(if id
	    (add-to-list 'parameters `("max_id" . ,id))
	  (when twittering-timeline-last-update
	    (let* ((system-time-locale "C")
		   (since
		    (twittering-global-strftime
		     "%a, %d %b %Y %H:%M:%S GMT"
		     twittering-timeline-last-update)))
	      (add-to-list 'parameters `("since" . ,since)))))
	(twittering-http-get (twittering-last-host) method
			     noninteractive parameters))))

  (if (and twittering-icon-mode window-system)
      (if twittering-image-stack
	  (let ((proc
		 (apply
		  #'start-process
		  "wget-images"
		  (twittering-wget-buffer)
		  "wget"
		  (format "--directory-prefix=%s" twittering-tmp-dir)
		  "--no-clobber"
		  "--quiet"
		  twittering-image-stack)))
	    (set-process-sentinel
	     proc
	     (lambda (proc stat)
	       (clear-image-cache)
	       (save-excursion
		 (set-buffer (twittering-wget-buffer))
		 )))))))

(defun twittering-friends-timeline ()
  (interactive)
  (twittering-get-timeline "friends_timeline"))

(defun twittering-replies-timeline ()
  (interactive)
  (twittering-get-timeline "replies"))

(defun twittering-public-timeline ()
  (interactive)
  (twittering-get-timeline "public_timeline"))

(defun twittering-user-timeline ()
  (interactive)
  (twittering-get-timeline "user_timeline"))

(defun twittering-current-timeline-noninteractive ()
  (twittering-current-timeline t))

(defun twittering-current-timeline (&optional noninteractive)
  (interactive)
  (if (not twittering-last-timeline-retrieved)
      (setq twittering-last-timeline-retrieved
	    '("twitter.com" "statuses/friends_timeline")))
  (twittering-get-twits (twittering-last-host) (twittering-last-method)
			noninteractive))

(defun twittering-update-status-interactive ()
  (interactive)
  (twittering-update-status-from-minibuffer))

(defun twittering-update-lambda ()
  (interactive)
  (twittering-http-post
   "twitter.com"
   "statuses/update"
   `(("status" . (string-as-multibyte
                  (if (>= emacs-major-version 23)
                      "\316\273\343\201\213\343\202\217\343\201\204\343\201\204\343\202\210\316\273"
                    "\222\246\313\222\244\253\222\244\357\222\244\244\222\244\244\222\244\350\222\246\313")))
     ("source" . "twmode"))))

(defun twittering-update-jojo (usr msg)
  (if (string-match (string-as-multibyte
                     (if (>= emacs-major-version 23)
                         "\346\254\241\343\201\253\\(\343\201\212\345\211\215\\|\350\262\264\346\247\230\\)\343\201\257\343\200\214\\([^\343\200\215]+\\)\343\200\215\343\201\250\350\250\200\343\201\206"
                       "\222\274\241\222\244\313\\(\222\244\252\222\301\260\\|\222\265\256\222\315\315\\)\222\244\317\222\241\326\\([^\222\241\327]+\\)\222\241\327\222\244\310\222\270\300\222\244\246"))
		    msg)
      (twittering-http-post
       "twitter.com"
       "statuses/update"
       `(("status" . ,(concat
		       "@" usr " "
		       (match-string-no-properties 2 msg)
		       (string-as-multibyte
                        (if (>= emacs-major-version 23)
                            "\343\200\200\343\201\257\343\201\243!?"
                          "\222\241\241\222\244\317\222\244\303!?"))))
	 ("source" . "twmode")))))

(defun twittering-set-current-hashtag (&optional tag)
  (interactive)
  (unless tag
    (setq tag (completing-read "hashtag (blank to clear): #"
			       twittering-hashtag-history
			       nil nil
			       twittering-current-hashtag
			       'twittering-hashtag-history
			       ))
    (message
     (if (eq 0 (length tag))
	 (progn (setq twittering-current-hashtag nil)
		"Current hashtag is not set.")
       (progn
	 (setq twittering-current-hashtag tag)
	 (format "Current hashtag is #%s" twittering-current-hashtag))))))

(defun twittering-erase-old-statuses ()
  (interactive)
  (setq twittering-timeline-data nil)
  (if (not twittering-last-timeline-retrieved)
      (setq twittering-last-timeline-retrieved
	    '("twitter.com" "statuses/friends_timeline"))
  (if (not twittering-timeline-last-update)
      (twittering-http-get (twittering-last-host) (twittering-last-method))
    (let* ((system-time-locale "C")
	   (since
	    (twittering-global-strftime
	     "%a, %d %b %Y %H:%M:%S GMT"
	     twittering-timeline-last-update)))
      (twittering-http-get (twittering-last-host) (twittering-last-method)
			   nil `(("since" . ,since)))))))

(defun twittering-click ()
  (interactive)
  (let ((uri (get-text-property (point) 'uri)))
    (if uri
	(browse-url uri))))

(defun twittering-enter ()
  (interactive)
  (let ((username (get-text-property (point) 'username))
	(id (get-text-property (point) 'id))
	(uri (get-text-property (point) 'uri))
	(uri-in-text (get-text-property (point) 'uri-in-text)))
    (if uri-in-text
        (browse-url uri-in-text)
      (if username
          (twittering-update-status-from-minibuffer
           (concat "@" username " ") id)
	(if uri
	    (browse-url uri))))))

(defun twittering-format-string(string prefix replacement-table)
  "Format STRING according to PREFIX and REPLACEMENT-TABLE.
PREFIX is a regexp. REPLACEMENT-TABLE is a list of (FROM . TO) pairs,
where FROM is a regexp and TO is a string or a 2-parameter function.

The pairs in REPLACEMENT-TABLE are stored in order of precedence.
First, search PREFIX in STRING from left to right.
If PREFIX is found in STRING, try to match the following string with
FROM of each pair in the same order of REPLACEMENT-TABLE. If FROM in
a pair is matched, replace the prefix and the matched string with a
string generated from TO.
If TO is a string, the matched string is replaced with TO.
If TO is a function, the matched string is replaced with the
return value of (funcall TO the-following-string the-match-data).
"
  (let ((current-pos 0)
	(result "")
	(case-fold-search nil))
    (while (string-match prefix string current-pos)
      (let ((found nil)
	    (current-table replacement-table)
	    (next-pos (match-end 0))
	    (matched-string (match-string 0 string))
	    (skipped-string
	     (substring string current-pos (match-beginning 0))))
	(setq result (concat result skipped-string))
	(setq current-pos next-pos)
	(while (and (not (null current-table))
		    (not found))
	  (let ((key (caar current-table))
		(value (cdar current-table))
		(following-string (substring string current-pos))
		(case-fold-search nil))
	    (if (string-match (concat "^" key) following-string)
		(let ((next-pos (+ current-pos (match-end 0)))
		      (output
		       (if (stringp value)
			   value
			 (funcall value following-string (match-data)))))
		  (setq found t)
		  (setq current-pos next-pos)
		  (setq result (concat result output)))
	      (setq current-table (cdr current-table)))))
	(if (not found)
	    (setq result (concat result matched-string)))))
    (let* ((skipped-string (substring string current-pos)))
      (concat result skipped-string))
    ))

(defun twittering-retweet ()
  (interactive)
  (let ((username (get-text-property (point) 'username))
	(text (get-text-property (point) 'text))
	(id (get-text-property (point) 'id))
	(retweet-time (current-time))
	(format-str (or twittering-retweet-format
			"RT: %t (via @%s)")))
    (when username
      (let ((prefix "%")
	    (replace-table
	     `(("%" . "%")
	       ("s" . ,username)
	       ("t" . ,text)
	       ("#" . ,id)
	       ("C{\\([^}]*\\)}" .
		(lambda (str match-data)
		  (store-match-data match-data)
		  (format-time-string (match-string 1 str) ',retweet-time)))
	       ))
	    )
	(twittering-update-status-from-minibuffer
	 (twittering-format-string format-str prefix replace-table))
	))))

(defun twittering-view-user-page ()
  (interactive)
  (let ((uri (get-text-property (point) 'uri)))
    (if uri
	(browse-url uri))))

(defun twittering-follow (&optional remove)
  (interactive)
  (let ((username (get-text-property (point) 'username))
	(method (if remove "destroy" "create"))
	(mes (if remove "unfollowing" "following")))
    (unless username
      (setq username (read-from-minibuffer "who: ")))
    (if (> (length username) 0)
	(when (y-or-n-p (format "%s %s? " mes username))
	  (twittering-manage-friendships method username))
      (message "No user selected"))))

(defun twittering-unfollow ()
  (interactive)
  (twittering-follow t))

(defun twittering-favorite (&optional remove)
  (interactive)
  (let ((id (get-text-property (point) 'id))
	(text (get-text-property (point) 'text))
	(len 25) ;; XXX
	(method (if remove "destroy" "create")))
    (if id
	(let ((mes (format "%s \"%s\"? "
			   (if remove "unfavorite" "favorite")
			   (if (> (length text) len)
			       (concat (substring text 0 len) "...")
			     text))))
	  (when (y-or-n-p mes)
	    (twittering-manage-favorites method id)))
      (message "No status selected"))))

(defun twittering-unfavorite ()
  (interactive)
  (twittering-favorite t))

(defun twittering-other-user-timeline ()
  (interactive)
  (let ((username (get-text-property (point) 'username)))
    (if (> (length username) 0)
	(twittering-get-timeline (concat "user_timeline/" username))
      (message "No user selected"))))

(defun twittering-other-user-timeline-interactive ()
  (interactive)
  (let ((username (read-from-minibuffer "user: " (get-text-property (point) 'username) nil nil 'twittering-user-history)))
    (if (> (length username) 0)
	(twittering-get-timeline (concat "user_timeline/" username))
      (message "No user selected"))))

(defun twittering-other-user-list-interactive ()
  (interactive)
  (let ((username (read-from-minibuffer "whose list: " (get-text-property (point) 'username))))
    (if (> (length username) 0)
	(progn
	  (setq twittering-list-index-retrieved nil)
	  (twittering-get-list-index username)
	  (while (not twittering-list-index-retrieved)
	    (sit-for 0.1))
	  (cond
	   ((listp twittering-list-index-retrieved)
	    (let ((choice (completing-read
			   (concat username "'s list: ")
			   twittering-list-index-retrieved
			   nil t "")))
	      (when choice
		(twittering-get-list username choice))))
	   ((stringp twittering-list-index-retrieved)
	    (if (string= "" twittering-list-index-retrieved)
		(message (concat username " have no list"))
	      (message twittering-list-index-retrieved)))))
      (message "No user selected"))))

(defun twittering-direct-message ()
  (interactive)
  (let ((username (get-text-property (point) 'username)))
    (if username
	(twittering-update-status-from-minibuffer (concat "d " username " ")))))

(defun twittering-reply-to-user ()
  (interactive)
  (let ((username (get-text-property (point) 'username)))
    (if username
	(twittering-update-status-from-minibuffer (concat "@" username " ")))))

(defun twittering-get-username ()
  (or twittering-username-active
      (setq twittering-username-active (read-string "your twitter username: "))))

(defun twittering-get-password ()
  (or twittering-password-active
      (setq twittering-password-active (read-passwd "your twitter password: "))))

(defun twittering-goto-next-status ()
  "Go to next status."
  (interactive)
  (let ((pos))
    (setq pos (twittering-get-next-username-face-pos (point)))
    (if pos
	(goto-char pos)
      (let ((id (get-text-property (point) 'id)))
        (if id
	    (twittering-get-twits (twittering-last-host)
				  (twittering-last-method)
				  nil id))))))

(defun twittering-get-next-username-face-pos (pos)
  (interactive)
  (let ((prop))
    (catch 'not-found
      (while (and pos (not (eq prop twittering-username-face)))
	(setq pos (next-single-property-change pos 'face))
	(when (eq pos nil) (throw 'not-found nil))
	(setq prop (get-text-property pos 'face)))
      pos)))

(defun twittering-goto-previous-status ()
  "Go to previous status."
  (interactive)
  (let* ((current-pos (point))
         (prev-pos (twittering-get-previous-username-face-pos current-pos)))
    (if (and prev-pos (not (eq current-pos prev-pos)))
        (goto-char prev-pos)
      (message "Start of status."))))

(defun twittering-get-previous-username-face-pos (pos)
  (interactive)
  (let ((prop))
    (catch 'not-found
      (while (and pos (not (eq prop twittering-username-face)))
	(setq pos (previous-single-property-change pos 'face))
	(when (eq pos nil)
	  (let ((head-prop (get-text-property (point-min) 'face)))
	    (if (and
		 (not (eq prop twittering-username-face))
		 (eq head-prop twittering-username-face))
		(setq pos (point-min))
	      (throw 'not-found nil)
	      )))
	(setq prop (get-text-property pos 'face)))
      pos)))

(defun twittering-goto-next-status-of-user ()
  "Go to next status of user."
  (interactive)
  (let ((user-name (twittering-get-username-at-pos (point)))
	(pos (twittering-get-next-username-face-pos (point))))
    (while (and (not (eq pos nil))
		(not (equal (twittering-get-username-at-pos pos) user-name)))
      (setq pos (twittering-get-next-username-face-pos pos)))
    (if pos
	(goto-char pos)
      (if user-name
	  (message "End of %s's status." user-name)
	(message "Invalid user-name.")))))

(defun twittering-goto-previous-status-of-user ()
  "Go to previous status of user."
  (interactive)
  (let ((user-name (twittering-get-username-at-pos (point)))
        (prev-pos (point))
	(pos (twittering-get-previous-username-face-pos (point))))
    (while (and (not (eq pos nil))
                (not (eq pos prev-pos))
		(not (equal (twittering-get-username-at-pos pos) user-name)))
      (setq prev-pos pos)
      (setq pos (twittering-get-previous-username-face-pos pos)))
    (if (and pos
             (not (eq pos prev-pos))
             (equal (twittering-get-username-at-pos pos) user-name))
	(goto-char pos)
      (if user-name
	  (message "Start of %s's status." user-name)
	(message "Invalid user-name.")))))

(defun twittering-goto-next-thing (&optional backword)
  "Go to next interesting thing. ex) username, URI, ... "
  (interactive)
  (let* ((propety-change-f (if backword
			       'previous-single-property-change
			     'next-single-property-change))
	 (pos (funcall propety-change-f (point) 'face)))
    (while (and pos
		(not 
		 (let* ((current-face (get-text-property pos 'face))
			(face-pred
			 (lambda (face)
			   (cond
			    ((listp current-face) (memq face current-face))
			    ((symbolp current-face) (eq face current-face))
			    (t nil)))))
		   (member-if face-pred
			      '(twittering-username-face
				twittering-uri-face)))))
      (setq pos (funcall propety-change-f pos 'face)))
    (when pos
      (goto-char pos))))

(defun twittering-goto-previous-thing (&optional backword)
  "Go to previous interesting thing. ex) username, URI, ... "
  (interactive)
  (twittering-goto-next-thing (not backword)))

(defun twittering-get-username-at-pos (pos)
  (or (get-text-property pos 'username)
      (get-text-property (max (point-min) (1- pos)) 'username)
      (let* ((border (or (previous-single-property-change pos 'username)
                         (point-min)))
             (pos (max (point-min) (1- border))))
        (get-text-property pos 'username))))

(defun twittering-get-status-url (username id)
  "Generate status URL."
  (format "http://twitter.com/%s/statuses/%s" username id))

(defun twittering-suspend ()
  "Suspend twittering-mode then switch to another buffer."
  (interactive)
  (switch-to-buffer (other-buffer)))

;;;###autoload
(defun twit ()
  "Start twittering-mode."
  (interactive)
  (twittering-mode))

(provide 'twittering-mode)
;;; twittering.el ends here<|MERGE_RESOLUTION|>--- conflicted
+++ resolved
@@ -526,24 +526,12 @@
   (host method &optional noninteractive parameters sentinel)
   (if (null sentinel) (setq sentinel 'twittering-http-get-default-sentinel))
 
-<<<<<<< HEAD
-  ;; clear the buffer
-  (save-excursion
-    (set-buffer (twittering-http-buffer))
-    (erase-buffer))
-
   (let ((server host)
 	(port "80")
 	(proxy-user twittering-proxy-user)
 	(proxy-password twittering-proxy-password)
+	(temp-buffer (generate-new-buffer "*twmode-http-buffer*"))
 	proc)
-=======
-  (let (proc (server host)
-	     (port "80")
-	     (proxy-user twittering-proxy-user)
-	     (proxy-password twittering-proxy-password)
-	     (temp-buffer (generate-new-buffer "*twmode-http-buffer*")))
->>>>>>> 29cced94
     (condition-case get-error
 	(progn
 	  (if (and twittering-proxy-use twittering-proxy-server)
@@ -822,24 +810,12 @@
  ex) ((\"mode\" . \"view\") (\"page\" . \"6\")) => <URI>?mode=view&page=6"
   (if (null sentinel) (setq sentinel 'twittering-http-post-default-sentinel))
 
-<<<<<<< HEAD
-  ;; clear the buffer
-  (save-excursion
-    (set-buffer (twittering-http-buffer))
-    (erase-buffer))
-
   (let ((server host)
 	(port "80")
 	(proxy-user twittering-proxy-user)
 	(proxy-password twittering-proxy-password)
+	(temp-buffer (generate-new-buffer "*twmode-http-buffer*"))
 	proc)
-=======
-  (let (proc (server host)
-	     (port "80")
-	     (proxy-user twittering-proxy-user)
-	     (proxy-password twittering-proxy-password)
-	     (temp-buffer (generate-new-buffer "*twmode-http-buffer*")))
->>>>>>> 29cced94
     (progn
       (if (and twittering-proxy-use twittering-proxy-server)
 	  (setq server twittering-proxy-server
