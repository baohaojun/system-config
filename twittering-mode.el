;;; -*- indent-tabs-mode: t; tab-width: 8 -*-
;;;
;;; twittering-mode.el --- Major mode for Twitter

;; Copyright (C) 2007, 2009, 2010 Yuto Hayamizu.
;;               2008 Tsuyoshi CHO

;; Author: Y. Hayamizu <y.hayamizu@gmail.com>
;;         Tsuyoshi CHO <Tsuyoshi.CHO+develop@Gmail.com>
;;         Alberto Garcia  <agarcia@igalia.com>
;; Created: Sep 4, 2007
;; Version: HEAD
;; Identity: $Id$
;; Keywords: twitter web
;; URL: http://twmode.sf.net/

;; This file is free software; you can redistribute it and/or modify
;; it under the terms of the GNU General Public License as published by
;; the Free Software Foundation; either version 2, or (at your option)
;; any later version.

;; This file is distributed in the hope that it will be useful,
;; but WITHOUT ANY WARRANTY; without even the implied warranty of
;; MERCHANTABILITY or FITNESS FOR A PARTICULAR PURPOSE.  See the
;; GNU General Public License for more details.

;; You should have received a copy of the GNU General Public License
;; along with GNU Emacs; see the file COPYING.  If not, write to
;; the Free Software Foundation, Inc., 59 Temple Place - Suite 330,
;; Boston, MA 02111-1307, USA.

;;; Commentary:

;; twittering-mode.el is a major mode for Twitter.
;; You can check friends timeline, and update your status on Emacs.

;;; Feature Request:

;; URL : http://twitter.com/d00dle/statuses/577876082
;; * Status Input from Popup buffer and C-cC-c to POST.
;; URL : http://code.nanigac.com/source/view/419
;; * update status for region

;;; Code:

(eval-when-compile (require 'cl))
(require 'xml)
(require 'parse-time)
(when (> 22 emacs-major-version)
  (add-to-list 'load-path
	       (expand-file-name
               "url-emacs21" (if load-file-name
                                 (or (file-name-directory load-file-name)
                                     ".")
                               ".")))
  (and (require 'un-define nil t)
       ;; the explicitly require 'unicode to update a workaround with
       ;; navi2ch. see a comment of `twittering-ucs-to-char' for more
       ;; details.
       (require 'unicode nil t))
  (set-terminal-coding-system 'utf-8))
(require 'url)

(defconst twittering-mode-version "HEAD")
(defconst twittering-mode-identity "$Id$")
(defvar twittering-api-host "api.twitter.com")
(defvar twittering-api-search-host "search.twitter.com")
(defvar twittering-web-host "twitter.com")

(defun twittering-mode-version ()
  "Display a message for twittering-mode version."
  (interactive)
  (let ((version-string
	 (format "twittering-mode-v%s" twittering-mode-version)))
    (if (interactive-p)
	(message "%s" version-string)
      version-string)))

(defconst twittering-max-number-of-tweets-on-retrieval 200
  "The maximum number of `twittering-number-of-tweets-on-retrieval'.")

(defvar twittering-number-of-tweets-on-retrieval 20
  "*The number of tweets which will be retrieved in one request.
The upper limit is `twittering-max-number-of-tweets-on-retrieval'.")

(defvar twittering-tinyurl-service 'tinyurl
  "The service to use. One of 'tinyurl' or 'toly'.")

(defvar twittering-tinyurl-services-map
  '((tinyurl . "http://tinyurl.com/api-create.php?url=")
    (toly    . "http://to.ly/api.php?longurl="))
  "Alist of tinyfy services.")

(defvar twittering-mode-map (make-sparse-keymap))

(defvar twittering-tweet-history nil)
(defvar twittering-user-history nil)
(defvar twittering-timeline-history nil)
(defvar twittering-hashtag-history nil)
(defvar twittering-search-history nil)

(defvar twittering-current-hashtag nil
  "A hash tag string currently set. You can set it by calling
`twittering-set-current-hashtag'.")

(defvar twittering-timer nil
  "Timer object for timeline refreshing will be stored here.
DO NOT SET VALUE MANUALLY.")

(defvar twittering-timer-interval 90
  "The interval of auto reloading. You should use 60 or more
seconds for this variable because the number of API call is
limited by the hour.")

(defvar twittering-timer-for-redisplaying nil
  "Timer object for timeline redisplay statuses will be stored here.
DO NOT SET VALUE MANUALLY.")

(defvar twittering-timer-interval-for-redisplaying 17
  "The interval of auto redisplaying statuses.")

(defvar twittering-username nil
  "*An username of your Twitter account.")

(defvar twittering-password nil
  "*A password of your Twitter account. Leave it blank is the
recommended way because writing a password in .emacs file is so
dangerous.")

(defvar twittering-initial-timeline-spec-string ":home"
  "*The initial timeline spec string. If the value of the variable is a
list of timeline spec strings, the timelines are rendered on their own
buffers.")

(defvar twittering-timeline-spec nil
  "The timeline spec for the current buffer.")
(defvar twittering-timeline-spec-string ""
  "The timeline spec string for the current buffer.")

(defvar twittering-timeline-spec-alias nil
  "*Alist for aliases of timeline spec.
Each element is (NAME . SPEC-STRING), where NAME is a string and
SPEC-STRING is a string or a function that returns a timeline spec string.

The alias can be referred as \"$NAME\" or \"$NAME(ARG)\" in timeline spec
string. If SPEC-STRING is a string, ARG is simply ignored.
If SPEC-STRING is a function, it is called with a string argument.
For the style \"$NAME\", the function is called with nil.
For the style \"$NAME(ARG)\", the function is called with a string ARG.

For example, if you specify
 '((\"FRIENDS\" . \"(USER1+USER2+USER3)\")
   (\"to_me\" . \"(:mentions+:retweets_of_me+:direct_messages)\")
   (\"related-to\" .
            ,(lambda (username)
               (if username
                   (format \":search/to:%s OR from:%s OR @%s/\"
                           username username username)
                 \":home\")))),
then you can use \"$to_me\" as
\"(:mentions+:retweets_of_me+:direct_messages)\".")

(defvar twittering-current-timeline-spec-string nil
  "The current timeline spec string. This variable should not be referred
directly. Use `twittering-current-timeline-spec-string' or
`twittering-current-timeline-spec'.")
(defvar twittering-list-index-retrieved nil)

(defvar twittering-process-info-alist nil
  "Alist of active process and timeline spec retrieved by the process.")

(defvar twittering-server-info-alist nil
  "Alist of server information.")

(defvar twittering-new-tweets-count 0
  "Number of new tweets when `twittering-new-tweets-hook' is run.")
(defvar twittering-new-tweets-spec nil
  "Timeline spec, which new tweets belong to, when
`twittering-new-tweets-hook' is run.")

(defvar twittering-new-tweets-hook nil
  "*Hook run when new tweets are received.

You can read `twittering-new-tweets-count' or `twittering-new-tweets-spec'
to get the number of new tweets received when this hook is run.")

(defvar twittering-active-mode nil
  "Non-nil if new statuses should be retrieved periodically.
Do not modify this variable directly. Use `twittering-activate-buffer',
`twittering-deactivate-buffer', `twittering-toggle-activate-buffer' or
`twittering-set-active-flag-for-buffer'.")
(defvar twittering-scroll-mode nil)

(defvar twittering-jojo-mode nil)
(defvar twittering-reverse-mode nil
  "*Non-nil means tweets are aligned in reverse order of `http://twitter.com/'.")
(defvar twittering-display-remaining nil
  "*If non-nil, display remaining of rate limit on the mode line.")
(defvar twittering-status-format "%i %s,  %@:\n%FILL{  %T // from %f%L%r%R}\n "
  "Format string for rendering statuses.
Ex. \"%i %s,  %@:\\n%FILL{  %T // from %f%L%r%R}\n \"

Items:
 %s - screen_name
 %S - name
 %i - profile_image
 %d - description
 %l - location
 %L - \" [location]\"
 %r - \" sent to user\" (use on direct_messages{,_sent})
 %r - \" in reply to user\" (use on other standard timeline)
 %R - \" (retweeted by user)\"
 %u - url
 %j - user.id
 %p - protected?
 %c - created_at (raw UTC string)
 %C{time-format-str} - created_at (formatted with time-format-str)
 %@ - X seconds ago
 %T - raw text
 %t - text filled as one paragraph
 %' - truncated
 %FACE[face-name]{...} - strings decorated with the specified face.
 %FILL{...} - strings filled as a paragraph.
              You can use any other specifiers in braces.
 %f - source
 %# - id
")

(defvar twittering-retweet-format "RT: %t (via @%s)"
  "Format string for retweet.

Items:
 %s - screen_name
 %t - text
 %% - %
")

(defvar twittering-fill-column nil
  "*The fill-column used for \"%FILL{...}\" in `twittering-status-format'.
If nil, the fill-column is automatically calculated.")

(defvar twittering-show-replied-tweets t
  "*The number of replied tweets which will be showed in one tweet.

If the value is not a number and is non-nil, show all replied tweets
which is already fetched.
If the value is nil, doesn't show replied tweets.")

(defvar twittering-default-show-replied-tweets nil
  "*The number of default replied tweets which will be showed in one tweet.
This value will be used only when showing new tweets.

See `twittering-show-replied-tweets' for more details.")

(defvar twittering-use-show-minibuffer-length t
  "*Show current length of minibuffer if this variable is non-nil.

We suggest that you should set to nil to disable the showing function
when it conflict with your input method (such as AquaSKK, etc.)")

(defvar twittering-notify-successful-http-get t)

(defvar twittering-use-ssl t
  "Use SSL connection if this variable is non-nil.

SSL connections use 'curl' command as a backend.")

(defvar twittering-curl-program nil
  "Cache a result of `twittering-find-curl-program'.
DO NOT SET VALUE MANUALLY.")

(defvar twittering-connection-type-order '(curl native))
  "*A list of connection methods in the preferred order."

(defvar twittering-connection-type-table
  '((native (check . t)
	    (https . nil)
	    (start . twittering-start-http-session-native))
    (curl (check . twittering-start-http-session-curl-p)
	  (https . twittering-start-http-session-curl-https-p)
	  (start . twittering-start-http-session-curl)))
  "A list of alist of connection methods.")

(defvar twittering-format-status-function-source ""
  "The status format string that has generated the current
`twittering-format-status-function'.")
(defvar twittering-format-status-function nil
  "The formating function generated from `twittering-format-status-function-source'.")

(defvar twittering-timeline-data-table (make-hash-table :test 'equal))

(defvar twittering-username-face 'twittering-username-face)
(defvar twittering-uri-face 'twittering-uri-face)

(defvar twittering-use-native-retweet nil
  "Post retweets using native retweets if this variable is non-nil.")

(defvar twittering-update-status-function
  'twittering-update-status-from-minibuffer
  "The function used to posting a tweet. It takes two arguments:
the first argument INIT-STR is initial text to be edited and the
second argument REPLY-TO-ID is a user ID of a tweet to which you
are going to reply.

Twittering-mode provides two functions for updating status:
* `twittering-update-status-from-minibuffer': edit tweets in minibuffer
* `twittering-update-status-from-pop-up-buffer': edit tweets in pop-up buffer")

<<<<<<< HEAD
(defvar twittering-invoke-buffer nil
  "The buffer where we invoke `twittering-get-and-render-timeline'.

If we invoke `twittering-get-and-render-timeline' from a twittering buffer, then
do not display unread notifier on mode line.")
=======
(defvar twittering-request-confirmation-on-posting nil
  "*If *non-nil*, confirmation will be requested on posting a tweet edited in
pop-up buffer.")

;;;
;;; Abstract layer for Twitter API
;;;

(defun twittering-call-api (command args-alist &optional noninteractive)
  "Call Twitter API and return the process object for the request."
  (cond
   ((eq command 'retrieve-timeline)
    ;; Retrieve a timeline.
    (let* ((spec (cdr (assq 'timeline-spec args-alist)))
	   (spec-string (cdr (assq 'timeline-spec-string args-alist)))
	   (spec-type (car-safe spec))
	   (number (cdr (assq 'number args-alist)))
	   (number-str (number-to-string number))
	   (max_id (cdr (assq 'max_id args-alist)))
	   (since_id (cdr (assq 'since_id args-alist)))
	   (word (cdr (assq 'word args-alist)))
	   (parameters
	    `(,@(when max_id `(("max_id" . ,max_id)))
	      ,@(when since_id `(("since_id" . ,since_id)))
	      ,@(cond
		 ((eq spec-type 'search)
		  `(("q" . ,word)
		    ("rpp" . ,number-str)))
		 ((eq spec-type 'list)
		  `(("per_page" . ,number-str)))
		 (t
		  `(("count" . ,number-str))))))
	   (format (if (eq spec-type 'search)
		       "atom"
		     "xml"))
	   (simple-spec-list
	    '((direct_messages . "1/direct_messages")
	      (direct_messages_sent . "1/direct_messages/sent")
	      (friends . "1/statuses/friends_timeline")
	      (home . "1/statuses/home_timeline")
	      (mentions . "1/statuses/mentions")
	      (public . "1/statuses/public_timeline")
	      (replies . "1/statuses/replies")
	      (retweeted_by_me . "1/statuses/retweeted_by_me")
	      (retweeted_to_me . "1/statuses/retweeted_to_me")
	      (retweets_of_me . "1/statuses/retweets_of_me")
	      (search . "search")))
	   (host (cond ((eq spec-type 'search) twittering-api-search-host)
		       (t twittering-api-host)))
	   (method
	    (cond
	     ((eq spec-type 'user)
	      (let ((username (elt spec 1)))
		(concat "1/statuses/user_timeline/" username)))
	     ((eq spec-type 'list)
	      (let ((username (elt spec 1))
		    (list-name (elt spec 2)))
		(concat "1/" username "/lists/" list-name "/statuses")))
	     ((assq spec-type simple-spec-list)
	      (cdr (assq spec-type simple-spec-list)))
	     (t nil))))
      (if (and host method)
	  (twittering-http-get host method noninteractive parameters format)
	(error "Invalid timeline spec"))))
   ((eq command 'get-list-index)
    ;; Get list names.
    (let ((username (cdr (assq 'username args-alist)))
	  (sentinel (cdr (assq 'sentinel args-alist))))
      (twittering-http-get twittering-api-host
			   (concat "1/" username "/lists")
			   t nil nil sentinel)))
   ((eq command 'create-friendships)
    ;; Create a friendship.
    (let ((username (cdr (assq 'username args-alist))))
      (twittering-http-post twittering-api-host
			    "1/friendships/create"
			    `(("screen_name" . ,username)))))
   ((eq command 'destroy-friendships)
    ;; Destroy a friendship
    (let ((username (cdr (assq 'username args-alist))))
      (twittering-http-post twittering-api-host
			    "1/friendships/destroy"
			    `(("screen_name" . ,username)))))
   ((eq command 'create-favorites)
    ;; Create a favorite.
    (let ((id (cdr (assq 'id args-alist))))
      (twittering-http-post twittering-api-host
			    (concat "1/favorites/create/" id))))
   ((eq command 'destroy-favorites)
    ;; Destroy a favorite.
    (let ((id (cdr (assq 'id args-alist))))
      (twittering-http-post twittering-api-host
			    (concat "1/favorites/destroy/" id))))
   ((eq command 'update-status)
    ;; Post a tweet.
    (let* ((status (cdr (assq 'status args-alist)))
	   (id (cdr (assq 'in-reply-to-status-id args-alist)))
	   (parameters
	    `(("status" . ,status)
	      ,@(when id `(("in_reply_to_status_id" . ,id))))))
      (twittering-http-post twittering-api-host "1/statuses/update"
			    parameters)))
   ((eq command 'destroy-status)
    ;; Destroy a status.
    (let ((id (cdr (assq 'id args-alist))))
      (twittering-http-post twittering-api-host
			    "1/statuses/destroy"
			    `(("id" . ,id)))))
   ((eq command 'retweet)
    ;; Post a retweet.
    (let ((id (cdr (assq 'id args-alist))))
      (twittering-http-post twittering-api-host
			    (concat "1/statuses/retweet/" id))))
   ((eq command 'verify-credentials)
    ;; Verify the account.
    (let ((sentinel (cdr (assq 'sentinel args-alist))))
      (twittering-http-get twittering-api-host
			   "1/account/verify_credentials"
			   t nil nil
			   sentinel)))
   ((eq command 'send-direct-message)
    ;; Send a direct message.
    (let ((parameters
	   `(("user" . ,(cdr (assq 'username args-alist)))
	     ("text" . ,(cdr (assq 'status args-alist))))))
      (twittering-http-post twittering-api-host "1/direct_messages/new"
			    parameters)))
   (t
    nil)))
>>>>>>> 82e6ae37

;;;
;;; Proxy setting / functions
;;;

(defvar twittering-proxy-use nil)
(defvar twittering-proxy-keep-alive nil)
(defvar twittering-proxy-server nil
  "*The proxy server for `twittering-mode'.
If nil, it is initialized on entering `twittering-mode'.
The port number is specified by `twittering-proxy-port'.")
(defvar twittering-proxy-port nil
  "*The port number of a proxy server for `twittering-mode'.
If nil, it is initialized on entering `twittering-mode'.
The server is specified by `twittering-proxy-server'.")
(defvar twittering-proxy-user nil)
(defvar twittering-proxy-password nil)

(defun twittering-find-proxy (scheme)
  "Find proxy server and its port for `twittering-mode' and returns
a cons pair of them.
SCHEME must be \"http\" or \"https\"."
  (cond
   ((require 'url-methods nil t)
    (url-scheme-register-proxy scheme)
    (let* ((proxy-service (assoc scheme url-proxy-services))
           (proxy (if proxy-service (cdr proxy-service) nil)))
      (if (and proxy
               (string-match "^\\([^:]+\\):\\([0-9]+\\)$" proxy))
          (let ((host (match-string 1 proxy))
		(port (string-to-number (match-string 2 proxy))))
            (cons host port))
        nil)))
   (t
    (let* ((env-var (concat scheme "_proxy"))
           (env-proxy (or (getenv (upcase env-var))
                          (getenv (downcase env-var))))
	   (default-port (if (string= "https" scheme) "443" "80")))
      (if (and env-proxy
	       (string-match
		"^\\(https?://\\)?\\([^:/]+\\)\\(:\\([0-9]+\\)\\)?/?$"
		env-proxy))
          (let* ((host (match-string 2 env-proxy))
		 (port-str (or (match-string 4 env-proxy) default-port))
		 (port (string-to-number port-str)))
            (cons host port))
	nil)))))

(defun twittering-setup-proxy ()
  (when (require 'url-methods nil t)
    ;; If `url-scheme-registry' is not initialized,
    ;; `url-proxy-services' will be reset by calling
    ;; `url-insert-file-contents' or `url-retrieve-synchronously', etc.
    ;; To avoid it, initialize `url-scheme-registry' by calling
    ;; `url-scheme-get-property' before calling such functions.
    (url-scheme-get-property "http" 'name)
    (url-scheme-get-property "https" 'name))
  (unless (and twittering-proxy-server twittering-proxy-port)
    (let ((proxy-info (or (if twittering-use-ssl
			      (twittering-find-proxy "https"))
			  (twittering-find-proxy "http"))))
      (when proxy-info
	(let ((host (car proxy-info))
	      (port (cdr proxy-info)))
	  (setq twittering-proxy-server host)
	  (setq twittering-proxy-port port)))))
  (if (and twittering-proxy-use
	   (null twittering-proxy-server)
	   (null twittering-proxy-port))
      (progn
	(message "Disabling proxy due to lack of configuration.")
	(setq twittering-proxy-use nil))
    t))

(defun twittering-toggle-proxy ()
  (interactive)
  (setq twittering-proxy-use
	(not twittering-proxy-use))
  (if (twittering-setup-proxy)
      (message (if twittering-proxy-use "Use Proxy:on" "Use Proxy:off")))
  (twittering-update-mode-line))

;;;
;;; to show image files
;;;

(defvar twittering-icon-mode nil
  "You MUST NOT CHANGE this variable directly.
You should change through function `twittering-icon-mode'.")

(defun twittering-icon-mode (&optional arg)
  "Toggle display of icon images on timelines.
With a numeric argument, if the argument is positive, turn on
icon mode; otherwise, turn off icon mode."
  (interactive "P")
  (let ((prev-mode twittering-icon-mode))
    (setq twittering-icon-mode
	  (if (null arg)
	      (not twittering-icon-mode)
	    (< 0 (prefix-numeric-value arg))))
    (unless (eq prev-mode twittering-icon-mode)
      (twittering-update-mode-line)
      (twittering-render-timeline (current-buffer)))))

(defvar twittering-icon-prop-hash (make-hash-table :test 'equal)
  "Hash table for storing display properties of icon. The key is the size of
icon and the value is a hash. The key of the child hash is URL and its value
is the display property for the icon.")

(defvar twittering-convert-program (executable-find "convert"))
(defvar twittering-convert-fix-size 48)
(defvar twittering-use-convert (not (null twittering-convert-program))
  "*This variable makes a sense only if `twittering-convert-fix-size'
is non-nil. If this variable is non-nil, icon images are converted by
invoking \"convert\". Otherwise, cropped images are displayed.")

(defconst twittering-error-icon-data-pair
  '(xpm . "/* XPM */
static char * yellow3_xpm[] = {
\"16 16 2 1\",
\" 	c None\",
\".	c #FF0000\",
\"................\",
\".              .\",
\". .          . .\",
\".  .        .  .\",
\".   .      .   .\",
\".    .    .    .\",
\".     .  .     .\",
\".      ..      .\",
\".      ..      .\",
\".     .  .     .\",
\".    .    .    .\",
\".   .      .   .\",
\".  .        .  .\",
\". .          . .\",
\".              .\",
\"................\"};
")
  "Image used when the valid icon cannot be retrieved.")

(defun twittering-get-display-spec-for-icon (image-url)
  (let ((hash
	 (gethash twittering-convert-fix-size twittering-icon-prop-hash)))
    (when hash
      (gethash image-url hash))))

(defun twittering-convert-image-data (image-data dest-type &optional src-type)
  "Convert IMAGE-DATA into XPM format and return it. If it fails to convert,
return nil."
  (with-temp-buffer
    (set-buffer-multibyte nil)
    (buffer-disable-undo)
    (let ((coding-system-for-read 'binary)
	  (coding-system-for-write 'binary)
	  (require-final-newline nil))
      (insert image-data)
      (let* ((args
	      `(,(if src-type (format "%s:-" src-type) "-")
		,@(when (integerp twittering-convert-fix-size)
		    `("-resize"
		      ,(format "%dx%d" twittering-convert-fix-size
			       twittering-convert-fix-size)))
		,(format "%s:-" dest-type)))
	     (exit-status
	      (apply 'call-process-region (point-min) (point-max)
		     twittering-convert-program t t nil args)))
	(if (equal 0 exit-status)
	    (buffer-string)
	  ;; failed to convert the image.
	  nil)))))

(defun twittering-create-image-pair (image-data)
  "Return a pair of image type and image data.
IMAGE-DATA is converted by `convert' if the image type of IMAGE-DATA is not
available and `twittering-use-convert' is non-nil."
  (let* ((image-type (image-type-from-data image-data))
	 (image-pair `(,image-type . ,image-data))
	 (converted-size
	  `(,twittering-convert-fix-size . ,twittering-convert-fix-size)))
    (cond
     ((and (image-type-available-p image-type)
	   (or (not (integerp twittering-convert-fix-size))
	       (equal (image-size (create-image image-data image-type t) t)
		      converted-size)))
      image-pair)
     (twittering-use-convert
      (let ((converted-data
	     (twittering-convert-image-data image-data 'xpm image-type)))
	(if converted-data
	    `(xpm . ,converted-data)
	  twittering-error-icon-data-pair)))
     (t
      twittering-error-icon-data-pair))))

(defun twittering-register-image-data (image-url image-data)
  (let ((image-pair (twittering-create-image-pair image-data)))
    (when image-pair
      (let ((hash (gethash twittering-convert-fix-size
			   twittering-icon-prop-hash)))
	(unless hash
	  (setq hash (make-hash-table :test 'equal))
	  (puthash twittering-convert-fix-size hash
		   twittering-icon-prop-hash))
	(let ((spec (twittering-make-display-spec-for-icon image-pair)))
	  (puthash image-url spec hash)
	  spec)))))

(defun twittering-make-slice-spec (image-spec)
  "Return slice property for reducing the image size by cropping it."
  (let* ((size (image-size image-spec t))
	 (width (car size))
	 (height (cdr size))
	 (fixed-length twittering-convert-fix-size)
	 (half-fixed-length (/ fixed-length 2)))
    (if (or (< fixed-length width) (< fixed-length height))
	`(slice ,(max 0 (- (/ width 2) half-fixed-length))
		,(max 0 (- (/ height 2) half-fixed-length))
		,fixed-length ,fixed-length)
      `(slice 0 0 ,fixed-length ,fixed-length))))

(defun twittering-make-display-spec-for-icon (image-pair)
  "Return the specification for `display' text property, which
limits the size of an icon image IMAGE-PAIR up to FIXED-LENGTH. If
the type of the image is not supported, nil is returned.

If the size of the image exceeds FIXED-LENGTH, the center of the
image are displayed."
  (let* ((type (car-safe image-pair))
	 (data (cdr-safe image-pair))
	 (raw-image-spec ;; without margins
	  (create-image data type t))
	 (slice-spec
	  (when (and twittering-convert-fix-size (not twittering-use-convert))
	    (twittering-make-slice-spec raw-image-spec)))
	 (image-spec
	  (if (fboundp 'create-animated-image) ;; Emacs24 or later
	      (create-animated-image data type t :margin 2 :ascent 'center)
	    (create-image data type t :margin 2 :ascent 'center))))
    (if slice-spec
	`(display (,image-spec ,slice-spec))
      `(display ,image-spec))))

(defun twittering-make-icon-string (beg end image-url)
  (let ((display-spec (twittering-get-display-spec-for-icon image-url))
	(image-data (gethash image-url twittering-url-data-hash))
	(properties (and beg (text-properties-at beg)))
	(icon-string (copy-sequence " ")))
    (when properties
      (add-text-properties 0 (length icon-string) properties icon-string))
    (cond
     (display-spec
      ;; Remove the property required no longer.
      (remove-text-properties 0 (length icon-string)
			      '(need-to-be-updated nil)
			      icon-string)
      (apply 'propertize icon-string display-spec))
     (image-data
      (twittering-register-image-data image-url image-data)
      (twittering-make-icon-string beg end image-url))
     (t
      (put-text-property 0 (length icon-string)
			 'need-to-be-updated
			 `(twittering-make-icon-string ,image-url)
			 icon-string)
      (twittering-url-retrieve-async image-url 'twittering-register-image-data)
      icon-string))))

;;;
;;; Utility functions
;;;

(defun twittering-get-or-generate-buffer (buffer)
  (if (bufferp buffer)
      (if (buffer-live-p buffer)
	  buffer
	(generate-new-buffer (buffer-name buffer)))
    (if (stringp buffer)
	(or (get-buffer buffer)
	    (generate-new-buffer buffer)))))

(defun twittering-get-status-url (username &optional id)
  "Generate status URL."
  (if id
      (format "http://%s/%s/status/%s" twittering-web-host username id)
    (format "http://%s/%s" twittering-web-host username)))

(defun twittering-get-search-url (query-string)
  (format "http://%s/search?q=%s"
	  twittering-web-host (twittering-percent-encode query-string)))

(defun twittering-user-agent-default-function ()
  "Twittering mode default User-Agent function."
  (format "Emacs/%d.%d Twittering-mode/%s"
	  emacs-major-version emacs-minor-version
	  twittering-mode-version))

(defvar twittering-sign-simple-string nil)

(defun twittering-sign-string-default-function ()
  "Append sign string to tweet."
  (if twittering-sign-simple-string
      (format " [%s]" twittering-sign-simple-string)
    ""))

(defvar twittering-user-agent-function 'twittering-user-agent-default-function)
(defvar twittering-sign-string-function 'twittering-sign-string-default-function)

(defun twittering-user-agent ()
  "Return User-Agent header string."
  (funcall twittering-user-agent-function))

(defun twittering-sign-string ()
  "Return Tweet sign string."
  (funcall twittering-sign-string-function))

(defun twittering-mode-line-buffer-identification ()
  (let ((active-mode-indicator
	 (if twittering-active-mode
	     twittering-modeline-active
	   twittering-modeline-inactive))
	(enabled-options
	 `(,@(when twittering-use-ssl `(,twittering-modeline-ssl))
	   ,@(when twittering-jojo-mode '("jojo"))
	   ,@(when twittering-icon-mode '("icon"))
	   ,@(when twittering-reverse-mode '("reverse"))
	   ,@(when twittering-scroll-mode '("scroll"))
	   ,@(when twittering-proxy-use '("proxy")))))
    (concat active-mode-indicator
	    (when twittering-display-remaining
	      (format " %d/%d"
		      (twittering-get-ratelimit-remaining)
		      (twittering-get-ratelimit-limit)))
	    (when enabled-options
	      (concat "[" (mapconcat 'identity enabled-options " ") "]")))))

(defun twittering-update-mode-line ()
  "Update mode line."
  (force-mode-line-update))

(defun twittering-status-id< (id1 id2)
  (let ((len1 (length id1))
	(len2 (length id2)))
    (cond
     ((= len1 len2) (string< id1 id2))
     ((< len1 len2) t)
     (t nil))))

(defun twittering-status-id= (id1 id2)
  (equal id1 id2))

(defun twittering-fill-string (str &optional adjustment)
  (when (and (not (boundp 'kinsoku-limit))
	     enable-kinsoku)
    ;; `kinsoku-limit' is defined on loading "international/kinsoku.el".
    ;; Without preloading, "kinsoku.el" will be loaded by auto-loading
    ;; triggered by `fill-region-as-paragraph'.
    ;; In that case, the local binding of `kinsoku-limit' conflicts the
    ;; definition by `defvar' in "kinsoku.el".
    ;; The below warning is displayed;
    ;; "Warning: defvar ignored because kinsoku-limit is let-bound".
    ;; So, we load "kinsoku.el" in advance if necessary.
    (load "international/kinsoku"))
  (let* ((kinsoku-limit 1)
	 (adjustment (+ (or adjustment 0)
			(if (and (boundp 'fill-prefix) (stringp fill-prefix))
			    (string-width fill-prefix)
			  0)
			(if enable-kinsoku
			    kinsoku-limit
			  0)))
	 (min-width
	  (apply 'min
		 (or
		  (mapcar 'window-width
			  (get-buffer-window-list (current-buffer) nil t))
		  ;; Use `(frame-width)' if no windows display
		  ;; the current buffer.
		  `(,(frame-width)))))
	 (temporary-fill-column (- (or twittering-fill-column (1- min-width))
				   adjustment)))
    (with-temp-buffer
      (let ((fill-column temporary-fill-column))
	(when (string-match "^\\( +\\)" str)
	  (setq fill-prefix (match-string 1 str)))
	(insert str)
	(fill-region-as-paragraph (point-min) (point-max))
	(buffer-substring (point-min) (point-max))))))

(defun twittering-set-window-end (window pos)
  (let* ((height (window-text-height window))
         (n (- (- height 1))))
    (while (progn (setq n (1+ n))
		  (set-window-start
		   window
		   (with-current-buffer (window-buffer window)
		     (save-excursion
		       (goto-char pos)
		       (line-beginning-position n))))
		  (not (pos-visible-in-window-p pos window))))))

(defun twittering-make-passed-time-string
  (beg end encoded-created-at time-format &optional additional-properties)
  (let* ((now (current-time))
	 (secs (+ (* (- (car now) (car encoded-created-at)) 65536)
		  (- (cadr now) (cadr encoded-created-at))))
	 (time-string
	  (cond
	   ((< secs 5) "less than 5 seconds ago")
	   ((< secs 10) "less than 10 seconds ago")
	   ((< secs 20) "less than 20 seconds ago")
	   ((< secs 30) "half a minute ago")
	   ((< secs 60) "less than a minute ago")
	   ((< secs 150) "1 minute ago")
	   ((< secs 2400) (format "%d minutes ago"
				  (/ (+ secs 30) 60)))
	   ((< secs 5400) "about 1 hour ago")
	   ((< secs 84600) (format "about %d hours ago"
				   (/ (+ secs 1800) 3600)))
	   (t (format-time-string time-format encoded-created-at))))
	 (properties (append additional-properties
			     (and beg (text-properties-at beg)))))
    ;; Restore properties.
    (when properties
      (add-text-properties 0 (length time-string) properties time-string))
    (if (< secs 84600)
	(put-text-property 0 (length time-string)
			   'need-to-be-updated
			   `(twittering-make-passed-time-string
			     ,encoded-created-at ,time-format)
			   time-string)
      ;; Remove the property required no longer.
      (remove-text-properties 0 (length time-string) '(need-to-be-updated nil)
			      time-string))
    time-string))

(defun twittering-update-filled-string (beg end formater status prefix)
  (let* ((str (twittering-fill-string (funcall formater status prefix)
				      (length prefix)))
	 (next (next-single-property-change 0 'need-to-be-updated str))
	 (properties
	  (and beg
	       (apply 'append
		      (mapcar (lambda (prop)
				(let ((value (get-text-property beg prop)))
				  (when value
				    `(,prop ,value))))
			      '(id text username))))))
    ;; Restore properties.
    (when properties
      (add-text-properties 0 (length str) properties str))
    (if (or (get-text-property 0 'need-to-be-updated str)
	    (and next (< next (length str))))
	(put-text-property 0 (length str) 'need-to-be-updated
			   `(twittering-update-filled-string
			     ,formater ,status ,prefix)
			   str)
      ;; Remove the property required no longer.
      (remove-text-properties 0 (length str) '(need-to-be-updated nil) str))
    str))

;;;
;;; Utility functions for portability
;;;

(defun twittering-ucs-to-char (num)
  ;; Check (featurep 'unicode) is a workaround with navi2ch to avoid
  ;; error "error in process sentinel: Cannot open load file:
  ;; unicode".
  ;;
  ;; Details: navi2ch prior to 1.8.3 (which is currently last release
  ;; version as of 2010-01-18) always define `ucs-to-char' as autoload
  ;; file "unicode(.el)" (which came from Mule-UCS), hence it breaks
  ;; `ucs-to-char' under non Mule-UCS environment. The problem is
  ;; fixed in navi2ch dated 2010-01-16 or later, but not released yet.
  (if (and (featurep 'unicode) (functionp 'ucs-to-char))
      (ucs-to-char num)
    ;; Emacs21 have a partial support for UTF-8 text, so it can decode
    ;; only parts of a text with Japanese.
    (or (decode-char 'ucs num)
	??)))

(defun twittering-remove-duplicates (list)
  "Return a copy of LIST with all duplicate elements removed.
This is non-destructive version of `delete-dups' which is not
defined in Emacs21."
  (if (fboundp 'delete-dups)
      (delete-dups (copy-sequence list))
    (let ((rest list)
	  (result nil))
      (while rest
	(unless (member (car rest) result)
	  (setq result (cons (car rest) result)))
	(setq rest (cdr rest)))
      (nreverse result))))

(defun twittering-completing-read (prompt collection &optional predicate require-match initial-input hist def inherit-input-method)
  "Read a string in the minibuffer, with completion.
This is a modified version of `completing-read' and accepts candidates
as a list of a string on Emacs21."
  ;; completing-read() of Emacs21 does not accepts candidates as
  ;; a list. Candidates must be given as an alist.
  (let* ((collection (twittering-remove-duplicates collection))
         (collection
          (if (and (> 22 emacs-major-version)
                   (listp collection)
                   (stringp (car collection)))
              (mapcar (lambda (x) (cons x nil)) collection)
            collection)))
    (completing-read prompt collection predicate require-match
                     initial-input hist def inherit-input-method)))

(eval-when-compile ;; shut up the byte compiler.
  (defvar twittering-debug-buffer)
  (defvar twittering-edit-buffer))

(defun twittering-buffer-related-p ()
  "Return t if current buffer is twittering-mode related buffer."
  (or (twittering-buffer-p)
      (member (buffer-name (current-buffer))
	      (list twittering-debug-buffer
		    twittering-edit-buffer))))

(defun assocref (item alist)
  (cdr (assoc item alist)))

(defmacro list-push (value listvar)
  `(setq ,listvar (cons ,value ,listvar)))

(defmacro case-string (str &rest clauses)
  `(cond
    ,@(mapcar
       (lambda (clause)
	 (let ((keylist (car clause))
	       (body (cdr clause)))
	   `(,(if (listp keylist)
		  `(or ,@(mapcar (lambda (key) `(string-equal ,str ,key))
				 keylist))
		't)
	     ,@body)))
       clauses)))

(defvar twittering-regexp-hash
  (let ((full-width-number-sign (twittering-ucs-to-char #xff03)))
    ;; Unicode Character 'FULLWIDTH NUMBER SIGN' (U+FF03)
    (concat "\\(?:#\\|" (char-to-string full-width-number-sign) "\\)")))

(defvar twittering-regexp-atmark
  (let ((full-width-commercial-at (twittering-ucs-to-char #xff20)))
    ;; Unicode Character 'FULLWIDTH COMMERCIAL AT' (U+FF20)
    (concat "\\(?:@\\|" (char-to-string full-width-commercial-at) "\\)")))

;;;
;;; Timeline spec functions
;;;

;;; Timeline spec as S-expression
;;; - (user USER): timeline of the user whose name is USER. USER is a string.
;;; - (list USER LIST):
;;;     the list LIST of the user USER. LIST and USER are strings.
;;;
;;; - (direct_messages): received direct messages.
;;; - (direct_messages_sent): sent direct messages.
;;; - (friends): friends timeline.
;;; - (home): home timeline.
;;; - (mentions): mentions timeline.
;;;     mentions (status containing @username) for the authenticating user.
;;; - (public): public timeline.
;;; - (replies): replies.
;;; - (retweeted_by_me): retweets posted by the authenticating user.
;;; - (retweeted_to_me): retweets posted by the authenticating user's friends.
;;; - (retweets_of_me):
;;;     tweets of the authenticated user that have been retweeted by others.
;;;
;;; - (search STRING): the result of searching with query STRING.
;;; - (merge SPEC1 SPEC2 ...): result of merging timelines SPEC1 SPEC2 ...
;;; - (filter REGEXP SPEC): timeline filtered with REGEXP.
;;;

;;; Timeline spec string
;;;
;;; SPEC ::= PRIMARY | COMPOSITE
;;; PRIMARY ::= USER | LIST | DIRECT_MESSSAGES | DIRECT_MESSSAGES_SENT
;;;             | FRIENDS | HOME | MENTIONS | PUBLIC | REPLIES
;;;             | RETWEETED_BY_ME | RETWEETED_TO_ME | RETWEETS_OF_ME
;;;             | SEARCH
;;; COMPOSITE ::= MERGE | FILTER
;;;
;;; USER ::= /[a-zA-Z0-9_-]+/
;;; LIST ::= USER "/" LISTNAME
;;; LISTNAME ::= /[a-zA-Z0-9_-]+/
;;; DIRECT_MESSSAGES ::= ":direct_messages"
;;; DIRECT_MESSSAGES_SENT ::= ":direct_messages_sent"
;;; FRIENDS ::= ":friends"
;;; HOME ::= ":home" | "~"
;;; MENTIONS ::= ":mentions"
;;; PUBLIC ::= ":public"
;;; REPLIES ::= ":replies" | "@"
;;; RETWEETED_BY_ME ::= ":retweeted_by_me"
;;; RETWEETED_TO_ME ::= ":retweeted_to_me"
;;; RETWEETS_OF_ME ::= ":retweets_of_me"
;;;
;;; SEARCH ::= ":search/" QUERY_STRING "/"
;;; QUERY_STRING ::= any string, where "/" is escaped by a backslash.
;;; MERGE ::= "(" MERGED_SPECS ")"
;;; MERGED_SPECS ::= SPEC | SPEC "+" MERGED_SPECS
;;; FILTER ::= ":filter/" REGEXP "/" SPEC
;;;

(defun twittering-timeline-spec-to-string (timeline-spec &optional shorten)
  "Convert TIMELINE-SPEC into a string.
If SHORTEN is non-nil, the abbreviated expression will be used."
  (let ((type (car timeline-spec))
	(value (cdr timeline-spec)))
    (cond
     ;; user
     ((eq type 'user) (car value))
     ;; list
     ((eq type 'list) (concat (car value) "/" (cadr value)))
     ;; simple
     ((eq type 'direct_messages) ":direct_messages")
     ((eq type 'direct_messages_sent) ":direct_messages_sent")
     ((eq type 'friends) ":friends")
     ((eq type 'home) (if shorten "~" ":home"))
     ((eq type 'mentions) ":mentions")
     ((eq type 'public) ":public")
     ((eq type 'replies) (if shorten "@" ":replies"))
     ((eq type 'retweeted_by_me) ":retweeted_by_me")
     ((eq type 'retweeted_to_me) ":retweeted_to_me")
     ((eq type 'retweets_of_me) ":retweets_of_me")
     ((eq type 'search)
      (let ((query (car value)))
	(concat ":search/"
		(replace-regexp-in-string "/" "\\/" query nil t)
		"/")))
     ;; composite
     ((eq type 'filter)
      (let ((regexp (car value))
	    (spec (cadr value)))
	(concat ":filter/"
		(replace-regexp-in-string "/" "\\/" regexp nil t)
		"/"
		(twittering-timeline-spec-to-string spec))))
     ((eq type 'merge)
      (concat "("
	      (mapconcat 'twittering-timeline-spec-to-string value "+")
	      ")"))
     (t
      nil))))

(defun twittering-extract-timeline-spec (str &optional unresolved-aliases)
  "Extract one timeline spec from STR.
Return cons of the spec and the rest string."
  (cond
   ((null str)
    (error "STR is nil")
    nil)
   ((string-match "^\\([a-zA-Z0-9_-]+\\)/\\([a-zA-Z0-9_-]+\\)" str)
    (let ((user (match-string 1 str))
	  (listname (match-string 2 str))
	  (rest (substring str (match-end 0))))
      `((list ,user ,listname) . ,rest)))
   ((string-match "^\\([a-zA-Z0-9_-]+\\)" str)
    (let ((user (match-string 1 str))
	  (rest (substring str (match-end 0))))
      `((user ,user) . ,rest)))
   ((string-match "^~" str)
    `((home) . ,(substring str (match-end 0))))
   ((string-match (concat "^" twittering-regexp-atmark) str)
    `((replies) . ,(substring str (match-end 0))))
   ((string-match (concat "^" twittering-regexp-hash "\\([a-zA-Z0-9_-]+\\)")
		  str)
    (let* ((tag (match-string 1 str))
	   (query (concat "#" tag))
	   (rest (substring str (match-end 0))))
      `((search ,query) . ,rest)))
   ((string-match "^:\\([a-z_-]+\\)" str)
    (let ((type (match-string 1 str))
	  (following (substring str (match-end 0)))
	  (alist '(("direct_messages" . direct_messages)
		   ("direct_messages_sent" . direct_messages_sent)
		   ("friends" . friends)
		   ("home" . home)
		   ("mentions" . mentions)
		   ("public" . public)
		   ("replies" . replies)
		   ("retweeted_by_me" . retweeted_by_me)
		   ("retweeted_to_me" . retweeted_to_me)
		   ("retweets_of_me" . retweets_of_me))))
      (cond
       ((assoc type alist)
	(let ((first-spec (list (cdr (assoc type alist)))))
	  (cons first-spec following)))
       ((string= type "search")
	(if (string-match "^:search/\\(\\(.*?[^\\]\\)??\\(\\\\\\\\\\)*\\)??/"
			  str)
	    (let* ((escaped-query (or (match-string 1 str) ""))
		   (query (replace-regexp-in-string "\\\\/" "/"
						    escaped-query nil t))
		   (rest (substring str (match-end 0))))
	      (if (not (string= "" escaped-query))
		  `((search ,query) . ,rest)
		(error "\"%s\" has no valid regexp" str)
		nil))))
       ((string= type "filter")
	(if (string-match "^:filter/\\(\\(.*?[^\\]\\)??\\(\\\\\\\\\\)*\\)??/"
			  str)
	    (let* ((escaped-regexp (or (match-string 1 str) ""))
		   (regexp (replace-regexp-in-string "\\\\/" "/"
						     escaped-regexp nil t))
		   (following (substring str (match-end 0)))
		   (pair (twittering-extract-timeline-spec
			  following unresolved-aliases))
		   (spec (car pair))
		   (rest (cdr pair)))
	      `((filter ,regexp ,spec) . ,rest))
	  (error "\"%s\" has no valid regexp" str)
	  nil))
       (t
	(error "\"%s\" is invalid as a timeline spec" str)
	nil))))
   ((string-match "^\\$\\([a-zA-Z0-9_-]+\\)\\(?:(\\([^)]*\\))\\)?" str)
    (let* ((name (match-string 1 str))
	   (rest (substring str (match-end 0)))
	   (value (cdr-safe (assoc name twittering-timeline-spec-alias)))
	   (arg (match-string 2 str)))
      (if (member name unresolved-aliases)
	  (error "Alias \"%s\" includes a recursive reference" name)
	(cond
	 ((stringp value)
	  (twittering-extract-timeline-spec
	   (concat value rest)
	   (cons name unresolved-aliases)))
	 ((functionp value)
	  (twittering-extract-timeline-spec
	   (funcall value arg)
	   (cons name unresolved-aliases)))
	 (t
	  (error "Alias \"%s\" is undefined" name))))))
   ((string-match "^(" str)
    (let ((rest (concat "+" (substring str (match-end 0))))
	  (result '()))
      (while (and rest (string-match "^\\+" rest))
	(let* ((spec-string (substring rest (match-end 0)))
	       (pair (twittering-extract-timeline-spec
		      spec-string unresolved-aliases))
	       (spec (car pair))
	       (next-rest (cdr pair)))
	  (setq result (cons spec result))
	  (setq rest next-rest)))
      (if (and rest (string-match "^)" rest))
	  (let ((spec-list
		 (apply 'append
			(mapcar (lambda (x) (if (eq 'merge (car x))
						(cdr x)
					      (list x)))
				(reverse result)))))
	    (if (= 1 (length spec-list))
		`(,(car spec-list) . ,(substring rest 1))
	      `((merge ,@spec-list) . ,(substring rest 1))))
	(if rest
	    ;; The string following the opening parenthesis `('
	    ;; can be interpreted without errors,
	    ;; but there is no corresponding closing parenthesis.
	    (error "\"%s\" lacks a closing parenthesis" str))
	;; Does not display additional error messages if an error
	;; occurred on interpreting the string following
	;; the opening parenthesis `('.
	nil)))
   (t
    (error "\"%s\" is invalid as a timeline spec" str)
    nil)
   ))

(defun twittering-string-to-timeline-spec (spec-str)
  "Convert SPEC-STR into a timeline spec.
Return nil if SPEC-STR is invalid as a timeline spec."
  (let ((result-pair (twittering-extract-timeline-spec spec-str)))
    (if (and result-pair (string= "" (cdr result-pair)))
	(car result-pair)
      nil)))

(defun twittering-timeline-spec-primary-p (spec)
  "Return non-nil if SPEC is a primary timeline spec.
`primary' means that the spec is not a composite timeline spec such as
`filter' and `merge'."
  (let ((primary-spec-types
	 '(user list
		direct_messages direct_messages_sent
		friends home mentions public replies
		search
		retweeted_by_me retweeted_to_me retweets_of_me))
	(type (car spec)))
    (memq type primary-spec-types)))

(defun twittering-timeline-spec-is-direct-messages-p (spec)
  "Return non-nil if SPEC is a timeline spec which is related of
direct_messages."
  (and spec
       (memq (car spec) '(direct_messages direct_messages_sent))))

(defun twittering-equal-string-as-timeline (spec-str1 spec-str2)
  "Return non-nil if SPEC-STR1 equals SPEC-STR2 as a timeline spec."
  (if (and (stringp spec-str1) (stringp spec-str2))
      (let ((spec1 (twittering-string-to-timeline-spec spec-str1))
	    (spec2 (twittering-string-to-timeline-spec spec-str2)))
	(equal spec1 spec2))
    nil))

(defun twittering-add-timeline-history (spec-string)
  (when (or (null twittering-timeline-history)
	    (not (string= spec-string (car twittering-timeline-history))))
    (if (functionp 'add-to-history)
	(add-to-history 'twittering-timeline-history spec-string)
      (setq twittering-timeline-history
	    (cons spec-string twittering-timeline-history)))))

;;;
;;; Timeline info
;;;

(defun twittering-current-timeline-id-table (&optional spec)
  (let ((spec (or spec (twittering-current-timeline-spec))))
    (if spec
	(elt (gethash spec twittering-timeline-data-table) 0)
      nil)))

(defun twittering-current-timeline-referring-id-table (&optional spec)
  "Return the hash from a ID to the ID of the first observed status
referring the former ID."
  (let ((spec (or spec (twittering-current-timeline-spec))))
    (if spec
	(elt (gethash spec twittering-timeline-data-table) 1)
      nil)))

(defun twittering-current-timeline-data (&optional spec)
  (let ((spec (or spec (twittering-current-timeline-spec))))
    (if spec
	(elt (gethash spec twittering-timeline-data-table) 2)
      nil)))

(defun twittering-remove-timeline-data (&optional spec)
  (let ((spec (or spec (twittering-current-timeline-spec))))
    (remhash spec twittering-timeline-data-table)))

(defun twittering-find-status (id)
  (let ((result nil))
    (maphash
     (lambda (spec pair)
       (let* ((id-table (car pair))
	      (entry (gethash id id-table)))
	 ;; Take the most detailed status.
	 (when (and entry
		    (or (null result) (< (length result) (length entry))))
	   (setq result entry))))
     twittering-timeline-data-table)
    result))

(defun twittering-delete-status-from-data-table (id)
  (let ((modified-spec nil))
    (maphash
     (lambda (spec data)
       (let* ((id-table (elt data 0))
	      (referring-id-table (elt data 1))
	      (timeline-data (elt data 2))
	      (status (gethash id id-table)))
	 (when status
	   (remhash id id-table)
	   ;; Here, `referring-id-table' is not modified.
	   ;; Therefore, the retweet observed secondly will not appear even
	   ;; if the retweet observed first for the same tweet is deleted.
	   (setq modified-spec
		 (cons `(,spec
			 ,id-table
			 ,referring-id-table
			 ,(remove status timeline-data))
		       modified-spec)))))
     twittering-timeline-data-table)
    (mapc
     (lambda (data)
       (let* ((spec (car data))
	      (buffer (twittering-get-buffer-from-spec spec)))
	 (puthash spec (cdr data) twittering-timeline-data-table)
	 (when (buffer-live-p buffer)
	   (with-current-buffer buffer
	     (save-excursion
	       (twittering-for-each-property-region
		'id
		(lambda (beg end value)
		  (when (twittering-status-id= id value)
		    (let ((buffer-read-only nil)
			  (separator-pos (min (point-max) (1+ end))))
		      (delete-region beg separator-pos)
		      (goto-char beg))))
		buffer))))))
     modified-spec)))

(defun twittering-get-replied-statuses (id &optional count)
  "Return a list of replied statuses starting from the status specified by ID.
Statuses are stored in ascending-order with respect to their IDs."
  (let ((result nil)
	(status (twittering-find-status id)))
    (while
	(and (if (numberp count)
		 (<= 0 (setq count (1- count)))
	       t)
	     (let ((replied-id (or (cdr (assq 'in-reply-to-status-id status))
				   "")))
	       (unless (string= "" replied-id)
		 (let ((replied-status (twittering-find-status replied-id)))
		   (when replied-status
		     (setq result (cons replied-status result))
		     (setq status replied-status)
		     t))))))
    result))

(defun twittering-have-replied-statuses-p (id)
  (let ((status (twittering-find-status id)))
    (when status
      (let ((replied-id (cdr (assq 'in-reply-to-status-id status))))
	(and replied-id (not (string= "" replied-id)))))))

(defun twittering-add-statuses-to-timeline-data (statuses &optional spec)
  (let* ((spec (or spec (twittering-current-timeline-spec)))
	 (id-table
	  (or (twittering-current-timeline-id-table spec)
	      (make-hash-table :test 'equal)))
	 (referring-id-table
	  (or (twittering-current-timeline-referring-id-table spec)
	      (make-hash-table :test 'equal)))
	 (timeline-data (twittering-current-timeline-data spec)))
    (let ((new-statuses
	   (remove nil
		   (mapcar
		    (lambda (status)
		      (let ((id (cdr (assq 'id status)))
			    (source-id (cdr-safe (assq 'source-id status))))
			(unless (or (not source-id)
				    (gethash source-id referring-id-table))
			  ;; Store the id of the first observed tweet
			  ;; that refers `source-id'.
			  (puthash source-id id referring-id-table))
			(if (gethash id id-table)
			    nil
			  (puthash id status id-table)
			  (puthash id id referring-id-table)
			  status)))
		    statuses))))
      (when new-statuses
	(let ((new-timeline-data
	       (sort (append new-statuses timeline-data)
		     (lambda (status1 status2)
		       (let ((id1 (cdr (assq 'id status1)))
			     (id2 (cdr (assq 'id status2))))
			 (twittering-status-id< id2 id1))))))
	  (puthash spec `(,id-table ,referring-id-table ,new-timeline-data)
		   twittering-timeline-data-table))
	(when (twittering-jojo-mode-p spec)
	  (mapc (lambda (status)
		  (twittering-update-jojo (cdr (assq 'user-screen-name status))
					  (cdr (assq 'text status))))
		new-statuses))
	(let ((twittering-new-tweets-spec spec)
	      (twittering-new-tweets-count (length new-statuses)))
	  (run-hooks 'twittering-new-tweets-hook))
	new-statuses))))

;;;
;;; Process info
;;;

(defun twittering-register-process (proc spec &optional str)
  (let ((str (or str (twittering-timeline-spec-to-string spec))))
    (add-to-list 'twittering-process-info-alist `(,proc ,spec ,str))))

(defun twittering-release-process (proc)
  (let ((pair (assoc proc twittering-process-info-alist)))
    (when pair
      (setq twittering-process-info-alist
	    (delq pair twittering-process-info-alist)))))

(defun twittering-get-timeline-spec-from-process (proc)
  (let ((entry (assoc proc twittering-process-info-alist)))
    (if entry
	(elt entry 1)
      nil)))

(defun twittering-get-timeline-spec-string-from-process (proc)
  (let ((entry (assoc proc twittering-process-info-alist)))
    (if entry
	(elt entry 2)
      nil)))

(defun twittering-find-processes-for-timeline-spec (spec)
  (apply 'append
	 (mapcar
	  (lambda (pair)
	    (let ((proc (car pair))
		  (spec-info (cadr pair)))
	      (if (equal spec-info spec)
		  `(,proc)
		nil)))
	  twittering-process-info-alist)))

(defun twittering-remove-inactive-processes ()
  (let ((inactive-statuses '(nil closed exit failed signal)))
    (setq twittering-process-info-alist
	  (apply 'append
		 (mapcar
		  (lambda (pair)
		    (let* ((proc (car pair))
			   (info (cdr pair))
			   (status (process-status proc)))
		      (if (memq status inactive-statuses)
			  nil
			`((,proc ,@info)))))
		  twittering-process-info-alist)))))

(defun twittering-process-active-p (&optional spec)
  (twittering-remove-inactive-processes)
  (if spec
      (twittering-find-processes-for-timeline-spec spec)
    twittering-process-info-alist))

;;;
;;; Server info
;;;

(defun twittering-make-header-info-alist (header-str)
  "Make HTTP header alist from HEADER-STR.
The alist consists of pairs of field-name and field-value, such as
'((\"Content-Type\" . \"application/xml\; charset=utf-8\")
  (\"Content-Length\" . \"2075\"))."
  (let* ((lines (split-string header-str "\r?\n"))
         (status-line (car lines))
         (header-lines (cdr lines)))
    (when (string-match
	   "^\\(HTTP/1\.[01]\\) \\([0-9][0-9][0-9]\\) \\(.*\\)$"
	   status-line)
      (append `((status-line . ,status-line)
		(http-version . ,(match-string 1 status-line))
		(status-code . ,(match-string 2 status-line))
		(reason-phrase . ,(match-string 3 status-line)))
	      (remove nil
		      (mapcar
		       (lambda (line)
			 (when (string-match "^\\([^: ]*\\): *\\(.*\\)$" line)
			   (cons (match-string 1 line) (match-string 2 line))))
		       header-lines))))))

(defun twittering-update-server-info (header-str)
  (let* ((header-info (twittering-make-header-info-alist header-str))
	 (new-entry-list (mapcar 'car header-info)))
    (when (remove t (mapcar
		     (lambda (entry)
		       (equal (assoc entry header-info)
			      (assoc entry twittering-server-info-alist)))
		     new-entry-list))
      (setq twittering-server-info-alist
	    (append header-info
		    (remove nil (mapcar
				 (lambda (entry)
				   (if (member (car entry) new-entry-list)
				       nil
				     entry))
				 twittering-server-info-alist))))
      (when twittering-display-remaining
	(mapc (lambda (buffer)
		(with-current-buffer buffer
		  (twittering-update-mode-line)))
	      (twittering-get-buffer-list))))
    header-info))

(defun twittering-get-server-info (field)
  (let* ((table
	  '((ratelimit-remaining . "X-RateLimit-Remaining")
	    (ratelimit-limit . "X-RateLimit-Limit")
	    (ratelimit-reset . "X-RateLimit-Reset")))
	 (numeral-field '(ratelimit-remaining ratelimit-limit))
	 (unix-epoch-time-field '(ratelimit-reset))
	 (field-name (cdr (assq field table)))
	 (field-value (cdr (assoc field-name twittering-server-info-alist))))
    (when (and field-name field-value)
      (cond
       ((memq field numeral-field)
	(string-to-number field-value))
       ((memq field unix-epoch-time-field)
	(seconds-to-time (string-to-number (concat field-value ".0"))))
       (t
	nil)))))

(defun twittering-get-ratelimit-remaining ()
  (or (twittering-get-server-info 'ratelimit-remaining)
      0))

(defun twittering-get-ratelimit-limit ()
  (or (twittering-get-server-info 'ratelimit-limit)
      0))

;;;
;;; Buffer info
;;;

(defvar twittering-buffer-info-list nil
  "List of buffers managed by `twittering-mode'.")

(defun twittering-get-buffer-list ()
  "Return buffers managed by `twittering-mode'."
  (twittering-unregister-killed-buffer)
  twittering-buffer-info-list)

(defun twittering-get-active-buffer-list ()
  "Return active buffers managed by `twittering-mode', where statuses are
retrieved periodically."
  (twittering-unregister-killed-buffer)
  (remove nil
	  (mapcar (lambda (buffer)
		    (if (twittering-buffer-active-p buffer)
			buffer
		      nil))
		  twittering-buffer-info-list)))

(defun twittering-buffer-p (&optional buffer)
  "Return t if BUFFER is managed by `twittering-mode'.
BUFFER defaults to the the current buffer."
  (let ((buffer (or buffer (current-buffer))))
    (and (buffer-live-p buffer)
	 (memq buffer twittering-buffer-info-list))))

(defun twittering-buffer-active-p (&optional buffer)
  "Return t if BUFFER is an active buffer managed by `twittering-mode'.
BUFFER defaults to the the current buffer."
  (let ((buffer (or buffer (current-buffer))))
    (and (twittering-buffer-p buffer)
	 (with-current-buffer buffer
	   twittering-active-mode))))

(defun twittering-get-buffer-from-spec (spec)
  "Return the buffer bound to SPEC. If no buffers are bound to SPEC,
return nil."
  (let* ((spec-string (twittering-timeline-spec-to-string spec))
	 (buffers
	  (remove
	   nil
	   (mapcar
	    (lambda (buffer)
	      (if (twittering-equal-string-as-timeline
		   spec-string
		   (twittering-get-timeline-spec-string-for-buffer buffer))
		  buffer
		nil))
	    (twittering-get-buffer-list)))))
    (if buffers
	;; We assume that the buffer with the same spec is unique.
	(car buffers)
      nil)))

(defun twittering-get-buffer-from-spec-string (spec-string)
  "Return the buffer bound to SPEC-STRING. If no buffers are bound to it,
return nil."
  (let ((spec (twittering-string-to-timeline-spec spec-string)))
    (and spec (twittering-get-buffer-from-spec spec))))

(defun twittering-get-timeline-spec-for-buffer (buffer)
  "Return the timeline spec bound to BUFFER. If BUFFER is not managed by
`twittering-mode', return nil."
  (when (twittering-buffer-p buffer)
    (with-current-buffer buffer
      twittering-timeline-spec)))

(defun twittering-get-timeline-spec-string-for-buffer (buffer)
  "Return the timeline spec string bound to BUFFER. If BUFFER is not managed
by `twittering-mode', return nil."
  (when (twittering-buffer-p buffer)
    (with-current-buffer buffer
      twittering-timeline-spec-string)))

(defun twittering-current-timeline-spec ()
  "Return the timeline spec bound to the current buffer. If it is not managed
by `twittering-mode', return nil."
  (twittering-get-timeline-spec-for-buffer (current-buffer)))

(defun twittering-current-timeline-spec-string ()
  "Return the timeline spec string bound to the current buffer. If it is not
managed by `twittering-mode', return nil."
  (twittering-get-timeline-spec-string-for-buffer (current-buffer)))

(defun twittering-unregister-buffer (buffer &optional keep-timer)
  "Unregister BUFFER from `twittering-buffer-info-list'.
If BUFFER is the last managed buffer and KEEP-TIMER is nil, call
`twittering-stop' to stop timers."
  (when (memq buffer twittering-buffer-info-list)
    (setq twittering-buffer-info-list
	  (delq buffer twittering-buffer-info-list))
    (when (and (null twittering-buffer-info-list)
	       (not keep-timer))
      (twittering-stop))))

(defun twittering-unregister-killed-buffer ()
  "Unregister buffers which has been killed."
  (mapc (lambda (buffer)
	  (unless (buffer-live-p buffer)
	    (twittering-unregister-buffer buffer)))
	twittering-buffer-info-list))

(defun twittering-replace-spec-string-for-buffer (buffer spec-string)
  "Replace the timeline spec string for BUFFER with SPEC-STRING when
BUFFER is managed by `twittering-mode' and SPEC-STRING is equivalent
to the current one."
  (when (twittering-buffer-p buffer)
    (let ((current (twittering-get-timeline-spec-string-for-buffer buffer)))
      (when (and (not (string= current spec-string))
		 (twittering-equal-string-as-timeline current spec-string))
	(with-current-buffer buffer
	  (rename-buffer spec-string t)
	  (setq twittering-timeline-spec-string spec-string))))))

(defun twittering-set-active-flag-for-buffer (buffer active)
  "Set ACTIVE to active-flag for BUFFER."
  (when (twittering-buffer-p buffer)
    (let ((current (twittering-buffer-active-p buffer)))
      (when (or (and active (not current))
		(and (not active) current))
	(twittering-toggle-activate-buffer buffer)))))

(defun twittering-toggle-activate-buffer (&optional buffer)
  "Toggle whether to retrieve timeline for the current buffer periodically."
  (interactive)
  (let ((buffer (or buffer (current-buffer))))
    (when (twittering-buffer-p buffer)
      (with-current-buffer buffer
	(setq twittering-active-mode (not twittering-active-mode))
	(twittering-update-mode-line)))))

(defun twittering-activate-buffer (&optional buffer)
  "Activate BUFFER to retrieve timeline for it periodically."
  (interactive)
  (let ((buffer (or buffer (current-buffer))))
    (twittering-set-active-flag-for-buffer buffer t)))

(defun twittering-deactivate-buffer (&optional buffer)
  "Deactivate BUFFER not to retrieve timeline for it periodically."
  (interactive)
  (let ((buffer (or buffer (current-buffer))))
    (twittering-set-active-flag-for-buffer buffer nil)))

(defun twittering-kill-buffer (&optional buffer)
  "Kill BUFFER managed by `twittering-mode'."
  (interactive)
  (let ((buffer (or buffer (current-buffer))))
    (when (twittering-buffer-p buffer)
      (twittering-deactivate-buffer buffer)
      (kill-buffer buffer)
      (twittering-unregister-killed-buffer))))

(defun twittering-get-managed-buffer (spec)
  "Return the buffer bound to SPEC. If no buffers are bound to SPEC, return
newly generated buffer.
SPEC may be a timeline spec or a timeline spec string."
  (let* ((original-spec spec)
	 (spec-string (if (stringp spec)
			  spec
			(twittering-timeline-spec-to-string spec)))
	 ;; `spec-string' without text properties is required because
	 ;; Emacs21 displays `spec-string' with its properties on mode-line.
	 ;; In addition, copying `spec-string' keeps timeline-data from
	 ;; being modified by `minibuf-isearch.el'.
	 (spec-string (copy-sequence spec-string))
	 (spec (if (stringp spec-string)
		   (twittering-string-to-timeline-spec spec-string)
		 nil)))
    (when (null spec)
      (error "\"%s\" is invalid as a timeline spec"
	     (or spec-string original-spec)))
    (set-text-properties 0 (length spec-string) nil spec-string)
    (let ((buffer (twittering-get-buffer-from-spec spec)))
      (if buffer
	  (progn
	    (twittering-replace-spec-string-for-buffer buffer spec-string)
	    (twittering-render-timeline buffer t)
	    buffer)
	(let ((buffer (generate-new-buffer spec-string))
	      (start-timer (null twittering-buffer-info-list)))
	  (add-to-list 'twittering-buffer-info-list buffer t)
	  (with-current-buffer buffer
	    (twittering-mode-setup spec-string)
	    (twittering-render-timeline buffer)
	    (when (twittering-account-authorized-p)
	      (when start-timer
		;; If `buffer' is the first managed buffer,
		;; call `twittering-start' to start timers.
		(twittering-start))
	      (unless (and start-timer twittering-active-mode)
		;; If `buffer' is active and the first managed buffer,
		;; `twittering-start' invokes
		;; `twittering-get-and-render-timeline' indirectly.
		;; Otherwise, `twittering-get-and-render-timeline' should be
		;; invoked here.
		(twittering-get-and-render-timeline))))
	  buffer)))))

(defun twittering-switch-to-next-timeline ()
  (interactive)
  (when (twittering-buffer-p)
    (let* ((buffer-list (twittering-get-buffer-list))
	   (following-buffers (cdr (memq (current-buffer) buffer-list)))
	   (next (if following-buffers
		     (car following-buffers)
		   (car buffer-list))))
      (unless (eq (current-buffer) next)
	(switch-to-buffer next)))))

(defun twittering-switch-to-previous-timeline ()
  (interactive)
  (when (twittering-buffer-p)
    (let* ((buffer-list (reverse (twittering-get-buffer-list)))
	   (preceding-buffers (cdr (memq (current-buffer) buffer-list)))
	   (previous (if preceding-buffers
			 (car preceding-buffers)
		       (car buffer-list))))
      (unless (eq (current-buffer) previous)
	(switch-to-buffer previous)))))

;;;
;;; Unread statuses info
;;;

(defvar twittering-unread-status-info nil
  "A list of (buffer unread-statuses-counter), where `unread-statuses-counter'
means the number of statuses retrieved after the last visiting of the buffer.")

(defun twittering-reset-unread-status-info-if-necessary ()
  (when (twittering-buffer-p)
    (twittering-set-number-of-unread (current-buffer) 0)))

(defun twittering-set-number-of-unread (buffer number)
  (let* ((entry (assq buffer twittering-unread-status-info))
	 (current (or (cadr entry) 0)))
    (unless (= number current)
      (setq twittering-unread-status-info
	    (cons
	     `(,buffer ,number)
	     (if entry
		 (remq entry twittering-unread-status-info)
	       twittering-unread-status-info)))
      (force-mode-line-update))))

(defun twittering-make-unread-status-notifier-string ()
  "Generate a string that displays unread statuses."
  (setq twittering-unread-status-info
	(remove nil
		(mapcar (lambda (entry)
			  (when (buffer-live-p (car entry))
			    entry))
			twittering-unread-status-info)))
  (let ((sum (apply '+ (mapcar 'cadr twittering-unread-status-info))))
    (if (= 0 sum)
	""
      (format "tw(%d)" sum))))

(defun twittering-update-unread-status-info ()
  "Update `twittering-unread-status-info' with new tweets."
  (let* ((buffer (twittering-get-buffer-from-spec twittering-new-tweets-spec))
	 (current (or (cadr (assq buffer twittering-unread-status-info)) 0))
	 (result (+ current twittering-new-tweets-count)))
    (when buffer
      (when (eq buffer twittering-invoke-buffer)
	(setq result 0))
      (twittering-set-number-of-unread buffer result))))

(defun twittering-enable-unread-status-notifier ()
  "Enable a notifier of unread statuses on `twittering-mode'."
  (interactive)
  (setq twittering-unread-status-info
	(mapcar (lambda (buffer) `(,buffer ,0))
		(twittering-get-buffer-list)))
  (add-hook 'twittering-new-tweets-hook 'twittering-update-unread-status-info)
  (add-hook 'post-command-hook
	    'twittering-reset-unread-status-info-if-necessary)
  (add-to-list 'global-mode-string
	       '(:eval (twittering-make-unread-status-notifier-string))
	       t))

(defun twittering-disable-unread-status-notifier ()
  "Disable a notifier of unread statuses on `twittering-mode'."
  (interactive)
  (setq twittering-unread-status-info nil)
  (remove-hook 'twittering-new-tweets-hook
	       'twittering-update-unread-status-info)
  (remove-hook 'post-command-hook
	       'twittering-reset-unread-status-info-if-necessary)
  (setq global-mode-string
	(remove '(:eval (twittering-make-unread-status-notifier-string))
		global-mode-string)))

;;;
;;; mode-line icon
;;;

;;; SSL
(defconst twittering-ssl-indicator-image
  (when (image-type-available-p 'xpm)
    '(image :type xpm
	    :ascent center
	    :data
	    "/* XPM */
/*
 * Copyright (C) 2003 Yuuichi Teranishi <teranisi@gohome.org>
 * Copyright (C) 2003 Kazu Yamamoto <kazu@Mew.org>
 * Copyright (C) 2004 Yoshifumi Nishida <nishida@csl.sony.co.jp>
 * Copyright notice is the same as Mew's one.
 */
static char * yellow3_xpm[] = {
\"14 14 7 1\",
\" 	c None\",
\".	c #B07403\",
\"+	c #EFEE38\",
\"@	c #603300\",
\"#	c #D0A607\",
\"$	c #FAFC90\",
\"%	c #241100\",
\"    .++++@    \",
\"   .+@...+@   \",
\"  .+@    .+@  \",
\"  .+@    .+@  \",
\"  .+@    .+@  \",
\"++########@@@@\",
\"+$$++++++++#@@\",
\"+$++++%@+++#@@\",
\"+$+++%%%@++#@@\",
\"+$+++%%%@++#@@\",
\"+$++++%@+++#@@\",
\"+$++++%@+++#@@\",
\"+$+++++++++#@@\",
\"++@@@@@@@@@@@@\"};
"
;;; The above image is copied from `mew-lock.xpm' distributed with Mew.
;;; The copyright of the image is below, which is copied from `mew.el'.

;;; Copyright Notice:

;; Copyright (C) 1994-2009 Mew developing team.
;; All rights reserved.

;; Redistribution and use in source and binary forms, with or without
;; modification, are permitted provided that the following conditions
;; are met:
;;
;; 1. Redistributions of source code must retain the above copyright
;;    notice, this list of conditions and the following disclaimer.
;; 2. Redistributions in binary form must reproduce the above copyright
;;    notice, this list of conditions and the following disclaimer in the
;;    documentation and/or other materials provided with the distribution.
;; 3. Neither the name of the team nor the names of its contributors
;;    may be used to endorse or promote products derived from this software
;;    without specific prior written permission.
;;
;; THIS SOFTWARE IS PROVIDED BY THE TEAM AND CONTRIBUTORS ``AS IS'' AND
;; ANY EXPRESS OR IMPLIED WARRANTIES, INCLUDING, BUT NOT LIMITED TO, THE
;; IMPLIED WARRANTIES OF MERCHANTABILITY AND FITNESS FOR A PARTICULAR
;; PURPOSE ARE DISCLAIMED.  IN NO EVENT SHALL THE TEAM OR CONTRIBUTORS BE
;; LIABLE FOR ANY DIRECT, INDIRECT, INCIDENTAL, SPECIAL, EXEMPLARY, OR
;; CONSEQUENTIAL DAMAGES (INCLUDING, BUT NOT LIMITED TO, PROCUREMENT OF
;; SUBSTITUTE GOODS OR SERVICES; LOSS OF USE, DATA, OR PROFITS; OR
;; BUSINESS INTERRUPTION) HOWEVER CAUSED AND ON ANY THEORY OF LIABILITY,
;; WHETHER IN CONTRACT, STRICT LIABILITY, OR TORT (INCLUDING NEGLIGENCE
;; OR OTHERWISE) ARISING IN ANY WAY OUT OF THE USE OF THIS SOFTWARE, EVEN
;; IF ADVISED OF THE POSSIBILITY OF SUCH DAMAGE.
	    ))
  "Image for indicator of SSL state.")

(defconst twittering-modeline-ssl
  (if twittering-ssl-indicator-image
      (propertize "SSL"
		  'display twittering-ssl-indicator-image
		  'help-echo "SSL is enabled.")
    "SSL"))

;;; ACTIVE/INACTIVE
(defconst twittering-active-indicator-image
  (when (image-type-available-p 'xpm)
    '(image :type xpm
	    :ascent center
	    :data
	    "/* XPM */
static char *plugged[] = {
\"32 12 8 1\",
\"  c None\",
\". c #a6caf0\",
\"# c #8fa5cf\",
\"a c #717171\",
\"b c #5d5d97\",
\"c c #8488ca\",
\"d c #9f9f9f\",
\"e c #7f8080\",
\"            ...                 \",
\"           .ccb....             \",
\"           accb####.            \",
\"          .accb#####..          \",
\"   eeeeeeeeaccb#####.eeeeeeee   \",
\"   dddddddcaccb#####.dedddddd   \",
\"   dddddddcaccb#####.dedddddd   \",
\"   eeeeeeeeaccb#####.eeeeeeee   \",
\"          aaccb####aaa          \",
\"           accbaaaaa            \",
\"           aaaaaaaa             \",
\"            aaa                 \"
};
"))
  "Image for indicator of active state.")

(defconst twittering-inactive-indicator-image
  (when (image-type-available-p 'xpm)
    '(image :type xpm
	    :ascent center
	    :data
	    "/* XPM */
static char * unplugged_xpm[] = {
\"32 12 9 1\",
\" 	s None	c None\",
\".	c tomato\",
\"X	c #a6caf0\",
\"o	c #8488ca\",
\"O	c #5d5d97\",
\"+	c #8fa5cf\",
\"@	c #717171\",
\"#	c #7f8080\",
\"$	c #9f9f9f\",
\"          XXX......             \",
\"           ...    ...           \",
\"          ..O     ....X         \",
\"         ..oO    ...+..XX       \",
\"   ######.ooO   ...+++.X#####   \",
\"   $$$$$o.ooO  ...@+++.X$#$$$   \",
\"   $$$$$o.ooO ... @+++.X$#$$$   \",
\"   ######.ooO...  @+++.X#####   \",
\"         ..o...   @++..@@       \",
\"          ....    @@..@         \",
\"           ...    ...@          \",
\"             ......             \"
};
"))
  "Image for indicator of inactive state.")

(let ((props
       (when (display-mouse-p)
	 `(local-map
	   ,(purecopy (make-mode-line-mouse-map
		       'mouse-2 #'twittering-toggle-activate-buffer))
	   help-echo "mouse-2 toggles activate buffer"))))
  (defconst twittering-modeline-active
    (if twittering-active-indicator-image
	(apply 'propertize " "
	       `(display ,twittering-active-indicator-image ,@props))
      " "))
  (defconst twittering-modeline-inactive
    (if twittering-inactive-indicator-image
	(apply 'propertize "INACTIVE"
	       `(display ,twittering-inactive-indicator-image ,@props))
      "INACTIVE")))

;;;
;;; Account authorization
;;;

(defvar twittering-account-authorization nil
  "State of account authorization for `twittering-username' and
`twittering-password'.  The value is one of the following symbols:
nil -- The account have not been authorized yet.
queried -- The authorization has been queried, but not finished yet.
authorized -- The account has been authorized.")

(defun twittering-account-authorized-p ()
  (eq twittering-account-authorization 'authorized))
(defun twittering-account-authorization-queried-p ()
  (eq twittering-account-authorization 'queried))

(defun twittering-prepare-account-info ()
  (unless (twittering-get-username)
    (setq twittering-username (read-string "your twitter username: ")))
  (unless (twittering-get-password)
    (setq twittering-password
	  (read-passwd (format "%s's twitter password: "
			       twittering-username)))))

(defun twittering-verify-credentials ()
  (unless (or (twittering-account-authorized-p)
	      (twittering-account-authorization-queried-p))
    (setq twittering-account-authorization 'queried)
    (twittering-call-api
     'verify-credentials
     `((sentinel . twittering-http-get-verify-credentials-sentinel)))))

(defun twittering-http-get-verify-credentials-sentinel (header-info proc noninteractive &optional suc-msg)
  (let ((status-line (cdr (assq 'status-line header-info)))
	(status-code (cdr (assq 'status-code header-info))))
    (case-string
     status-code
     (("200")
      (setq twittering-account-authorization 'authorized)
      (twittering-start)
      (format "Authorization for the account \"%s\" succeeded."
	      (twittering-get-username)))
     (t
      (setq twittering-account-authorization nil)
      (let ((error-mes
	     (format "Authorization for the account \"%s\" failed. Type M-x twit to retry."
		     (twittering-get-username))))
	(setq twittering-username nil)
	(setq twittering-password nil)
	error-mes)))))

;;;
;;; Debug mode
;;;

(defvar twittering-debug-mode nil)
(defvar twittering-debug-buffer "*debug*")

(defun twittering-debug-buffer ()
  (twittering-get-or-generate-buffer twittering-debug-buffer))

(defmacro debug-print (obj)
  (let ((obsym (gensym)))
    `(let ((,obsym ,obj))
       (if twittering-debug-mode
	   (with-current-buffer (twittering-debug-buffer)
	     (insert "[debug] " (prin1-to-string ,obsym))
	     (newline)
	     ,obsym)
	 ,obsym))))

(defun debug-printf (fmt &rest args)
  (when twittering-debug-mode
    (with-current-buffer (twittering-debug-buffer)
      (insert "[debug] " (apply 'format fmt args))
      (newline))))

(defun twittering-debug-mode ()
  (interactive)
  (setq twittering-debug-mode
	(not twittering-debug-mode))
  (message (if twittering-debug-mode "debug mode:on" "debug mode:off")))

;;;
;;; keymap
;;;

(if twittering-mode-map
    (let ((km twittering-mode-map))
      (define-key km (kbd "C-c C-f") 'twittering-friends-timeline)
      (define-key km (kbd "C-c C-r") 'twittering-replies-timeline)
      (define-key km (kbd "C-c C-g") 'twittering-public-timeline)
      (define-key km (kbd "C-c C-u") 'twittering-user-timeline)
      (define-key km (kbd "C-c C-d") 'twittering-direct-messages-timeline)
      (define-key km (kbd "C-c C-s") 'twittering-update-status-interactive)
      (define-key km (kbd "C-c C-e") 'twittering-erase-old-statuses)
      (define-key km (kbd "C-c C-m") 'twittering-retweet)
      (define-key km (kbd "C-c C-h") 'twittering-set-current-hashtag)
      (define-key km (kbd "C-m") 'twittering-enter)
      (define-key km (kbd "C-c C-l") 'twittering-update-lambda)
      (define-key km (kbd "<mouse-1>") 'twittering-click)
      (define-key km (kbd "C-c C-v") 'twittering-view-user-page)
      (define-key km (kbd "C-c D") 'twittering-delete-status)
      (define-key km (kbd "a") 'twittering-toggle-activate-buffer)
      (define-key km (kbd "g") 'twittering-current-timeline)
      (define-key km (kbd "u") 'twittering-update-status-interactive)
      (define-key km (kbd "d") 'twittering-direct-message)
      (define-key km (kbd "v") 'twittering-other-user-timeline)
      (define-key km (kbd "V") 'twittering-visit-timeline)
      (define-key km (kbd "L") 'twittering-other-user-list-interactive)
      (define-key km (kbd "f") 'twittering-switch-to-next-timeline)
      (define-key km (kbd "b") 'twittering-switch-to-previous-timeline)
      ;; (define-key km (kbd "j") 'next-line)
      ;; (define-key km (kbd "k") 'previous-line)
      (define-key km (kbd "j") 'twittering-goto-next-status)
      (define-key km (kbd "k") 'twittering-goto-previous-status)
      (define-key km (kbd "l") 'forward-char)
      (define-key km (kbd "h") 'backward-char)
      (define-key km (kbd "0") 'beginning-of-line)
      (define-key km (kbd "^") 'beginning-of-line-text)
      (define-key km (kbd "$") 'end-of-line)
      (define-key km (kbd "n") 'twittering-goto-next-status-of-user)
      (define-key km (kbd "p") 'twittering-goto-previous-status-of-user)
      (define-key km (kbd "C-i") 'twittering-goto-next-thing)
      (define-key km (kbd "M-C-i") 'twittering-goto-previous-thing)
      (define-key km (kbd "<backtab>") 'twittering-goto-previous-thing)
      (define-key km (kbd "<backspace>") 'twittering-scroll-down)
      (define-key km (kbd "M-v") 'twittering-scroll-down)
      (define-key km (kbd "SPC") 'twittering-scroll-up)
      (define-key km (kbd "C-v") 'twittering-scroll-up)
      (define-key km (kbd "G") 'end-of-buffer)
      (define-key km (kbd "H") 'twittering-goto-first-status)
      (define-key km (kbd "i") 'twittering-icon-mode)
      (define-key km (kbd "r") 'twittering-toggle-show-replied-statuses)
      (define-key km (kbd "s") 'twittering-scroll-mode)
      (define-key km (kbd "t") 'twittering-toggle-proxy)
      (define-key km (kbd "C-c C-p") 'twittering-toggle-proxy)
      (define-key km (kbd "q") 'twittering-kill-buffer)
      (define-key km (kbd "C-c C-q") 'twittering-search)
      nil))

(defun twittering-keybind-message ()
  (let ((important-commands
	 '(("Timeline" . twittering-friends-timeline)
	   ("Replies" . twittering-replies-timeline)
	   ("Update status" . twittering-update-status-interactive)
	   ("Next" . twittering-goto-next-status)
	   ("Prev" . twittering-goto-previous-status))))
    (mapconcat (lambda (command-spec)
		 (let ((descr (car command-spec))
		       (command (cdr command-spec)))
		   (format "%s: %s" descr (key-description
					   (where-is-internal
					    command
					    overriding-local-map t)))))
	       important-commands ", ")))

;; (run-with-idle-timer
;;  0.1 t
;;  '(lambda ()
;;     (when (equal (buffer-name (current-buffer)) twittering-buffer)
;;       (message (twittering-keybind-message)))))

(defvar twittering-mode-syntax-table nil "")

(unless twittering-mode-syntax-table
  (setq twittering-mode-syntax-table (make-syntax-table))
  ;; (modify-syntax-entry ?  "" twittering-mode-syntax-table)
  (modify-syntax-entry ?\" "w" twittering-mode-syntax-table)
  )

(defun twittering-initialize-global-variables-if-necessary ()
  "Initialize global variables for `twittering-mode' if they have not
been initialized yet."
  (unless twittering-initialized
    (defface twittering-username-face
      `((t ,(append '(:underline t)
		    (face-attr-construct
		     (if (facep 'font-lock-string-face)
			 'font-lock-string-face
		       'bold)))))
      "" :group 'faces)
    (defface twittering-uri-face `((t (:underline t))) "" :group 'faces)
    (twittering-update-status-format)
    (when twittering-use-convert
      (if (null twittering-convert-program)
	  (setq twittering-use-convert nil)
	(with-temp-buffer
	  (call-process twittering-convert-program nil (current-buffer) nil
			"-version")
	  (goto-char (point-min))
	  (if (null (search-forward-regexp "\\(Image\\|Graphics\\)Magick"
					   nil t))
	      (setq twittering-use-convert nil)))))
    (twittering-setup-proxy)
    (setq twittering-initialized t)))

(defvar twittering-mode-hook nil
  "Twittering-mode hook.")

(defvar twittering-initialized nil)

(defun twittering-mode-setup (spec-string)
  "Set up the current buffer for `twittering-mode'."
  (kill-all-local-variables)
  (setq major-mode 'twittering-mode)
  (setq buffer-read-only t)
  (buffer-disable-undo)
  (setq mode-name "twittering")
  (setq mode-line-buffer-identification
	`(,(default-value 'mode-line-buffer-identification)
	  (:eval (twittering-mode-line-buffer-identification))))

  ;; Prevent `global-font-lock-mode' enabling `font-lock-mode'.
  ;; This technique is derived from `lisp/bs.el' distributed with Emacs 22.2.
  (make-local-variable 'font-lock-global-modes)
  (setq font-lock-global-modes '(not twittering-mode))

  (make-local-variable 'twittering-timeline-spec)
  (make-local-variable 'twittering-timeline-spec-string)
  (make-local-variable 'twittering-active-mode)
  (make-local-variable 'twittering-icon-mode)
  (make-local-variable 'twittering-jojo-mode)
  (make-local-variable 'twittering-reverse-mode)
  (make-local-variable 'twittering-scroll-mode)

  (setq twittering-timeline-spec-string spec-string)
  (setq twittering-timeline-spec
	(twittering-string-to-timeline-spec spec-string))
  (setq twittering-active-mode t)

  (use-local-map twittering-mode-map)
  (twittering-update-mode-line)
  (set-syntax-table twittering-mode-syntax-table)
  (when (and (boundp 'font-lock-mode) font-lock-mode)
    (font-lock-mode -1))
  (add-to-list 'twittering-buffer-info-list (current-buffer) t)
  (run-hooks 'twittering-mode-hook))

(defun twittering-mode ()
  "Major mode for Twitter
\\{twittering-mode-map}"
  (interactive)
  (if (listp twittering-initial-timeline-spec-string)
      (mapc 'twittering-visit-timeline
	    twittering-initial-timeline-spec-string)
    (twittering-visit-timeline twittering-initial-timeline-spec-string)))

;;;
;;; Edit mode
;;;

(defvar twittering-edit-buffer "*twittering-edit*")
(defvar twittering-pre-edit-window-configuration nil)
(defvar twittering-edit-history nil)
(defvar twittering-edit-local-history nil)
(defvar twittering-edit-local-history-idx nil)
(defvar twittering-help-overlay nil)
(defvar twittering-warning-overlay nil)

(define-derived-mode twittering-edit-mode text-mode "twmode-status-edit"
  (use-local-map twittering-edit-mode-map)

  (make-local-variable 'twittering-help-overlay)
  (setq twittering-help-overlay nil)
  (make-local-variable 'twittering-warning-overlay)
  (setq twittering-warning-overlay (make-overlay 1 1 nil nil nil))
  (overlay-put twittering-warning-overlay 'face 'font-lock-warning-face)

  (make-local-variable 'twittering-edit-local-history)
  (setq twittering-edit-local-history (cons (buffer-string)
					    twittering-edit-history))
  (make-local-variable 'twittering-edit-local-history-idx)
  (setq twittering-edit-local-history-idx 0)

  (make-local-variable 'after-change-functions)
  (add-to-list 'after-change-functions 'twittering-edit-length-check)
  )

(when twittering-edit-mode-map
  (let ((km twittering-edit-mode-map))
    (define-key km (kbd "C-c C-c") 'twittering-edit-post-status)
    (define-key km (kbd "C-c C-k") 'twittering-edit-cancel-status)
    (define-key km (kbd "M-n") 'twittering-edit-next-history)
    (define-key km (kbd "M-p") 'twittering-edit-previous-history)
    (define-key km (kbd "<f4>") 'twittering-edit-replace-at-point)))

(defun twittering-edit-length-check (&optional beg end len)
  (let* ((status (twittering-edit-extract-status))
	 (sign-str (twittering-sign-string))
	 (maxlen (- 140 (length sign-str)))
	 (length (length status)))
    (setq mode-name
	  (format "twmode-status-edit[%d/%d/140]" length maxlen))
    (force-mode-line-update)
    (if (< maxlen length)
	(move-overlay twittering-warning-overlay (1+ maxlen) (1+ length))
      (move-overlay twittering-warning-overlay 1 1))))

(defun twittering-edit-extract-status ()
  (if (eq major-mode 'twittering-edit-mode)
      (buffer-string)
    ""))

(defun twittering-edit-setup-help (&optional username spec)
  (let* ((item (if (twittering-timeline-spec-is-direct-messages-p spec)
		   (format "a direct message to %s" username)
		 "a tweet"))
	 (help-str (format (substitute-command-keys "Keymap:
  \\[twittering-edit-post-status]: send %s
  \\[twittering-edit-cancel-status]: cancel %s
  \\[twittering-edit-next-history]: next history element
  \\[twittering-edit-previous-history]: previous history element
  \\[twittering-edit-replace-at-point]: shorten URL at point

---- text above this line is ignored ----
") item item))
	 (help-overlay
	  (or twittering-help-overlay
	      (make-overlay 1 1 nil nil nil))))
    (add-text-properties 0 (length help-str) '(face font-lock-comment-face)
			 help-str)
    (overlay-put help-overlay 'before-string help-str)
    (setq twittering-help-overlay help-overlay)))

(defun twittering-edit-close ()
  (kill-buffer (current-buffer))
  (when twittering-pre-edit-window-configuration
    (set-window-configuration twittering-pre-edit-window-configuration)
    (setq twittering-pre-edit-window-configuration nil)))

(defvar twittering-reply-recipient nil)

(defun twittering-update-status-from-pop-up-buffer (&optional init-str reply-to-id username spec)
  (interactive)
  (let ((buf (generate-new-buffer twittering-edit-buffer)))
    (setq twittering-pre-edit-window-configuration
	  (current-window-configuration))
    (pop-to-buffer buf)
    (twittering-edit-mode)
    (twittering-edit-setup-help username spec)
    (if (twittering-timeline-spec-is-direct-messages-p spec)
	(message "C-c C-c to send, C-c C-k to cancel")
      (and (null init-str)
	   twittering-current-hashtag
	   (setq init-str (format " #%s " twittering-current-hashtag)))
      (message "C-c C-c to post, C-c C-k to cancel"))
    (when init-str
      (insert init-str)
      (set-buffer-modified-p nil))
    (make-local-variable 'twittering-reply-recipient)
    (setq twittering-reply-recipient `(,reply-to-id ,username ,spec))))

(defun twittering-edit-post-status ()
  (interactive)
  (let ((status (twittering-edit-extract-status))
	(reply-to-id (nth 0 twittering-reply-recipient))
	(username (nth 1 twittering-reply-recipient))
	(spec (nth 2 twittering-reply-recipient)))
    (cond
     ((not (twittering-status-not-blank-p status))
      (message "Empty tweet!"))
     ((< 140 (length status))
      (message "Too long tweet!"))
     ((or (not twittering-request-confirmation-on-posting)
	  (y-or-n-p "Send this tweet? "))
      (setq twittering-edit-history
	    (cons status twittering-edit-history))
      (cond
       ((twittering-timeline-spec-is-direct-messages-p spec)
	(if username
	    (let ((parameters `(("user" . ,username)
				("text" . ,status))))
	      (twittering-http-post twittering-api-host "1/direct_messages/new"
				    parameters))
	  (message "No username specified")))
       (t
	(let ((parameters `(("status" . ,status))))
	  ;; Add in_reply_to_status_id only when a posting status
	  ;; begins with @username.
	  (when (and reply-to-id
		     (string-match
		      (concat "^@" username "\\(?:[\n\r \t]+\\)*")
		      status))
	    (add-to-list 'parameters
			 `("in_reply_to_status_id" .
			   ,(format "%s" reply-to-id))))
	  (twittering-http-post twittering-api-host "1/statuses/update"
				parameters))))
      (twittering-edit-close))
     (t
      nil))))

(defun twittering-edit-cancel-status ()
  (interactive)
  (when (or (not (buffer-modified-p))
	    (prog1 (if (y-or-n-p "Cancel this tweet? ")
		       (message "Request canceled")
		     (message nil))))
    (twittering-edit-close)))

(defun twittering-edit-next-history ()
  (interactive)
  (if (>= 0 twittering-edit-local-history-idx)
      (message "End of history.")
    (let ((current-history (nthcdr twittering-edit-local-history-idx
				   twittering-edit-local-history)))
      (setcar current-history (buffer-string))
      (decf twittering-edit-local-history-idx)
      (erase-buffer)
      (insert (nth twittering-edit-local-history-idx
		   twittering-edit-local-history))
      (twittering-edit-setup-help)
      (goto-char (point-min)))))

(defun twittering-edit-previous-history ()
  (interactive)
  (if (>= twittering-edit-local-history-idx
	  (- (length twittering-edit-local-history) 1))
      (message "Beginning of history.")
    (let ((current-history (nthcdr twittering-edit-local-history-idx
				   twittering-edit-local-history)))
      (setcar current-history (buffer-string))
      (incf twittering-edit-local-history-idx)
      (erase-buffer)
      (insert (nth twittering-edit-local-history-idx
		   twittering-edit-local-history))
      (twittering-edit-setup-help)
      (goto-char (point-min))))
  )

(defun twittering-edit-replace-at-point ()
  (interactive)
  (when (eq major-mode 'twittering-edit-mode)
    (twittering-tinyurl-replace-at-point)
    (twittering-edit-length-check)))

;;;
;;; Functions for URL library
;;;

(defun twittering-url-wrapper (func &rest args)
  (let ((url-proxy-services
	 (when twittering-proxy-use
	   (let ((proxy-str (format "%s:%s" twittering-proxy-server
				    twittering-proxy-port)))
	     (if twittering-use-ssl
		 `(("http" . ,proxy-str)
		   ("https" . ,proxy-str))
	       `(("http" . ,proxy-str))))))
	(url-show-status nil))
    (apply func args)))

(defun twittering-url-insert-file-contents (url)
  (twittering-url-wrapper 'url-insert-file-contents url))

(defun twittering-url-retrieve-synchronously (url)
  (twittering-url-wrapper 'url-retrieve-synchronously url))

;;;
;;; Asynchronous retrieval
;;;

(defvar twittering-url-data-hash (make-hash-table :test 'equal))
(defvar twittering-url-request-list nil)
(defvar twittering-url-request-sentinel-hash (make-hash-table :test 'equal))
(defvar twittering-internal-url-queue nil)
(defvar twittering-url-request-resolving-p nil)
(defvar twittering-url-request-retry-limit 3)
(defconst twittering-url-request-dummy-buffer-name
  " *twittering-dummy-for-url-retrieve-async*")

(defun twittering-remove-redundant-queries (queue)
  (remove nil
	  (mapcar
	   (lambda (url)
	     (let ((current (gethash url twittering-url-data-hash)))
	       (when (or (null current)
			 (and (integerp current)
			      (< current twittering-url-request-retry-limit)))
		 url)))
	   (twittering-remove-duplicates queue))))

(defun twittering-resolve-url-request ()
  "Resolve requests of asynchronous URL retrieval."
  (when (null twittering-url-request-resolving-p)
    (setq twittering-url-request-resolving-p t)
    ;; It is assumed that the following part is not processed
    ;; in parallel.
    (setq twittering-internal-url-queue
	  (append twittering-internal-url-queue twittering-url-request-list))
    (setq twittering-url-request-list nil)
    (setq twittering-internal-url-queue
	  (twittering-remove-redundant-queries twittering-internal-url-queue))
    (if (null twittering-internal-url-queue)
	(setq twittering-url-request-resolving-p nil)
      (let ((url (car twittering-internal-url-queue))
	    (coding-system-for-read 'binary)
	    (require-final-newline nil))
	(twittering-url-wrapper
	 'url-retrieve
	 url
	 (lambda (&rest args)
	   (let* ((status (if (< 21 emacs-major-version)
			      (car args)
			    nil))
		  (callback-args (if (< 21 emacs-major-version)
				     (cdr args)
				   args))
		  (url (elt callback-args 0)))
	     (goto-char (point-min))
	     (if (and (or (null status) (not (member :error status)))
		      (search-forward-regexp "\r?\n\r?\n" nil t))
		 (let ((body (buffer-substring (match-end 0) (point-max))))
		   (puthash url body twittering-url-data-hash)
		   (setq twittering-internal-url-queue
			 (remove url twittering-internal-url-queue))
		   (let ((sentinels
			  (gethash url twittering-url-request-sentinel-hash)))
		     (when sentinels
		       (remhash url twittering-url-request-sentinel-hash)
		       (mapc (lambda (func)
			       (funcall func url body))
			     sentinels))))
	       (let ((current (gethash url twittering-url-data-hash)))
		 (cond
		  ((null current)
		   (puthash url 1 twittering-url-data-hash))
		  ((integerp current)
		   (puthash url (1+ current) twittering-url-data-hash))
		  (t
		   nil))))
	     (let ((current (current-buffer)))
	       (set-buffer (get-buffer-create
			    twittering-url-request-dummy-buffer-name))
	       (kill-buffer current))
	     (setq twittering-url-request-resolving-p nil)
	     (twittering-resolve-url-request)))
	 `(,url))))))

(defun twittering-url-retrieve-async (url &optional sentinel)
  "Retrieve URL asynchronously and call SENTINEL with the retrieved data.
The request is placed at the last of queries queue. When the data has been
retrieved, SENTINEL will be called as (funcall SENTINEL URL url-data).
The retrieved data can be referred as (gethash url twittering-url-data-hash)."
  (add-to-list 'twittering-url-request-list url t)
  (when sentinel
    (let ((current (gethash url twittering-url-request-sentinel-hash)))
      (unless (member url current)
	(puthash url (cons sentinel current)
		 twittering-url-request-sentinel-hash))))
  (twittering-resolve-url-request))

;;;
;;; Basic HTTP functions
;;;

(defun twittering-find-curl-program ()
  "Returns an appropriate `curl' program pathname or nil if not found."
  (or (executable-find "curl")
      (let ((windows-p (memq system-type '(windows-nt cygwin)))
	    (curl.exe
	     (expand-file-name
	      "curl.exe"
	      (expand-file-name
	       "win-curl"
	       (file-name-directory (symbol-file 'twit))))))
	(and windows-p
	     (file-exists-p curl.exe) curl.exe))))

(defun twittering-start-http-session-curl-p ()
  "Return t if curl was installed, otherwise nil."
  (and (setq twittering-curl-program (twittering-find-curl-program))
       t))

(defun twittering-start-http-session-curl-https-p ()
  "Return t if curl was installed and the curl support HTTPS, otherwise nil."
  (if twittering-curl-program
      (with-temp-buffer
	(call-process twittering-curl-program
		      nil (current-buffer) nil
		      "--version")
	(goto-char (point-min))
	(and (search-forward-regexp "^Protocols: .*https" nil t)
	     t))
    nil))

(defun twittering-lookup-http-start-function (order table)
  "Decide a connection method from currently available methods."
  (let ((rest order)
	(result nil)
	(msg-format "A function \"%s\" (referred from %s.%s) was not found"))
    (while rest
      (let* ((candidate (car rest))
	     (entry (assq candidate table))
	     (entry-sym (car-safe entry))
	     (check-func (cdr (assq 'check entry)))
	     (https-func (if twittering-use-ssl
			     (cdr (assq 'https entry))
			   ;; Ignore `https' when `twittering-use-ssl' is nil.
			   t))
	     (start-func (cdr (assq 'start entry))))
	(if (and (cond
		  ((null check-func) nil)
		  ((eq t check-func) t)
		  ((functionp check-func) (funcall check-func))
		  (t (message msg-format check-func entry-sym 'check)
		     (error msg-format check-func entry-sym 'check)))
		 (cond
		  ((null https-func) nil)
		  ((eq t https-func) t)
		  ((functionp https-func) (funcall https-func))
		  (t (message msg-format https-func entry-sym 'https)
		     (error msg-format https-func entry-sym 'https)))
		 (cond
		  ((functionp start-func) t)
		  (t (message msg-format start-func entry-sym 'start)
		     (error msg-format start-func entry-sym 'start))))
	    (setq result start-func
		  rest nil)
	  (setq rest (cdr rest)))))
    (unless result
      (if twittering-use-ssl
	  ;; Fall back on connection without SSL.
	  (when (yes-or-no-p "HTTPS(SSL) is not available because your 'cURL' cannot use HTTPS. Use HTTP instead? ")
	    (setq twittering-use-ssl nil)
	    (twittering-update-mode-line)
	    (setq result (twittering-lookup-http-start-function order table)))
	(message "All connection methods are unavailable.")))
    result))

(defun twittering-start-http-session (method headers host port path parameters &optional noninteractive sentinel)
  "METHOD    : http method
HEADERS   : http request headers in assoc list
HOST      : remote host name
PORT      : destination port number. nil means default port (http: 80, https: 443)
PATH      : http request path
PARAMETERS: http request parameters (query string)"
  (unless (member method '("POST" "GET"))
    (error "Unknown HTTP method: %s" method))
  (unless (string-match "^/" path)
    (error "Invalid HTTP path: %s" path))

  (unless (assoc "Host" headers)
    (setq headers (cons `("Host" . ,host) headers)))
  (unless (assoc "User-Agent" headers)
    (setq headers (cons `("User-Agent" . ,(twittering-user-agent))
			headers)))

  (let ((func (twittering-lookup-http-start-function
	       twittering-connection-type-order
	       twittering-connection-type-table)))
    (if (and func (fboundp func))
	(funcall func method headers host port path parameters
		 noninteractive sentinel)
      nil)))

(defvar twittering-cert-file nil)

(defun twittering-delete-ca-cert-file ()
  (when (and twittering-cert-file
	     (file-exists-p twittering-cert-file))
    (delete-file twittering-cert-file)
    (setq twittering-cert-file nil)))

;;; FIXME: file name is hard-coded. More robust way is desired.
(defun twittering-ensure-ca-cert ()
  "Create a CA certificate file if it does not exist, and return
its file name."
  (if twittering-cert-file
      twittering-cert-file
    (let ((file-name (make-temp-file "twmode-cacert")))
      (with-temp-file file-name
	(insert "-----BEGIN CERTIFICATE-----
MIICkDCCAfmgAwIBAgIBATANBgkqhkiG9w0BAQQFADBaMQswCQYDVQQGEwJVUzEc
MBoGA1UEChMTRXF1aWZheCBTZWN1cmUgSW5jLjEtMCsGA1UEAxMkRXF1aWZheCBT
ZWN1cmUgR2xvYmFsIGVCdXNpbmVzcyBDQS0xMB4XDTk5MDYyMTA0MDAwMFoXDTIw
MDYyMTA0MDAwMFowWjELMAkGA1UEBhMCVVMxHDAaBgNVBAoTE0VxdWlmYXggU2Vj
dXJlIEluYy4xLTArBgNVBAMTJEVxdWlmYXggU2VjdXJlIEdsb2JhbCBlQnVzaW5l
c3MgQ0EtMTCBnzANBgkqhkiG9w0BAQEFAAOBjQAwgYkCgYEAuucXkAJlsTRVPEnC
UdXfp9E3j9HngXNBUmCbnaEXJnitx7HoJpQytd4zjTov2/KaelpzmKNc6fuKcxtc
58O/gGzNqfTWK8D3+ZmqY6KxRwIP1ORROhI8bIpaVIRw28HFkM9yRcuoWcDNM50/
o5brhTMhHD4ePmBudpxnhcXIw2ECAwEAAaNmMGQwEQYJYIZIAYb4QgEBBAQDAgAH
MA8GA1UdEwEB/wQFMAMBAf8wHwYDVR0jBBgwFoAUvqigdHJQa0S3ySPY+6j/s1dr
aGwwHQYDVR0OBBYEFL6ooHRyUGtEt8kj2Puo/7NXa2hsMA0GCSqGSIb3DQEBBAUA
A4GBADDiAVGqx+pf2rnQZQ8w1j7aDRRJbpGTJxQx78T3LUX47Me/okENI7SS+RkA
Z70Br83gcfxaz2TE4JaY0KNA4gGK7ycH8WUBikQtBmV1UsCGECAhX2xrD2yuCRyv
8qIYNMR1pHMc8Y3c7635s3a0kr/clRAevsvIO1qEYBlWlKlV
-----END CERTIFICATE-----"))
      (add-hook 'kill-emacs-hook 'twittering-delete-ca-cert-file)
      (setq twittering-cert-file file-name))))

(defun twittering-start-http-session-curl (method headers host port path parameters &optional noninteractive sentinel)
  ;; TODO: use curl
  (let* ((request (twittering-make-http-request
		   method headers host port path parameters))
	 (temp-buffer (generate-new-buffer "*twmode-http-buffer*"))
	 (headers (if (assoc "Expect" headers)
		      headers
		    (cons '("Expect" . "") headers)))
	 (curl-args
	  `("--include" "--silent"
	    ,@(mapcan (lambda (pair)
			;; Do not overwrite internal headers `curl' would use.
			;; Thanks to William Xu.
			;; "cURL - How To Use"
			;; http://curl.haxx.se/docs/manpage.html
			(unless (string= (car pair) "Host")
			  `("-H" ,(format "%s: %s" (car pair) (cdr pair)))))
		      headers)
	    ,@(when twittering-use-ssl
		`("--cacert" ,(twittering-ensure-ca-cert)))
	    ,@(when twittering-proxy-use
		`("-x" ,(format "%s:%s" twittering-proxy-server
				twittering-proxy-port)))
	    ,@(when (and twittering-proxy-use
			 twittering-proxy-user twittering-proxy-password)
		`("-U" ,(format "%s:%s" twittering-proxy-user
				twittering-proxy-password)))
	    ,@(when (string= "POST" method)
		(mapcan (lambda (pair)
			  (list
			   "-d"
			   (format "%s=%s"
				   (twittering-percent-encode (car pair))
				   (twittering-percent-encode (cdr pair)))))
			parameters))
	    ,(concat (funcall request :uri)
		     (when parameters
		       (concat "?" (funcall request :query-string)))))))
    (debug-print curl-args)
    (lexical-let ((noninteractive noninteractive)
		  (sentinel sentinel))
      (let ((curl-process
	     (apply 'start-process
		    "*twmode-curl*"
		    temp-buffer
		    twittering-curl-program
		    curl-args)))
	(set-process-sentinel
	 curl-process
	 (lambda (&rest args)
	   (apply #'twittering-http-default-sentinel
		  sentinel noninteractive args)))
	curl-process)))
  )

;; TODO: proxy
(defun twittering-start-http-session-native (method headers host port path parameters &optional noninteractive sentinel)
  (let ((request (twittering-make-http-request
		  method headers host port path parameters))
	(temp-buffer (generate-new-buffer "*twmode-http-buffer*")))
    (flet ((request (key)
		    (funcall request key)))
      (let* ((request-str
	      (format "%s %s%s HTTP/1.1\r\n%s\r\n\r\n"
		      (request :method)
		      (request :uri)
		      (if parameters
			  (concat "?" (request :query-string))
			"")
		      (request :headers-string)))
	     (server (if twittering-proxy-use
			 twittering-proxy-server
		       (request :host)))
	     (port (if twittering-proxy-use
		       twittering-proxy-port
		     (request :port)))
	     (proc (open-network-stream
		    "network-connection-process" temp-buffer server port))
	     )
	(lexical-let ((sentinel sentinel)
		      (noninteractive noninteractive))
	  (set-process-sentinel
	   proc
	   (lambda (&rest args)
	     (apply #'twittering-http-default-sentinel
		    sentinel noninteractive args))))
	(debug-print request-str)
	(process-send-string proc request-str)
	proc)))
  )

;;; TODO: proxy
(defun twittering-make-http-request (method headers host port path parameters)
  "Returns an anonymous function, which holds request data.

A returned function, say REQUEST, is used in this way:
  (funcall REQUEST :schema) ; => \"http\" or \"https\"
  (funcall REQUEST :uri) ; => \"http://twitter.com/user_timeline\"
  (funcall REQUEST :query-string) ; => \"status=hello+twitter&source=twmode\"
  ...

Available keywords:
  :method
  :host
  :port
  :headers
  :headers-string
  :schema
  :uri
  :query-string"
  (let* ((schema (if twittering-use-ssl "https" "http"))
	 (default-port (if twittering-use-ssl 443 80))
	 (port (if port port default-port))
	 (headers-string
	  (mapconcat (lambda (pair)
		       (format "%s: %s" (car pair) (cdr pair)))
		     headers "\r\n"))
	 (uri (format "%s://%s%s%s"
		      schema
		      host
		      (if port
			  (if (equal port default-port)
			      ""
			    (format ":%s" port))
			"")
		      path))
	 (query-string
	  (mapconcat (lambda (pair)
		       (format
			"%s=%s"
			(twittering-percent-encode (car pair))
			(twittering-percent-encode (cdr pair))))
		     parameters
		     "&"))
	 )
    (lexical-let ((data `((:method . ,method)
			  (:host . ,host)
			  (:port . ,port)
			  (:headers . ,headers)
			  (:headers-string . ,headers-string)
			  (:schema . ,schema)
			  (:uri . ,uri)
			  (:query-string . ,query-string)
			  )))
      (lambda (key)
	(let ((pair (assoc key data)))
	  (if pair (cdr pair)
	    (error "No such key in HTTP request data: %s" key))))
      )))

(defun twittering-http-application-headers (&optional method headers)
  "Return an assoc list of HTTP headers for twittering-mode."
  (unless method
    (setq method "GET"))

  (let ((headers headers))
    (push (cons "User-Agent" (twittering-user-agent)) headers)
    (push (cons "Authorization"
		(concat "Basic "
			(base64-encode-string
			 (concat
			  (twittering-get-username)
			  ":"
			  (twittering-get-password)))))
	  headers)
    (when (string= "GET" method)
      (push (cons "Accept"
		  (concat
		   "text/xml"
		   ",application/xml"
		   ",application/xhtml+xml"
		   ",application/html;q=0.9"
		   ",text/plain;q=0.8"
		   ",image/png,*/*;q=0.5"))
	    headers)
      (push (cons "Accept-Charset" "utf-8;q=0.7,*;q=0.7")
	    headers))
    (when (string= "POST" method)
      (push (cons "Content-Length" "0") headers)
      (push (cons "Content-Type" "text/plain") headers))
    (when twittering-proxy-use
      (when twittering-proxy-keep-alive
	(push (cons "Proxy-Connection" "Keep-Alive")
	      headers))
      (when (and twittering-proxy-user
		 twittering-proxy-password)
	(push (cons "Proxy-Authorization"
		    (concat
		     "Basic "
		     (base64-encode-string
		      (concat
		       twittering-proxy-user
		       ":"
		       twittering-proxy-password))))
	      headers)))
    headers
    ))

(defun twittering-get-error-message (buffer)
  (if buffer
      (let ((xmltree (twittering-get-response-body buffer
						   'xml-parse-region)))
	(car (cddr (assq 'error (or (assq 'errors xmltree)
				    (assq 'hash xmltree))))))
    nil))

(defun twittering-http-get (host method &optional noninteractive parameters format sentinel)
  (if (null format)
      (setq format "xml"))
  (if (null sentinel)
      (setq sentinel 'twittering-http-get-default-sentinel))

  (twittering-start-http-session
   "GET" (twittering-http-application-headers "GET")
   host nil (concat "/" method "." format) parameters noninteractive sentinel))

(defun twittering-created-at-to-seconds (created-at)
  (let ((encoded-time (apply 'encode-time (parse-time-string created-at))))
    (+ (* (car encoded-time) 65536)
       (cadr encoded-time))))

(defun twittering-http-default-sentinel (func noninteractive proc stat &optional suc-msg)
  (debug-printf "http-default-sentinel: proc=%s stat=%s" proc stat)
  (let ((temp-buffer (process-buffer proc))
	(status (process-status proc))
	(mes nil))
    (cond
     ((null status)
      (setq mes "Failure: no such process exists."))
     ;; If a process is running, the processing sentinel has been postponed.
     ((memq status '(run stop open listen connect))
      (debug-printf "http-default-sentinel: postponed by status `%s'" status)
      t)
     ((memq status '(exit signal closed failed))
      (unwind-protect
	  (let* ((header (twittering-get-response-header temp-buffer))
		 (header-info
		  (and header (twittering-update-server-info header))))
	    (setq mes
		  (cond
		   ((null header-info)
		    "Failure: Bad http response.")
		   ((and func (fboundp func))
		    (with-current-buffer temp-buffer
		      (funcall func header-info proc noninteractive suc-msg)))
		   (t
		    nil))))
	;; unwindforms
	(twittering-release-process proc)
	(when (and (not twittering-debug-mode) (buffer-live-p temp-buffer))
	  (kill-buffer temp-buffer))))
     (t
      (setq mes (format "Failure: unknown condition: %s" status))))
    (when (and mes (twittering-buffer-related-p))
      (message mes))))

(defun twittering-http-get-default-sentinel (header-info proc noninteractive &optional suc-msg)
  (let ((status-line (cdr (assq 'status-line header-info)))
	(status-code (cdr (assq 'status-code header-info))))
    (case-string
     status-code
     (("200")
      (let* ((spec (twittering-get-timeline-spec-from-process proc))
	     (spec-string
	      (twittering-get-timeline-spec-string-from-process proc))
	     (statuses (twittering-get-status-from-http-response
			spec (process-buffer proc))))
	(when statuses
	  (let ((new-statuses
		 (twittering-add-statuses-to-timeline-data statuses spec))
		(buffer (twittering-get-buffer-from-spec spec)))
	    ;; FIXME: We should retrieve un-retrieved statuses until
	    ;; statuses is nil. twitter server returns nil as
	    ;; xmltree with HTTP status-code is "200" when we
	    ;; retrieved all un-retrieved statuses.
	    (when (and new-statuses buffer)
	      (twittering-render-timeline buffer t new-statuses))
	    (twittering-add-timeline-history spec-string)))
	(if twittering-notify-successful-http-get
	    (if suc-msg suc-msg (format "Success: Get %s." spec-string))
	  nil)))
     (t
      (let ((error-mes (twittering-get-error-message (process-buffer proc))))
	(if error-mes
	    (format "Response: %s (%s)" status-line error-mes)
	  (format "Response: %s" status-line)))))))

(defun twittering-http-get-list-index-sentinel (header-info proc noninteractive &optional suc-msg)
  (let ((status-line (cdr (assq 'status-line header-info)))
	(status-code (cdr (assq 'status-code header-info)))
	(indexes nil)
	(mes nil))
    (case-string
     status-code
     (("200")
      (let ((xmltree (twittering-get-response-body (process-buffer proc)
						   'xml-parse-region)))
	(when xmltree
	  (setq indexes
		(mapcar
		 (lambda (c-node)
		   (caddr (assq 'slug c-node)))
		 (remove nil
			 (mapcar
			  (lambda (node)
			    (and (consp node) (eq 'list (car node))
				 node))
			  (cdr-safe
			   (assq 'lists (assq 'lists_list xmltree))))
			 ))
		))))
     (t
      (let ((error-mes (twittering-get-error-message (process-buffer proc))))
	(if error-mes
	    (setq mes (format "Response: %s (%s)" status-line error-mes))
	  (setq mes (format "Response: %s" status-line))))))
    (setq twittering-list-index-retrieved
	  (or indexes
	      mes
	      "")) ;; set "" explicitly if user does not have a list.
    nil))

(defun twittering-http-post (host method &optional parameters format sentinel)
  "Send HTTP POST request to api.twitter.com (or search.twitter.com)

HOST is hostname of remote side, api.twitter.com (or search.twitter.com).
METHOD must be one of Twitter API method classes
 (statuses, users or direct_messages).
PARAMETERS is alist of URI parameters.
 ex) ((\"mode\" . \"view\") (\"page\" . \"6\")) => <URI>?mode=view&page=6
FORMAT is a response data format (\"xml\", \"atom\", \"json\")"
  (if (null format)
      (setq format "xml"))
  (if (null sentinel)
      (setq sentinel 'twittering-http-post-default-sentinel))

  (add-to-list 'parameters '("source" . "twmode"))

  (twittering-start-http-session
   "POST" (twittering-http-application-headers "POST")
   host nil (concat "/" method "." format) parameters noninteractive sentinel))

(defun twittering-http-post-default-sentinel (header-info proc noninteractive &optional suc-msg)
  (let ((status-line (cdr (assq 'status-line header-info)))
	(status-code (cdr (assq 'status-code header-info))))
    (case-string
     status-code
     (("200")
      (if suc-msg suc-msg "Success: Post."))
     (t
      (let ((error-mes (twittering-get-error-message (process-buffer proc))))
	(if error-mes
	    (format "Response: %s (%s)" status-line error-mes)
	  (format "Response: %s" status-line)))))))

(defun twittering-get-response-header (buffer)
  "Extract HTTP response header from HTTP response.
BUFFER may be a buffer or the name of an existing buffer which contains the HTTP response."
  (with-current-buffer buffer
    (save-excursion
      (goto-char (point-min))
      ;; FIXME: curl prints HTTP proxy response header, so strip it
      (when (search-forward-regexp
	     "HTTP/1\\.[01] 200 Connection established\r\n\r\n" nil t)
	(delete-region (point-min) (point)))
      (if (search-forward-regexp "\r?\n\r?\n" nil t)
	  (buffer-substring (point-min) (match-end 0))
	nil))))

(defun twittering-get-response-body (buffer &optional func)
  "Extract HTTP response body from HTTP response.
If FUNC is non-nil, parse a response body by FUNC and return it.
Return nil when parse failed.
BUFFER may be a buffer or the name of an existing buffer."
  (if (null func)
      (setq func 'buffer-substring))

  (with-current-buffer buffer
    (save-excursion
      (goto-char (point-min))
      (if (search-forward-regexp "\r?\n\r?\n" nil t)
	  (condition-case error-str
	      (funcall func (match-end 0) (point-max))
	    (error
	     (when (twittering-buffer-related-p)
	       (message "Failure: %s" error-str))
	     nil))
	(error "Failure: invalid HTTP response"))
      )))

(defun twittering-get-status-from-http-response (spec buffer)
  "Extract statuses from HTTP response, and return a list.
Return nil when parse failed.

SPEC is timeline-spec which was used to retrieve BUFFER.
BUFFER may be a buffer or the name of an existing buffer."
  (let ((body (twittering-get-response-body buffer 'xml-parse-region)))
    (when body
      (if (eq 'search (car spec))
	  (twittering-atom-xmltree-to-status body)
	(twittering-xmltree-to-status body)))))

(defun twittering-atom-xmltree-to-status-datum (atom-xml-entry)
  (let ((id-str (car (cddr (assq 'id atom-xml-entry))))
	(time-str (car (cddr (assq 'updated atom-xml-entry))))
	(author-str (car (cddr (assq 'name (assq 'author atom-xml-entry))))))
    `((created-at
       . ,(if (string-match "\\(.*\\)T\\(.*\\)Z" time-str)
	      ;; time-str is formatted as
	      ;; "Combined date and time in UTC:" in ISO 8601.
	      (format "%s %s +0000"
		      (match-string 1 time-str) (match-string 2 time-str))
	    ;; unknown format?
	    time-str))
      (id . ,(progn
	       (string-match ":\\([0-9]+\\)$" id-str)
	       (match-string 1 id-str)))
      (source
       . ,(let ((html (twittering-decode-html-entities
		       (car (cddr (assq 'twitter:source atom-xml-entry))))))
	    (when (string-match
		   "<a href=\"\\(.*?\\)\".*?>\\(.*\\)</a>" html)
	      (let ((uri (match-string-no-properties 1 html))
		    (caption (match-string-no-properties 2 html)))
		caption))))
      (text . ,(twittering-decode-html-entities
		(car (cddr (assq 'title atom-xml-entry)))))
      ,@(progn
	  (string-match "^\\([^ ]+\\) (\\(.*\\))$" author-str)
	  `((user-screen-name . ,(match-string 1 author-str))
	    (user-name . ,(match-string 2 author-str))))
      (user-profile-image-url
       . ,(let* ((link-items
		  (mapcar
		   (lambda (item)
		     (when (eq 'link (car-safe item))
		       (cadr item)))
		   atom-xml-entry))
		 (image-urls
		  (mapcar
		   (lambda (item)
		     (when (member '(rel . "image") item)
		       (cdr (assq 'href item))))
		   link-items)))
	    (car-safe (remq nil image-urls)))))))

(defun twittering-atom-xmltree-to-status (atom-xmltree)
  (let ((entry-list
	 (apply 'append
		(mapcar (lambda (x)
		 	  (if (eq (car-safe x) 'entry) `(,x) nil))
			(cdar atom-xmltree)))))
    (mapcar (lambda (entry)
	      (twittering-make-clickable-status-datum
	       (twittering-atom-xmltree-to-status-datum entry)))
	    entry-list)))

(defun twittering-status-to-status-datum (status)
  (flet ((assq-get (item seq)
		   (car (cddr (assq item seq)))))
    (let* ((status-data (cddr status))
	   id text source created-at truncated
	   in-reply-to-status-id
	   in-reply-to-screen-name
	   (user-data (cddr (assq 'user status-data)))
	   user-id user-name
	   user-screen-name
	   user-location
	   user-description
	   user-profile-image-url
	   user-url
	   user-protected
	   regex-index
	   (retweeted-status-data (cddr (assq 'retweeted_status status-data)))
	   original-created-at ;; need not export
	   original-user-name
	   original-user-screen-name
	   (recipient-screen-name
	    (assq-get 'recipient_screen_name status-data))
	   recipient_screen_name
	   source-id
	   source-created-at)

      ;; save original status and adjust data if status was retweeted
      (cond
       (retweeted-status-data
	(setq original-user-screen-name (twittering-decode-html-entities
					 (assq-get 'screen_name user-data))
	      original-user-name (twittering-decode-html-entities
				  (assq-get 'name user-data))
	      original-created-at (assq-get 'created_at status-data))

	;; use id and created-at issued when retweeted.
	(setq id (assq-get 'id status-data))
	(setq created-at (assq-get 'created_at status-data))

	(setq status-data retweeted-status-data
	      user-data (cddr (assq 'user retweeted-status-data)))

	;; id and created-at of source tweet.
	(setq source-id (assq-get 'id status-data))
	(setq source-created-at (assq-get 'created_at status-data)))
       (t
	(setq id (assq-get 'id status-data))
	(setq created-at (assq-get 'created_at status-data))))

      (setq text (twittering-decode-html-entities
		  (assq-get 'text status-data)))
      (setq source (twittering-decode-html-entities
		    (assq-get 'source status-data)))
      (setq truncated (assq-get 'truncated status-data))
      (setq in-reply-to-status-id
	    (twittering-decode-html-entities
	     (assq-get 'in_reply_to_status_id status-data)))
      (setq in-reply-to-screen-name
	    (twittering-decode-html-entities
	     (assq-get 'in_reply_to_screen_name status-data)))
      (setq user-id (assq-get 'id user-data))
      (setq user-name (twittering-decode-html-entities
		       (assq-get 'name user-data)))
      (setq user-screen-name (twittering-decode-html-entities
			      (assq-get 'screen_name user-data)))
      (setq user-location (twittering-decode-html-entities
			   (assq-get 'location user-data)))
      (setq user-description (twittering-decode-html-entities
			      (assq-get 'description user-data)))
      (setq user-profile-image-url (assq-get 'profile_image_url user-data))
      (setq user-url (assq-get 'url user-data))
      (setq user-protected (assq-get 'protected user-data))

      (twittering-make-clickable-status-datum
       (mapcar (lambda (sym)
                 `(,sym . ,(symbol-value sym)))
               '(id text source created-at truncated
                    in-reply-to-status-id
                    in-reply-to-screen-name
                    user-id user-name user-screen-name user-location
                    user-description
                    user-profile-image-url
                    user-url
                    user-protected
                    original-user-name
                    original-user-screen-name
		    recipient-screen-name))))))

(defun twittering-make-clickable-status-datum (status)
  (flet ((assq-get (item seq)
		   (cdr (assq item seq))))
    (let ((user-name (assq-get 'user-name status))
	  (id (assq-get 'id status))
	  (text (assq-get 'text status))
	  (source (assq-get 'source status))
	  (created-at (assq-get 'created-at status))
	  (truncated (assq-get 'truncated status))
	  (in-reply-to-status-id (assq-get 'in-reply-to-status-id status))
	  (in-reply-to-screen-name (assq-get 'in-reply-to-screen-name status))
	  (user-id (assq-get 'user-id status))
	  (user-name (assq-get 'user-name status))
	  (user-screen-name (assq-get 'user-screen-name status))
	  (user-location (assq-get 'user-location status))
	  (user-description (assq-get 'user-description status))
	  (user-profile-image-url (assq-get 'user-profile-image-url status))
	  (user-url (assq-get 'user-url status))
	  (user-protected (assq-get 'user-protected status)))

      ;; make user-name clickable
      (add-text-properties
       0 (length user-name)
       `(mouse-face highlight
		    uri ,(twittering-get-status-url user-screen-name)
		    screen-name-in-text ,user-screen-name
		    goto-spec ,(twittering-string-to-timeline-spec
				user-screen-name)
		    face twittering-username-face)
       user-name)

      ;; make user-screen-name clickable
      (add-text-properties
       0 (length user-screen-name)
       `(mouse-face highlight
		    uri ,(twittering-get-status-url user-screen-name)
		    screen-name-in-text ,user-screen-name
		    goto-spec ,(twittering-string-to-timeline-spec
				user-screen-name)
		    face twittering-username-face)
       user-screen-name)

      ;; make hashtag, listname, screenname, and URI in text clickable
      (let ((pos 0)
	    (regexp-str
	     (concat twittering-regexp-hash
		     "\\([a-zA-Z0-9_-]+\\)\\|"
		     twittering-regexp-atmark
		     "\\([a-zA-Z0-9_-]+/[a-zA-Z0-9_-]+\\)\\|"
		     twittering-regexp-atmark
		     "\\([a-zA-Z0-9_-]+\\)\\|"
		     "\\(https?://[-_.!~*'()a-zA-Z0-9;/?:@&=+$,%#]+\\)")))
	(while
	    (and (string-match regexp-str text pos)
		 (let ((next-pos (match-end 0))
		       (hashtag (match-string-no-properties 1 text))
		       (listname (match-string-no-properties 2 text))
		       (screenname (match-string-no-properties 3 text))
		       (uri (match-string-no-properties 4 text))
		       beg end prop)
		   (if (eq next-pos pos)
		       nil
		     (cond
		      (hashtag
		       (setq beg (match-beginning 0) ;; XXX: not 1.
			     end (match-end 1))
		       (let ((spec (twittering-string-to-timeline-spec
				    (concat "#" hashtag)))
			     (url (twittering-get-search-url
				   (concat "#" hashtag))))
			 (setq prop
			       `(mouse-face
				 highlight
				 uri ,url goto-spec ,spec
				 face twittering-username-face))))
		      (listname
		       (setq beg (match-beginning 2)
			     end (match-end 2)
			     prop `(mouse-face
				    highlight
				    uri ,(twittering-get-status-url listname)
				    goto-spec
				    ,(twittering-string-to-timeline-spec
				      listname)
				    face twittering-username-face)))
		      (screenname
		       (setq beg (match-beginning 3)
			     end (match-end 3)
			     prop `(mouse-face
				    highlight
				    uri ,(twittering-get-status-url
					  screenname)
				    screen-name-in-text ,screenname
				    goto-spec
				    ,(twittering-string-to-timeline-spec
				      screenname)
				    face twittering-uri-face)))
		      (uri
		       (setq beg (match-beginning 4)
			     end (match-end 4)
			     prop `(mouse-face
				    highlight
				    uri ,uri
				    face twittering-uri-face)))
		      (t
		       (setq prop nil)))
		     (when prop
		       (add-text-properties beg end prop text))
		     (setq pos next-pos))))))

      ;; make source pretty and clickable
      (when (and source
		 (string-match "<a href=\"\\(.*?\\)\".*?>\\(.*\\)</a>" source))
	(let ((uri (match-string-no-properties 1 source))
	      (caption (match-string-no-properties 2 source)))
	  (setq source caption)
	  (add-text-properties
	   0 (length source)
	   `(mouse-face highlight
			uri ,uri
			face twittering-uri-face
			source ,source)
	   source)
	  (add-to-list 'status (cons 'source source))))
      status)))

(defun twittering-xmltree-to-status (xmltree)
  (setq xmltree
	(cond
	 ((eq 'direct-messages (caar xmltree))
	  `(,@(mapcar
	       (lambda (c-node)
		 `(status nil
			  (created_at
			   nil ,(caddr (assq 'created_at c-node)))
			  (id nil ,(caddr (assq 'id c-node)))
			  (text nil ,(caddr (assq 'text c-node)))
			  (source nil ,(format "%s" (car c-node))) ;; fake
			  (truncated nil "false")
			  (in_reply_to_status_id nil)
			  (in_reply_to_user_id
			   nil ,(caddr (assq 'recipient_id c-node)))
			  (favorited nil "false")
			  (recipient_screen_name
			   nil ,(caddr (assq 'recipient_screen_name c-node)))
			  (user nil ,@(cdddr (assq 'sender c-node)))))
	       (remove nil
		       (mapcar
			(lambda (node)
			  (and (consp node) (eq 'direct_message (car node))
			       node))
			(cdr-safe (assq 'direct-messages xmltree))))
	       )))
	 ((eq 'statuses (caar xmltree))
	  (cddr (car xmltree)))
	 (t ;; unknown format?
	  nil)))

  (mapcar #'twittering-status-to-status-datum
 	  ;; quirk to treat difference between xml.el in Emacs21 and Emacs22
 	  ;; On Emacs22, there may be blank strings
	  (remove nil (mapcar (lambda (x)
				(if (consp x) x))
			      xmltree))))

(defun twittering-percent-encode (str &optional coding-system)
  (if (or (null coding-system)
	  (not (coding-system-p coding-system)))
      (setq coding-system 'utf-8))
  (mapconcat
   (lambda (c)
     (cond
      ((twittering-url-reserved-p c)
       (char-to-string c))
      ((eq c ? ) "+")
      (t (format "%%%02x" c))))
   (encode-coding-string str coding-system)
   ""))

(defun twittering-url-reserved-p (ch)
  (or (and (<= ?A ch) (<= ch ?Z))
      (and (<= ?a ch) (<= ch ?z))
      (and (<= ?0 ch) (<= ch ?9))
      (eq ?. ch)
      (eq ?- ch)
      (eq ?_ ch)
      (eq ?~ ch)))

(defun twittering-decode-html-entities (encoded-str)
  (if encoded-str
      (let ((cursor 0)
	    (found-at nil)
	    (result '()))
	(while (setq found-at
		     (string-match "&\\(#\\([0-9]+\\)\\|\\([a-zA-Z]+\\)\\);"
				   encoded-str cursor))
	  (when (> found-at cursor)
	    (list-push (substring encoded-str cursor found-at) result))
	  (let ((number-entity (match-string-no-properties 2 encoded-str))
		(letter-entity (match-string-no-properties 3 encoded-str)))
	    (cond (number-entity
		   (list-push
		    (char-to-string
		     (twittering-ucs-to-char
		      (string-to-number number-entity))) result))
		  (letter-entity
		   (cond ((string= "gt" letter-entity) (list-push ">" result))
			 ((string= "lt" letter-entity) (list-push "<" result))
			 ((string= "quot" letter-entity) (list-push "\"" result))
			 (t (list-push "?" result))))
		  (t (list-push "?" result)))
	    (setq cursor (match-end 0))))
	(list-push (substring encoded-str cursor) result)
	(apply 'concat (nreverse result)))
    ""))

;;;
;;; Statuses on buffer
;;;

(defun twittering-for-each-property-region (prop func &optional buffer interrupt)
  "Apply FUNC to each region, where property PROP is non-nil, on BUFFER.
If INTERRUPT is non-nil, the iteration is stopped if FUNC returns nil."
  (with-current-buffer (or buffer (current-buffer))
    (let ((beg (point-min))
	  (end-marker (make-marker)))
      (set-marker-insertion-type end-marker t)
      (while
	  (let ((value (get-text-property beg prop)))
	    (if value
		(let* ((end (next-single-property-change beg prop))
		       (end (or end (point-max)))
		       (end-marker (set-marker end-marker end))
		       (func-result (funcall func beg end value))
		       (end (marker-position end-marker)))
		  (when (or (null interrupt) func-result)
		    (if (get-text-property end prop)
			(setq beg end)
		      (setq beg (next-single-property-change end prop)))))
	      (setq beg (next-single-property-change beg prop)))))
      (set-marker end-marker nil))))

;;;
;;; Automatic redisplay of statuses on buffer
;;;

(defun twittering-redisplay-status-on-buffer ()
  (mapc 'twittering-redisplay-status-on-each-buffer
	(twittering-get-buffer-list)))

(defun twittering-redisplay-status-on-each-buffer (buffer)
  (let ((deactivate-mark deactivate-mark))
    (with-current-buffer buffer
      (save-excursion
	(twittering-for-each-property-region
	 'need-to-be-updated
	 (lambda (beg end value)
	   (let* ((func (car value))
		  (args (cdr value))
		  (updated-str (apply func beg end args))
		  (buffer-read-only nil))
	     (delete-region beg end)
	     (goto-char beg)
	     (insert updated-str)))
	 buffer)))))

;;;
;;; display functions
;;;

(defun twittering-render-timeline (buffer &optional additional timeline-data)
  (with-current-buffer buffer
    (let* ((spec (twittering-get-timeline-spec-for-buffer buffer))
	   (referring-id-table
	    (twittering-current-timeline-referring-id-table spec))
	   (timeline-data (or timeline-data
			      (twittering-current-timeline-data spec)))
	   (timeline-data
	    ;; Collect visible statuses.
	    (remove nil
		    (mapcar
		     (lambda (status)
		       (let ((id (cdr (assq 'id status)))
			     (source-id (cdr (assq 'source-id status))))
			 (cond
			  ((not source-id)
			   ;; `status' is not a retweet.
			   status)
			  ((and source-id
				(twittering-status-id=
				 id (gethash source-id referring-id-table)))
			   ;; `status' is the first retweet.
			   status)
			  (t
			   nil))))
		     timeline-data)))
	   (timeline-data (if twittering-reverse-mode
			      (reverse timeline-data)
			    timeline-data))
	   (empty (null (twittering-get-first-status-head)))
	   (rendering-entire (or empty (not additional)))
	   (window-list (get-buffer-window-list (current-buffer) nil t))
	   (point-window-list
	    (mapcar (lambda (window)
		      (cons (window-point window) window))
		    window-list))
	   (original-pos (point))
	   (original-buf-end (point-max))
	   (buffer-read-only nil))
      (twittering-update-status-format)
      (twittering-update-mode-line)
      (save-excursion
	(when rendering-entire
	  (erase-buffer))
	(let ((pos (if rendering-entire
		       (point-min)
		     (twittering-get-first-status-head))))
	  (mapc
	   (lambda (status)
	     (let ((id (cdr (assq 'id status))))
	       ;; Find where the status should be inserted.
	       (while
		   (let ((buf-id (get-text-property pos 'id)))
		     (if (and buf-id
			      (if twittering-reverse-mode
				  (twittering-status-id< buf-id id)
				(twittering-status-id< id buf-id)))
			 (let ((next-pos
				(twittering-get-next-status-head pos)))
			   (setq pos (or next-pos (point-max)))
			   next-pos)
		       nil)))
	       (unless (twittering-status-id= id (get-text-property pos 'id))
		 (let ((formatted-status (twittering-format-status status))
		       (separator "\n"))
		   (add-text-properties 0 (length formatted-status)
					`(belongs-spec ,spec)
					formatted-status)
		   (goto-char pos)
		   (cond
		    ((eq pos (point-max))
		     ;; Insert a status after the current position.
		     (insert formatted-status separator))
		    (t
		     ;; Use `insert-before-markers' in order to keep
		     ;; which status is pointed by each marker.
		     (insert-before-markers formatted-status separator)))
		   ;; Now, `pos' points the head of the status.
		   ;; It must be moved to the current point
		   ;; in order to skip the status inserted just now.
		   (setq pos (point))
		   (when twittering-default-show-replied-tweets
		     (twittering-show-replied-statuses
		      twittering-default-show-replied-tweets))))))
	   timeline-data)))
      (debug-print (current-buffer))
      (cond
       (rendering-entire
	;; Go to the latest status of buffer after full insertion.
	(let ((dest (if twittering-reverse-mode
			(point-max)
		      (point-min))))
	  (if window-list
	      (mapc
	       (lambda (window)
		 (set-window-point window dest)
		 (if twittering-reverse-mode
		     (twittering-set-window-end window (point-max))
		   (set-window-start window (point-min))))
	       window-list)
	    ;; Move the buffer position if the buffer is invisible.
	    (goto-char dest))))
       ((not twittering-scroll-mode)
	;; After additional insertion, the current position exists
	;; on the same status.
	;; Go to the original position.
	(if point-window-list
	    (mapc (lambda (pair)
		    (let* ((point (car pair))
			   (window (cdr pair))
			   (dest (if twittering-reverse-mode
				     (- (point-max)
					(- original-buf-end point))
				   point)))
		      (set-window-point window dest)))
		  point-window-list)
	  ;; Move the buffer position if the buffer is invisible.
	  (goto-char (if twittering-reverse-mode
			 (- (point-max)
			    (- original-buf-end original-pos))
		       original-pos))))
       ))
    ))

(defun twittering-replied-statuses-visible-p ()
  (let* ((pos (twittering-get-current-status-head))
	 (id (get-text-property pos 'id))
	 (prev (twittering-get-previous-status-head pos))
	 (next (twittering-get-next-status-head pos)))
    (or (get-text-property pos 'original-id)
	(and prev
	     (twittering-status-id= id (get-text-property prev 'id))
	     (get-text-property prev 'original-id))
	(and next
	     (twittering-status-id= id (get-text-property next 'id))
	     (get-text-property next 'original-id)))))

(defun twittering-show-replied-statuses (&optional count interactive)
  (interactive)
  (if (twittering-replied-statuses-visible-p)
      (when interactive
	(message "The replied statuses were already showed."))
    (let* ((base-id (twittering-get-id-at))
	   (statuses (twittering-get-replied-statuses base-id
						      (if (numberp count)
							  count)))
	   (statuses (if twittering-reverse-mode
			 statuses
		       (reverse statuses))))
      (if statuses
	  (let ((beg (if twittering-reverse-mode
			 (twittering-get-current-status-head)
		       (or (twittering-get-next-status-head)
			   (point-max))))
		(separator "\n")
		(prefix "  ")
		(buffer-read-only nil))
	    (save-excursion
	      (goto-char beg)
	      (mapc
	       (lambda (status)
		 (let ((id (cdr (assq 'id status)))
		       (formatted-status (twittering-format-status status
								   prefix)))
		   (add-text-properties 0 (length formatted-status)
					`(id ,base-id original-id ,id)
					formatted-status)
		   (if twittering-reverse-mode
		       (insert-before-markers formatted-status separator)
		     (insert formatted-status separator))))
	       statuses)
	      t))
	(when interactive
	  (if (twittering-have-replied-statuses-p base-id)
	      (message "The replied statuses does not fetched yet.")
	    (message "This status does not seem having a replied status.")))
	nil))))

(defun twittering-hide-replied-statuses (&optional interactive)
  (interactive)
  (if (twittering-replied-statuses-visible-p)
      (let* ((pos (point))
	     (id (twittering-get-id-at pos))
	     (beg
	      (let ((pos pos))
		(while
		    (let* ((prev (or (twittering-get-previous-status-head pos)
				     (point-min)))
			   (prev-id (get-text-property prev 'id)))
		      (when (twittering-status-id= id prev-id)
			(not (eq (setq pos prev) (point-min))))))
		pos))
	     (buffer-read-only nil))
	(when (get-text-property pos 'original-id)
	  (goto-char beg))
	(while (when (twittering-status-id= id (get-text-property beg 'id))
		 (let ((end (or (twittering-get-next-status-head beg)
				(point-max))))
		   (if (get-text-property beg 'original-id)
		       (delete-region beg end)
		     (setq beg end)))
		 t))
	t)
    (when interactive
      (message "The replied statuses were already hided."))
    nil))

(defun twittering-toggle-show-replied-statuses ()
  (interactive)
  (if (twittering-replied-statuses-visible-p)
      (twittering-hide-replied-statuses (interactive-p))
    (twittering-show-replied-statuses twittering-show-replied-tweets
				      (interactive-p))))

(defun twittering-format-string (string prefix replacement-table)
  "Format STRING according to PREFIX and REPLACEMENT-TABLE.
PREFIX is a regexp. REPLACEMENT-TABLE is a list of (FROM . TO) pairs,
where FROM is a regexp and TO is a string or a 2-parameter function.

The pairs in REPLACEMENT-TABLE are stored in order of precedence.
First, search PREFIX in STRING from left to right.
If PREFIX is found in STRING, try to match the following string with
FROM of each pair in the same order of REPLACEMENT-TABLE. If FROM in
a pair is matched, replace the prefix and the matched string with a
string generated from TO.
If TO is a string, the matched string is replaced with TO.
If TO is a function, the matched string is replaced with the
return value of (funcall TO CONTEXT), where CONTEXT is an alist.
Each element of CONTEXT is (KEY . VALUE) and KEY is one of the
following symbols;
  'following-string  --the matched string following the prefix
  'match-data --the match-data for the regexp FROM.
  'prefix --PREFIX.
  'replacement-table --REPLACEMENT-TABLE.
  'from --FROM.
  'processed-string --the already processed string."
  (let ((current-pos 0)
	(result "")
	(case-fold-search nil))
    (while (and (string-match prefix string current-pos)
		(not (eq (match-end 0) current-pos)))
      (let ((found nil)
	    (current-table replacement-table)
	    (next-pos (match-end 0))
	    (matched-string (match-string 0 string))
	    (skipped-string
	     (substring string current-pos (match-beginning 0))))
	(setq result (concat result skipped-string))
	(setq current-pos next-pos)
	(while (and (not (null current-table))
		    (not found))
	  (let ((key (caar current-table))
		(value (cdar current-table))
		(following-string (substring string current-pos))
		(case-fold-search nil))
	    (if (string-match (concat "\\`" key) following-string)
		(let ((next-pos (+ current-pos (match-end 0)))
		      (output
		       (if (stringp value)
			   value
			 (funcall value
				  `((following-string . ,following-string)
				    (match-data . ,(match-data))
				    (prefix . ,prefix)
				    (replacement-table . ,replacement-table)
				    (from . ,key)
				    (processed-string . ,result))))))
		  (setq found t)
		  (setq current-pos next-pos)
		  (setq result (concat result output)))
	      (setq current-table (cdr current-table)))))
	(if (not found)
	    (setq result (concat result matched-string)))))
    (let ((skipped-string (substring string current-pos)))
      (concat result skipped-string))
    ))

(defun twittering-parse-format-string (format-str escape specifiers)
  "Split FORMAT-STR into a list consisting of fixed strings and specifiers
with match-data. For example:
 (twittering-parse-format-string
 \"%s>>%r @%C{%m/%d %H:%M:%S} %@\\n %t\" \"%\"
 '(\"%\" \"s\" \"r\" \"@\" \"t\" \"i\" \"C\\\\({\\\\([^}]*\\\\)}\\\\)?\"))
returns
 ((\"s\" \"s\" (0 1))
 \">>\"
 (\"r\" \"r\" (0 1))
 \" @\"
 (\"C\\\\({\\\\([^}]*\\\\)}\\\\)?\" \"C{%m/%d %H:%M:%S}\" (0 17 1 17 2 16))
 \" \"
 (\"@\" \"@\" (0 1))
 \"\\n \"
 (\"t\" \"t\" (0 1)))
.
In the result list, a fixed string is stored as a normal string.
A format specifier is stored as a list of the regexp for the specifier,
the matched string in FORMAT-STR and its match data."
  (let ((pos 0)
        (result nil)
        (case-fold-search nil))
    (while (string-match escape format-str pos)
      (let ((beg (match-beginning 0)))
        (unless (eq pos beg)
          (setq result (cons (substring format-str pos beg) result)))
        (let* ((rest specifiers)
               (head (+ beg (length escape)))
               (following (substring format-str head)))
          (while
              (unless (or (null rest)
                          (string-match (concat "\\`" (car rest)) following))
                (setq rest (cdr rest))))
          (let ((end (if rest
                         (+ head (match-end 0))
                       head)))
            (if rest
                (setq result (cons (list (car rest)
                                         (match-string 0 following)
                                         (match-data))
                                   result))
              (setq result (cons (substring format-str beg end) result)))
            (setq pos end)))))
    (when (< pos (length format-str))
      (setq result (cons (substring format-str pos) result)))
    (nreverse result)))

(defun twittering-generate-formater (format-str-exp escape status-sym prefix-sym specifier-sym specifiers)
  "Generate lambda expression from FORMAT-STR-EXP.
The result expression does not include specifiers except those appeared
in FORMAT-STR-EXP.
ESCAPE means the escape string of specifiers.
SPECIFIERS is a list of '(SPEC-REGEXP (STATIC-BINDINGS) FORMS), where
SPEC-REGEXP is a regexp for the specifier without ESCAPE,
STATIC-BINDINGS means bindings determined on expanding this macro
and FORMS generates a string for the specifier by using the argument
of the lambda.
In FORMS, the first argument of the lambda can be refered by STATUS-SYM.
And the second argument of the lambda can be refered by PREFIX-SYM.
In STATIC-BINDINGS and FORMS, the string matched with SPEC-REGEXP can be
refered by SPECIFIER-SYM.
Example:
 (twittering-generate-formater
  \"HEAD%# %CsampleSAMPLE TEST\"
  \"%\" 'status 'prefix 'fmt-following
  '((\"%\" () \"%\")
    (\"#\" () (cdr (assq 'id status)))
    (\"s\" () (cdr (assq 'user-screen-name status)))
    (\"C\\\\([a-z]+\\\\)\"
     ((sample (match-string 1 fmt-following))
      (sample2 sample))
     sample)
    ))
 returns
 (lambda
   (status prefix)
   (concat \"HEAD\"
           (let
               ((fmt-following \"#\"))
             (let nil
               (store-match-data
                '(0 1))
               (cdr
                (assq 'id status))))
           \" \"
           (let
               ((fmt-following \"Csample\"))
             (let
                 ((sample \"sample\")
                  (sample2 \"sample\"))
               (store-match-data
                '(0 7 1 7))
               sample))
           \"SAMPLE TEST\"))
 "
  (let* ((format-str (eval format-str-exp))
         (seq (twittering-parse-format-string format-str escape
                                              (mapcar 'car specifiers))))
    `(lambda (,status-sym ,prefix-sym)
       (concat
	,@(mapcar
	   (lambda (entry)
	     (let ((static-def (cadr (assoc (elt entry 0) specifiers)))
		   (dynamic-def (cddr (assoc (elt entry 0) specifiers))))
	       (if (not (listp entry))
		   entry
		 (store-match-data (elt entry 2))
		 (let* ((acc `((,specifier-sym (elt entry 1))))
			(static-binding
			 (mapcar
			  (lambda (bind)
			    (let* ((var (car bind))
				   (value (eval `(let ,acc ,(cadr bind))))
				   (new-bind
				    (if (or (stringp value) (functionp value)
					    (numberp value))
					`(,var ,value)
				      `(,var ',value))))
			      (setq acc (cons new-bind acc))
			      new-bind))
			  static-def)))
		   `(let ((,specifier-sym ,(elt entry 1)))
		      (let ,static-binding
			(store-match-data ',(elt entry 2))
			,@dynamic-def))))))
	   seq)))))

(defun twittering-generate-status-formater-base (format-str)
  (twittering-generate-formater
   format-str "%" 'status 'prefix 'fmt-following
   '(("%" () "%")
     ("#" () (cdr (assq 'id status)))
     ("'" () (if (string= "true" (cdr (assq 'truncated status)))
		 "..."
	       ""))
     ("@\\({\\([^}]*\\)}\\)?"
      ((time-format (or (match-string 2 fmt-following) "%I:%M %p %B %d, %Y")))
      (let* ((created-at-str (cdr (assq 'created-at status)))
	     (created-at
	      (apply 'encode-time
		     (parse-time-string created-at-str)))
	     (url
	      (twittering-get-status-url
	       (cdr (assq 'user-screen-name status))
	       (cdr (assq 'id status))))
	     (properties
	      `(mouse-face highlight face twittering-uri-face uri ,url)))
	(twittering-make-passed-time-string nil nil created-at time-format
					    properties)))
     ("C\\({\\([^}]*\\)}\\)?"
      ((time-format (or (match-string 2 fmt-following) "%H:%M:%S")))
      (let* ((created-at-str (cdr (assq 'created-at status)))
	     (created-at (apply 'encode-time
				(parse-time-string created-at-str))))
	(format-time-string time-format created-at)))
     ("c" () (cdr (assq 'created-at status)))
     ("d" () (cdr (assq 'user-description status)))
     ("FACE\\[\\([a-zA-Z0-9:-]+\\)\\]{\\(\\([^{}]*?\\|{.*?[^%]}\\|%}\\)*\\)}"
      ((face-name-str (match-string 1 fmt-following))
       (face-sym (intern face-name-str))
       (braced-str (match-string 2 fmt-following))
       (formater (twittering-generate-status-formater-base braced-str)))
      (let ((formated-str (funcall formater status prefix)))
	(add-text-properties 0 (length formated-str) `(face ,face-sym)
			     formated-str)
	formated-str))
     ("FILL{\\(\\([^{}]*?\\|{.*?[^%]}\\|%}\\)*\\)}"
      ((braced-str (match-string 1 fmt-following))
       (formater (twittering-generate-status-formater-base braced-str)))
      (twittering-update-filled-string nil nil formater status prefix))
     ("f" () (cdr (assq 'source status)))
     ("i" ()
      (when (and twittering-icon-mode window-system)
	(let* ((url (cdr (assq 'user-profile-image-url status))))
	  (twittering-make-icon-string nil nil url))))
     ("j" () (cdr (assq 'user-id status)))
     ("L" ()
      (let ((location (or (cdr (assq 'user-location status)) "")))
	(unless (string= "" location)
	  (concat "[" location "]"))))
     ("l" () (cdr (assq 'user-location status)))
     ("p" () (if (string= "true" (cdr (assq 'user-protected status)))
		 "[x]"
	       ""))
     ("r" ()
      (let ((reply-id (or (cdr (assq 'in-reply-to-status-id status)) ""))
	    (reply-name (or (cdr (assq 'in-reply-to-screen-name status)) ""))
	    (recipient-screen-name (cdr (assq 'recipient-screen-name status))))
	(if (and (string= "" reply-name)
		 (null recipient-screen-name))
	    ""
	  (let* ((in-reply-to-string
		  (cond
		   (recipient-screen-name
		    (format "sent to %s" recipient-screen-name))
		   ((not (string= "" reply-id))
		    (format "in reply to %s" reply-name))
		   (t nil)))
		 (url
		  (cond
		   (recipient-screen-name
		    (twittering-get-status-url recipient-screen-name))
		   ((not (string= "" reply-id))
		    (twittering-get-status-url reply-name reply-id))
		   (t nil))))
	    (when (and in-reply-to-string url)
	      (concat
	       " "
	       (progn
		 (add-text-properties
		  0 (length in-reply-to-string)
		  `(mouse-face highlight face twittering-uri-face uri ,url)
		  in-reply-to-string)
		 in-reply-to-string)))))))
     ("R" ()
      (let ((retweeted-by (or (cdr (assq 'original-user-screen-name status))
			      "")))
	(unless (string= "" retweeted-by)
	  (concat " (retweeted by " retweeted-by ")"))))
     ("S" () (cdr (assq 'user-name status)))
     ("s" () (cdr (assq 'user-screen-name status)))
     ("T" () (cdr (assq 'text status)))
     ("t" () (cdr (assq 'text status)))
     ("u" () (cdr (assq 'user-url status)))
     )))

(defun twittering-generate-format-status-function (format-str)
  `(lambda (status prefix)
     (let* ((username (cdr (assq 'user-screen-name status)))
	    (id (cdr (assq 'id status)))
	    (text (cdr (assq 'text status)))
	    (common-properties (list 'username username 'id id 'text text))
	    (str (funcall
		  ,(twittering-generate-status-formater-base format-str)
		  status prefix))
	    (str (if prefix
		     (replace-regexp-in-string "^" prefix str)
		   str))
	    (next (next-single-property-change 0 'need-to-be-updated str))
	    (need-to-be-updated
	     (or (get-text-property 0 'need-to-be-updated str)
		 (and next (< next (length str))))))
       (add-text-properties 0 (length str) common-properties str)
       (when (and prefix need-to-be-updated)
	 ;; With a prefix, redisplay the total status instead of
	 ;; redisplaying partially.
	 (remove-text-properties 0 (length str) '(need-to-be-updated nil) str)
	 (put-text-property 0 (length str) 'need-to-be-updated
			    `(twittering-format-status-for-redisplay
			      ,status ,prefix)
			    str))
       str)))

(defun twittering-update-status-format (&optional format-str)
  (let ((format-str (or format-str twittering-status-format)))
    (unless (string= format-str twittering-format-status-function-source)
      (setq twittering-format-status-function-source format-str)
      (let ((before (get-buffer "*Compile-Log*")))
	(setq twittering-format-status-function
	      (byte-compile
	       (twittering-generate-format-status-function format-str)))
	(let ((current (get-buffer "*Compile-Log*")))
	  (when (and (null before) current (= 0 (buffer-size current)))
	    (kill-buffer current)))))
    (setq twittering-status-format format-str)))

(defun twittering-format-status (status &optional prefix)
  "Format a STATUS by using `twittering-format-status-function'.
Specification of FORMAT-STR is described in the document for the
variable `twittering-status-format'."
  (funcall twittering-format-status-function status prefix))

(defun twittering-format-status-for-redisplay (beg end status &optional prefix)
  (let* ((properties
	  (and beg
	       (apply 'append
		      (mapcar (lambda (prop)
				(let ((value (get-text-property beg prop)))
				  (when value
				    `(,prop ,value))))
			      '(id original-id)))))
	 (str (twittering-format-status status prefix)))
    ;; Restore properties.
    (when properties
      (add-text-properties 0 (length str) properties str))
    str))

(defun twittering-timer-action (func)
  (let ((buf (twittering-get-active-buffer-list)))
    (if (null buf)
	(twittering-stop)
      (funcall func)
      )))

(defun twittering-show-minibuffer-length (&optional beg end len)
  "Show the number of characters in minibuffer."
  (when (minibuffer-window-active-p (selected-window))
    (if (and transient-mark-mode deactivate-mark)
	(deactivate-mark))
    (let* ((deactivate-mark deactivate-mark)
	   (status-len (- (buffer-size) (minibuffer-prompt-width)))
	   (sign-len (length (twittering-sign-string)))
	   (mes (if (< 0 sign-len)
		    (format "%d=%d+%d"
			    (+ status-len sign-len) status-len sign-len)
		  (format "%d" status-len))))
      (if (<= 23 emacs-major-version)
	  (minibuffer-message mes) ;; Emacs23 or later
	(minibuffer-message (concat " (" mes ")")))
      )))

(defun twittering-setup-minibuffer ()
  (add-hook 'post-command-hook 'twittering-show-minibuffer-length t t))

(defun twittering-finish-minibuffer ()
  (remove-hook 'post-command-hook 'twittering-show-minibuffer-length t))

(defun twittering-status-not-blank-p (status)
  (with-temp-buffer
    (insert status)
    (goto-char (point-min))
    ;; skip user name
    (re-search-forward "^[\n\r \t]*@[a-zA-Z0-9_-]+\\([\n\r \t]+@[a-zA-Z0-9_-]+\\)*" nil t)
    (re-search-forward "[^\n\r \t]+" nil t)))

(defun twittering-update-status-from-minibuffer (&optional init-str reply-to-id username spec)
  (and (not (twittering-timeline-spec-is-direct-messages-p spec))
       (null init-str)
       twittering-current-hashtag
       (setq init-str (format " #%s " twittering-current-hashtag)))
  (let ((status init-str)
	(sign-str (if (twittering-timeline-spec-is-direct-messages-p spec)
		      nil
		    (twittering-sign-string)))
	(not-posted-p t)
	(prompt "status: ")
	(map minibuffer-local-map)
	(minibuffer-message-timeout nil))
    (define-key map (kbd "<f4>") 'twittering-tinyurl-replace-at-point)
    (when twittering-use-show-minibuffer-length
      (add-hook 'minibuffer-setup-hook 'twittering-setup-minibuffer t)
      (add-hook 'minibuffer-exit-hook 'twittering-finish-minibuffer t))
    (unwind-protect
	(while not-posted-p
	  (setq status (read-from-minibuffer prompt status map nil 'twittering-tweet-history nil t))
	  (let ((status-with-sign (concat status sign-str)))
	    (if (< 140 (length status-with-sign))
		(setq prompt "status (too long): ")
	      (setq prompt "status: ")
	      (when (twittering-status-not-blank-p status)
		(cond
		 ((twittering-timeline-spec-is-direct-messages-p spec)
		  (if username
		      (let ((parameters `(("user" . ,username)
					  ("text" . ,status))))
			(twittering-http-post twittering-api-host
					      "1/direct_messages/new"
					      parameters))
		    (message "No username specified")))
		 (t
		  (let ((parameters `(("status" . ,status-with-sign))))
		    ;; Add in_reply_to_status_id only when a posting
		    ;; status begins with @username.
		    (when (and reply-to-id
			       username
			       (string-match
				(concat "^@" username "\\(?:[\n\r \t]+\\)*")
				status))
		      (add-to-list 'parameters
				   `("in_reply_to_status_id" . ,reply-to-id)))
		    (twittering-http-post twittering-api-host
					  "1/statuses/update"
					  parameters))))
		(setq not-posted-p nil))
	      )))
      ;; unwindforms
      (when (memq 'twittering-setup-minibuffer minibuffer-setup-hook)
	(remove-hook 'minibuffer-setup-hook 'twittering-setup-minibuffer))
      (when (memq 'twittering-finish-minibuffer minibuffer-exit-hook)
	(remove-hook 'minibuffer-exit-hook 'twittering-finish-minibuffer))
      )))

(defun twittering-get-list-index (username)
  (twittering-call-api
   'get-list-index
   `((username . ,username)
     (sentinel . twittering-http-get-list-index-sentinel))))

(defun twittering-get-list-index-sync (username)
  (setq twittering-list-index-retrieved nil)
  (twittering-get-list-index username)
  (while (not twittering-list-index-retrieved)
    (sit-for 0.1))
  (cond
   ((stringp twittering-list-index-retrieved)
    (if (string= "" twittering-list-index-retrieved)
	(message "%s does not have a list." username)
      (message twittering-list-index-retrieved))
    nil)
   ((listp twittering-list-index-retrieved)
    twittering-list-index-retrieved)))

<<<<<<< HEAD
(defun twittering-manage-friendships (method username)
  (twittering-http-post twittering-api-host
			(concat "1/friendships/" method)
			`(("screen_name" . ,username))))

(defun twittering-manage-favorites (method id)
  (twittering-http-post twittering-api-host
			(concat "1/favorites/" method "/" id)))

(defun twittering-get-tweets (host method &optional noninteractive id since_id word)
  (let* ((default-count 20)
	 (do-search-flag (not (null word)))
	 (max-count (if do-search-flag
			100 ;; FIXME: refer to defconst.
		      twittering-max-number-of-tweets-on-retrieval))
	 (count twittering-number-of-tweets-on-retrieval)
	 (count (cond
		 ((integerp count) count)
		 ((string-match "^[0-9]+$" count)
		  (string-to-number count 10))
		 (t default-count)))
	 (count (min (max 1 count) max-count))
	 (regexp-list-method "^1/[^/]*/lists/[^/]*/statuses$")
	 (parameters nil))
    (cond ((stringp id)
	   (add-to-list 'parameters `("max_id" . ,id)))
	  ((stringp since_id)
	   (add-to-list 'parameters `("since_id" . ,since_id))))
    (cond
     (do-search-flag
      (add-to-list 'parameters `("q" . ,word))
      (add-to-list 'parameters `("rpp" . ,(number-to-string count)))
      (twittering-http-get host method noninteractive parameters "atom"))
     (t
      (add-to-list 'parameters
		   (cons (if (string-match regexp-list-method method)
			     "per_page"
			   "count")
			 (number-to-string count)))
      (twittering-http-get host method noninteractive parameters)))))

(defun twittering-get-and-render-timeline (&optional noninteractive id buffer)
  (setq twittering-invoke-buffer (current-buffer))
  (with-current-buffer (or buffer (current-buffer))
    (let ((spec (twittering-current-timeline-spec))
	  (spec-string (twittering-current-timeline-spec-string)))
      (cond
       ((not (twittering-account-authorized-p))
	;; ignore any requests if the account has not been authorized.
	(message "No account for Twitter has been authorized.")
	t)
       ((and noninteractive (twittering-process-active-p spec))
	;; ignore non-interactive request if a process is waiting for responses.
	t)
       ((twittering-timeline-spec-primary-p spec)
	(let ((info (twittering-timeline-spec-to-host-method spec))
	      (is-search-spec (eq 'search (car spec))))
	  (when info
	    (let* ((host (elt info 0))
		   (method (elt info 1))
		   ;; Assume that a list which was returned by
		   ;; `twittering-current-timeline-data' is sorted.
		   (since_id (or is-search-spec (cdr-safe (assq 'id (car (twittering-current-timeline-data spec))))))
		   (word (and is-search-spec (cadr spec)))
		   (proc (twittering-get-tweets host method noninteractive
						id since_id word)))
	      (when proc
		(twittering-register-process proc spec spec-string))))))
       (t
	(let ((type (car spec)))
	  (error "%s has not been supported yet" type)))))))
=======
(defun twittering-get-and-render-timeline (&optional noninteractive id)
  (let ((spec (twittering-current-timeline-spec))
	(spec-string (twittering-current-timeline-spec-string)))
    (cond
     ((not (twittering-account-authorized-p))
      ;; ignore any requests if the account has not been authorized.
      (message "No account for Twitter has been authorized.")
      t)
     ((and noninteractive (twittering-process-active-p spec))
      ;; ignore non-interactive request if a process is waiting for responses.
      t)
     ((twittering-timeline-spec-primary-p spec)
      (let* ((is-search-spec (eq 'search (car spec)))
	     (default-number 20)
	     (max-number (if is-search-spec
			    100 ;; FIXME: refer to defconst.
			  twittering-max-number-of-tweets-on-retrieval))
	     (number twittering-number-of-tweets-on-retrieval)
	     (number (cond
		     ((integerp number) number)
		     ((string-match "^[0-9]+$" number)
		      (string-to-number number 10))
		     (t default-number)))
	     (number (min (max 1 number) max-number))
	     (latest-status
	      ;; Assume that a list which was returned by
	      ;; `twittering-current-timeline-data' is sorted.
	      (car (twittering-current-timeline-data spec)))
	     (since_id (cdr-safe (assq 'id latest-status)))
	     (word (when is-search-spec (cadr spec)))
	     (args
	      `((timeline-spec . ,spec)
		(timeline-spec-string . ,spec-string)
		(number . ,number)
		,@(when id `((max_id . ,id)))
		,@(cond
		   (is-search-spec `((word . ,word)))
		   ((and since_id (null id)) `((since_id . ,since_id)))
		   (t nil))))
	     (proc
	      (twittering-call-api 'retrieve-timeline args noninteractive)))
	(when proc
	  (twittering-register-process proc spec spec-string))))
     (t
      (let ((type (car spec)))
	(error "%s has not been supported yet" type))))))
>>>>>>> 82e6ae37

(defun twittering-tinyurl-get (longurl)
  "Tinyfy LONGURL."
  (let ((api (cdr (assoc twittering-tinyurl-service
			 twittering-tinyurl-services-map))))
    (unless api
      (error "Invalid `twittering-tinyurl-service'. try one of %s"
	     (mapconcat (lambda (x)
			  (symbol-name (car x)))
			twittering-tinyurl-services-map ", ")))
    (if longurl
	(let ((buffer
	       (twittering-url-retrieve-synchronously (concat api longurl))))
	  (with-current-buffer buffer
	    (goto-char (point-min))
	    (prog1
		(if (search-forward-regexp "\n\r?\n\\([^\n\r]*\\)" nil t)
		    (match-string-no-properties 1)
		  (error "TinyURL failed: %s" longurl))
	      (kill-buffer buffer))))
      nil)))

;;;
;;; Commands
;;;

(defun twittering-start (&optional action)
  (interactive)
  (if (null action)
      (setq action #'twittering-update-active-buffers))
  (unless twittering-timer
    (setq twittering-timer
	  (run-at-time "0 sec"
		       twittering-timer-interval
		       #'twittering-timer-action action)))
  (unless twittering-timer-for-redisplaying
    (setq twittering-timer-for-redisplaying
	  (run-at-time "0 sec"
		       twittering-timer-interval-for-redisplaying
		       #'twittering-redisplay-status-on-buffer))))

(defun twittering-stop ()
  (interactive)
  (when twittering-timer
    (cancel-timer twittering-timer)
    (setq twittering-timer nil))
  (when twittering-timer-for-redisplaying
    (cancel-timer twittering-timer-for-redisplaying)
    (setq twittering-timer-for-redisplaying nil)))

(defun twittering-scroll-mode (&optional arg)
  (interactive "P")
  (let ((prev-mode twittering-scroll-mode))
    (setq twittering-scroll-mode
	  (if (null arg)
	      (not twittering-scroll-mode)
	    (< 0 (prefix-numeric-value arg))))
    (unless (eq prev-mode twittering-scroll-mode)
      (twittering-update-mode-line))))

(defun twittering-jojo-mode (&optional arg)
  (interactive "P")
  (let ((prev-mode twittering-jojo-mode))
    (setq twittering-jojo-mode
	  (if (null arg)
	      (not twittering-jojo-mode)
	    (< 0 (prefix-numeric-value arg))))
    (unless (eq prev-mode twittering-jojo-mode)
      (twittering-update-mode-line))))

(defun twittering-jojo-mode-p (spec)
  (let ((buffer (twittering-get-buffer-from-spec spec)))
    (when (buffer-live-p buffer)
      (with-current-buffer buffer
	twittering-jojo-mode))))

(defun twittering-toggle-reverse-mode (&optional arg)
  (interactive "P")
  (let ((prev-mode twittering-reverse-mode))
    (setq twittering-reverse-mode
	  (if (null arg)
	      (not twittering-reverse-mode)
	    (< 0 (prefix-numeric-value arg))))
    (unless (eq prev-mode twittering-reverse-mode)
      (twittering-update-mode-line)
      (twittering-render-timeline (current-buffer)))))

(defun twittering-friends-timeline ()
  (interactive)
  (twittering-visit-timeline '(friends)))

(defun twittering-home-timeline ()
  (interactive)
  (twittering-visit-timeline '(home)))

(defun twittering-replies-timeline ()
  (interactive)
  (twittering-visit-timeline '(replies)))

(defun twittering-public-timeline ()
  (interactive)
  (twittering-visit-timeline '(public)))

(defun twittering-user-timeline ()
  (interactive)
  (twittering-visit-timeline `(user ,(twittering-get-username))))

(defun twittering-direct-messages-timeline ()
  (interactive)
  (twittering-visit-timeline '(direct_messages)))

(defun twittering-sent-direct-messages-timeline ()
  (interactive)
  (twittering-visit-timeline '(direct_messages_sent)))

(defun twittering-update-active-buffers (&optional noninteractive)
  "Invoke `twittering-get-and-render-timeline' for each active buffer
managed by `twittering-mode'."
  (when (twittering-account-authorized-p)
    (let ((buffer-list (twittering-get-active-buffer-list)))
      (mapc (lambda (buffer)
	      (twittering-get-and-render-timeline noninteractive nil buffer))
	    buffer-list))))

(defun twittering-current-timeline-noninteractive ()
  (twittering-current-timeline t))

(defun twittering-current-timeline (&optional noninteractive)
  (interactive)
  (when (twittering-buffer-p)
    (let ((spec-string (twittering-current-timeline-spec-string)))
      (twittering-get-and-render-timeline noninteractive))))

(defun twittering-update-status-interactive ()
  (interactive)
  (funcall twittering-update-status-function))

(defun twittering-delete-status (&optional id)
  (interactive)
  (let* ((id (get-text-property (point) 'id))
	 (username (get-text-property (point) 'username))
	 (text (copy-sequence (get-text-property (point) 'text)))
	 (text (progn
		 (set-text-properties 0 (length text) nil text)
		 text))
	 (width (max 40 ;; XXX
		     (- (frame-width)
			1 ;; margin for wide characters
			11 ;; == (length (concat "Delete \"" "\"? "))
			9) ;; == (length "(y or n) ")
		     ))
	 (mes (format "Delete \"%s\"? "
		      (if (< width (string-width text))
			  (concat
			   (truncate-string-to-width text (- width 3))
			   "...")
			text))))
    (cond
     ((not (string= username (twittering-get-username)))
      (message "The status is not yours!"))
     ((not id)
      (message "No status selected"))
     ((y-or-n-p mes)
      (twittering-call-api 'destroy-status `((id . ,id)))
      (twittering-delete-status-from-data-table id))
     (t
      (message "Request canceled")))))

(defun twittering-update-lambda ()
  (interactive)
  (when (and (string= "Japanese" current-language-environment)
	     (or (< 21 emacs-major-version)
		 (eq 'utf-8 (terminal-coding-system))))
    (let ((text (mapconcat
		 'char-to-string
		 (mapcar 'twittering-ucs-to-char
			 '(955 12363 12431 12356 12356 12424 955)) "")))
      (twittering-call-api 'update-status `((status . ,text))))))

(defun twittering-update-jojo (usr msg)
  (when (and (not (string= usr (twittering-get-username)))
	     (string= "Japanese" current-language-environment)
	     (or (< 21 emacs-major-version)
		 (eq 'utf-8 (terminal-coding-system))))
    (if (string-match
	 (mapconcat
	  'char-to-string
	  (mapcar 'twittering-ucs-to-char
		  '(27425 12395 92 40 12362 21069 92 124 36020 27096
			  92 41 12399 12300 92 40 91 94 12301 93 43 92
			  41 12301 12392 35328 12358)) "")
	 msg)
	(let ((text (concat "@" usr " "
			    (match-string-no-properties 2 msg)
			    (mapconcat
			     'char-to-string
			     (mapcar 'twittering-ucs-to-char
				     '(12288 12399 12387 33 63)) ""))))
	  (twittering-call-api 'update-status `((status . ,text)))))))

(defun twittering-set-current-hashtag (&optional tag)
  (interactive)
  (unless tag
    (setq tag (twittering-completing-read "hashtag (blank to clear): #"
					  twittering-hashtag-history
					  nil nil
					  twittering-current-hashtag
					  'twittering-hashtag-history))
    (message
     (if (eq 0 (length tag))
	 (progn (setq twittering-current-hashtag nil)
		"Current hashtag is not set.")
       (progn
	 (setq twittering-current-hashtag tag)
	 (format "Current hashtag is #%s" twittering-current-hashtag))))))

(defun twittering-erase-old-statuses ()
  (interactive)
  (when (twittering-buffer-p)
    (let ((spec (twittering-current-timeline-spec)))
      (twittering-remove-timeline-data spec) ;; clear current timeline.
      (twittering-render-timeline (current-buffer) nil) ;; clear buffer.
      (twittering-get-and-render-timeline))))

(defun twittering-click ()
  (interactive)
  (let ((uri (get-text-property (point) 'uri)))
    (if uri
	(browse-url uri))))

(defun twittering-enter ()
  (interactive)
  (let ((username (get-text-property (point) 'username))
	(id (get-text-property (point) 'id))
	(uri (get-text-property (point) 'uri))
	(spec (get-text-property (point) 'belongs-spec))
	(screen-name-in-text
	 (get-text-property (point) 'screen-name-in-text)))
    (cond (screen-name-in-text
	   (funcall twittering-update-status-function
		    (if (twittering-timeline-spec-is-direct-messages-p spec)
			nil
		      (concat "@" screen-name-in-text " "))
		    id screen-name-in-text spec))
	  (uri
	   (browse-url uri))
	  (username
	   (funcall twittering-update-status-function
		    (if (twittering-timeline-spec-is-direct-messages-p spec)
			nil
		      (concat "@" username " "))
		    id username spec)))))

(defun twittering-tinyurl-replace-at-point ()
  "Replace the url at point with a tiny version."
  (interactive)
  (let ((url-bounds (bounds-of-thing-at-point 'url)))
    (when url-bounds
      (let ((url (twittering-tinyurl-get (thing-at-point 'url))))
	(when url
	  (save-restriction
	    (narrow-to-region (car url-bounds) (cdr url-bounds))
	    (delete-region (point-min) (point-max))
	    (insert url)))))))

(defun twittering-retweet (&optional arg)
  (interactive "P")
  (let ((use-native-retweet-flag (if arg
				     (not twittering-use-native-retweet)
				   twittering-use-native-retweet)))
    (if use-native-retweet-flag
	(twittering-native-retweet)
      (twittering-organic-retweet))))

(defun twittering-organic-retweet ()
  (interactive)
  (let ((username (get-text-property (point) 'username))
	(text (get-text-property (point) 'text))
	(id (get-text-property (point) 'id))
	(retweet-time (current-time))
	(format-str (or twittering-retweet-format
			"RT: %t (via @%s)")))
    (when username
      (let ((prefix "%")
	    (replace-table
	     `(("%" . "%")
	       ("s" . ,username)
	       ("t" . ,text)
	       ("#" . ,id)
	       ("C{\\([^}]*\\)}" .
		(lambda (context)
		  (let ((str (cdr (assq 'following-string context)))
			(match-data (cdr (assq 'match-data context))))
		    (store-match-data match-data)
		    (format-time-string (match-string 1 str) ',retweet-time))))
	       ))
	    )
	(funcall twittering-update-status-function
	 (twittering-format-string format-str prefix replace-table))
	))))

(defun twittering-view-user-page ()
  (interactive)
  (let ((uri (get-text-property (point) 'uri)))
    (if uri
	(browse-url uri))))

(defun twittering-follow (&optional remove)
  (interactive "P")
  (let ((username (copy-sequence (get-text-property (point) 'username)))
	(method (if remove 'destroy-friendships 'create-friendships))
	(mes (if remove "Unfollowing" "Following")))
    (unless username
      (setq username (or (twittering-read-username-with-completion
			  "who: " "" 'twittering-user-history)
			 "")))
    (if (string= "" username)
	(message "No user selected")
      (set-text-properties 0 (length username) nil username)
      (if (y-or-n-p (format "%s %s? " mes username))
	  (twittering-call-api method `((username . ,username)))
	(message "Request canceled")))))

(defun twittering-unfollow ()
  (interactive)
  (twittering-follow t))

(defun twittering-native-retweet ()
  (interactive)
  (let ((id (get-text-property (point) 'id))
	(text (copy-sequence (get-text-property (point) 'text)))
	(width (max 40 ;; XXX
		    (- (frame-width)
		       1 ;; margin for wide characters
		       12 ;; == (length (concat "Retweet \"" "\"? "))
		       9) ;; == (length "(y or n) ")
		    )))
    (set-text-properties 0 (length text) nil text)
    (if id
	(let ((mes (format "Retweet \"%s\"? "
			   (if (< width (string-width text))
			       (concat
				(truncate-string-to-width text (- width 3))
				"...")
			     text))))
	  (if (y-or-n-p mes)
	      (twittering-call-api 'retweet `((id . ,id)))
	    (message "Request canceled")))
      (message "No status selected"))))

(defun twittering-favorite (&optional remove)
  (interactive "P")
  (let ((id (get-text-property (point) 'id))
	(text (copy-sequence (get-text-property (point) 'text)))
	(width (max 40 ;; XXX
		    (- (frame-width)
		       1 ;; margin for wide characters
		       15 ;; == (length (concat "Unfavorite \"" "\"? "))
		       9) ;; == (length "(y or n) ")
		    ))
	(method (if remove 'destroy-favorites 'create-favorites)))
    (set-text-properties 0 (length text) nil text)
    (if id
	(let ((mes (format "%s \"%s\"? "
			   (if remove "Unfavorite" "Favorite")
			   (if (< width (string-width text))
			       (concat
				(truncate-string-to-width text (- width 3))
				"...")
			     text))))
	  (if (y-or-n-p mes)
	      (twittering-call-api method `((id . ,id)))
	    (message "Request canceled")))
      (message "No status selected"))))

(defun twittering-unfavorite ()
  (interactive)
  (twittering-favorite t))

(defun twittering-visit-timeline (&optional timeline-spec initial)
  (interactive)
  (twittering-initialize-global-variables-if-necessary)
  (twittering-prepare-account-info)
  (let ((timeline-spec
	 (or timeline-spec
	     (twittering-read-timeline-spec-with-completion
	      "timeline: " initial t))))
    (when timeline-spec
      (twittering-verify-credentials)
      (switch-to-buffer (twittering-get-managed-buffer timeline-spec)))))

(defun twittering-other-user-timeline ()
  (interactive)
  (let* ((username (get-text-property (point) 'username))
	 (goto-spec (get-text-property (point) 'goto-spec))
	 (screen-name-in-text
	  (get-text-property (point) 'screen-name-in-text))
	 (spec (cond (goto-spec goto-spec)
		     (screen-name-in-text `(user ,screen-name-in-text))
		     (username `(user ,username))
		     (t nil))))
    (if spec
	(twittering-visit-timeline spec)
      (message "No user selected"))))

(defun twittering-other-user-timeline-interactive ()
  (interactive)
  (let ((username (or (twittering-read-username-with-completion
		       "user: " nil
		       'twittering-user-history)
		      "")))
    (if (string= "" username)
	(message "No user selected")
      (twittering-visit-timeline `(user ,username)))))

(defun twittering-other-user-list-interactive ()
  (interactive)
  (let* ((username (copy-sequence (get-text-property (point) 'username)))
	 (username (progn
		     (set-text-properties 0 (length username) nil username)
		     (or (twittering-read-username-with-completion
			  "whose list: "
			  username
			  'twittering-user-history)
			 ""))))
    (if (string= "" username)
	(message "No user selected")
      (let* ((list-name (twittering-read-list-name username))
	     (spec `(list ,username ,list-name)))
	(if list-name
	    (twittering-visit-timeline spec)
	  ;; Don't show message here to prevent an overwrite of a
	  ;; message which is outputted by `twittering-read-list-name'.
	  )))))

(defun twittering-direct-message ()
  (interactive)
  (let ((username (twittering-read-username-with-completion
		   "who receive your message: "
		   (get-text-property (point) 'username)
		   'twittering-user-history))
	(spec (or (get-text-property (point) 'belongs-spec)
		  '(direct_messages))))
    (if (string= "" username)
	(message "No user selected")
      (funcall twittering-update-status-function
	       (if (twittering-timeline-spec-is-direct-messages-p spec)
		   nil
		 (concat "d " username " "))
	       nil username spec))))

(defun twittering-reply-to-user ()
  (interactive)
  (let ((username (get-text-property (point) 'username)))
    (if username
	(funcall twittering-update-status-function (concat "@" username " "))
      (message "No user selected"))))

(defun twittering-search (&optional word)
  (interactive)
  (let ((word (or word
		  (read-from-minibuffer "search: " nil nil nil
					'twittering-search-history nil t)
		  "")))
    (if (string= "" word)
	(message "No query string")
      (let ((spec `(search ,word)))
	(twittering-visit-timeline spec)))))

(defun twittering-get-usernames-from-timeline (&optional timeline-data)
  (let ((timeline-data (or timeline-data (twittering-current-timeline-data))))
    (twittering-remove-duplicates
     (mapcar
      (lambda (status)
	(let* ((base-str (cdr (assq 'user-screen-name status)))
	       ;; `copied-str' is independent of the string in timeline-data.
	       ;; This isolation is required for `minibuf-isearch.el',
	       ;; which removes the text properties of strings in history.
	       (copied-str (copy-sequence base-str)))
	  (set-text-properties 0 (length copied-str) nil copied-str)
	  copied-str))
      timeline-data))))

(defun twittering-read-username-with-completion (prompt init-user &optional history)
  (let ((collection (append twittering-user-history
			    (twittering-get-usernames-from-timeline))))
    (twittering-completing-read prompt collection nil nil init-user history)))

(defun twittering-read-list-name (username &optional list-index)
  (let* ((list-index (or list-index
			 (twittering-get-list-index-sync username)))
	 (username (prog1 (copy-sequence username)
		     (set-text-properties 0 (length username) nil username)))
	 (prompt (format "%s's list: " username))
	 (listname
	  (if list-index
	      (twittering-completing-read prompt list-index nil t nil)
	    nil)))
    (if (string= "" listname)
	nil
      listname)))

(defun twittering-read-timeline-spec-with-completion (prompt initial &optional as-string)
  (let* ((dummy-hist
	  (append twittering-timeline-history
		  (twittering-get-usernames-from-timeline)
		  '(":direct_messages" ":direct_messages_sent" ":friends"
		    ":home" ":mentions" ":public" ":replies"
		    ":retweeted_by_me" ":retweeted_to_me" ":retweets_of_me")))
	 (spec-string (twittering-completing-read prompt dummy-hist
						  nil nil initial 'dummy-hist))
	 (spec-string
	  (cond
	   ((string-match "^\\([a-zA-Z0-9_-]+\\)/$" spec-string)
	    (let* ((username (match-string 1 spec-string))
		   (list-index (twittering-get-list-index-sync username))
		   (listname
		    (if list-index
			(twittering-read-list-name username list-index)
		      nil)))
	      (if listname
		  (concat username "/" listname)
		nil)))
	   (t
	    spec-string)))
	 (spec (if (stringp spec-string)
		   (condition-case error-str
		       (twittering-string-to-timeline-spec spec-string)
		     (error
		      (message "Invalid timeline spec: %s" error-str)
		      nil))
		 nil)))
    (cond
     ((null spec)
      nil)
     (spec (if as-string
	       spec-string
	     spec))
     ((string= "" spec-string)
      (message "No timeline specs are specified.")
      nil)
     (t
      (message "\"%s\" is invalid as a timeline spec." spec-string)
      nil))))

(defun twittering-get-username ()
  twittering-username)

(defun twittering-get-password ()
  twittering-password)

(defun twittering-get-id-at (&optional pos)
  "Return ID of the status at POS. If a separator is rendered at POS, return
the ID of the status rendered before the separator. The default value of POS
is `(point)'."
  (let ((pos (or pos (point))))
    (or (get-text-property pos 'id)
	(let ((prev (or (twittering-get-previous-status-head pos)
			(point-min))))
	  (and prev (get-text-property prev 'id))))))

(defun twittering-get-current-status-head (&optional pos)
  "Return the head position of the status at POS. The default value of POS
is `(point)'."
  (let* ((pos (or pos (point)))
	 (id (twittering-get-id-at pos))
	 (prev-head (twittering-get-previous-status-head pos)))
    (if (null prev-head)
	(point-min)
      (let ((prev-id (and prev-head (twittering-get-id-at prev-head))))
	(if (twittering-status-id= id prev-id)
	    prev-head
	  (twittering-get-next-status-head prev-head))))))

(defun twittering-goto-first-status ()
  "Go to the first status."
  (interactive)
  (goto-char (or (twittering-get-first-status-head)
		 (point-min))))

(defun twittering-get-first-status-head ()
  "Return the head position of the first status in the current buffer.
Return nil if no statuses are rendered."
  (if (get-text-property (point-min) 'id)
      (point-min)
    (twittering-get-next-status-head (point-min))))

(defun twittering-goto-next-status ()
  "Go to next status."
  (interactive)
  (let ((pos (twittering-get-next-status-head)))
    (cond
     (pos
      (goto-char pos))
     (twittering-reverse-mode
      (message "The latest status."))
     (t
      (let ((id (or (get-text-property (point) 'id)
		    (let ((prev (twittering-get-previous-status-head)))
		      (when prev
			(get-text-property prev 'id))))))
        (when id
	  (message "Get more previous timeline...")
	  (twittering-get-and-render-timeline nil id)))))))

(defun twittering-get-next-status-head (&optional pos)
  "Search forward from POS for the nearest head of a status.
The return value is nil or a positive integer greater than POS."
  (let* ((pos (or pos (point)))
	 (pos (next-single-property-change pos 'id)))
    (if pos
	(if (get-text-property pos 'id)
	    pos
	  (next-single-property-change pos 'id))
	nil)))

(defun twittering-goto-previous-status ()
  "Go to previous status."
  (interactive)
  (let ((prev-pos (twittering-get-previous-status-head)))
    (cond
     (prev-pos
      (goto-char prev-pos))
     (twittering-reverse-mode
      (let ((id (or (get-text-property (point) 'id)
		    (let ((next (twittering-get-next-status-head)))
		      (when next
			(get-text-property next 'id))))))
	(when id
	  (message "Get more previous timeline...")
	  (twittering-get-and-render-timeline nil id))))
     (t
      (message "The latest status.")))))

(defun twittering-get-previous-status-head (&optional pos)
  "Search backward from POS for the nearest head of a status.
The return value is nil or a positive integer less than POS."
  (let ((current (or pos (point))))
    (if (eq current (point-min))
	nil
      (let ((previous (previous-single-property-change current 'id)))
	(cond
	 ((null previous)
	  (if (get-text-property (point-min) 'id)
	      (point-min)
	    nil))
	 ((get-text-property previous 'id) previous)
	 (t
	  ;; `previous' is not placed on either a status or (point-min).
	  ;; So, `previous-single-property-change' necessarily returns the
	  ;; position on a status if it succeeds.
	  (let ((previous (previous-single-property-change previous 'id)))
	    (if (null previous)
		(if (get-text-property (point-min) 'id)
		    (point-min)
		  nil)
	      previous))))))))

(defun twittering-goto-next-status-of-user ()
  "Go to next status of user."
  (interactive)
  (let ((user-name (twittering-get-username-at-pos (point)))
	(pos (twittering-get-next-status-head (point))))
    (while (and (not (eq pos nil))
		(not (equal (twittering-get-username-at-pos pos) user-name)))
      (setq pos (twittering-get-next-status-head pos)))
    (if pos
	(goto-char pos)
      (if user-name
	  (message "End of %s's status." user-name)
	(message "Invalid user-name.")))))

(defun twittering-goto-previous-status-of-user ()
  "Go to previous status of user."
  (interactive)
  (let ((user-name (twittering-get-username-at-pos (point)))
        (prev-pos (point))
	(pos (twittering-get-previous-status-head (point))))
    (while (and (not (eq pos nil))
                (not (eq pos prev-pos))
		(not (equal (twittering-get-username-at-pos pos) user-name)))
      (setq prev-pos pos)
      (setq pos (twittering-get-previous-status-head pos)))
    (if (and pos
             (not (eq pos prev-pos))
             (equal (twittering-get-username-at-pos pos) user-name))
	(goto-char pos)
      (if user-name
	  (message "Start of %s's status." user-name)
	(message "Invalid user-name.")))))

(defun twittering-goto-next-thing (&optional backward)
  "Go to next interesting thing. ex) username, URI, ... "
  (interactive)
  (let* ((property-change-f (if backward
			       'previous-single-property-change
			     'next-single-property-change))
	 (pos (funcall property-change-f (point) 'face)))
    (while (and pos
		(not
		 (let* ((current-face (get-text-property pos 'face))
			(face-pred
			 (lambda (face)
			   (cond
			    ((listp current-face) (memq face current-face))
			    ((symbolp current-face) (eq face current-face))
			    (t nil)))))
		   (remove nil (mapcar face-pred '(twittering-username-face
						   twittering-uri-face))))))
      (setq pos (funcall property-change-f pos 'face)))
    (when pos
      (goto-char pos))))

(defun twittering-goto-previous-thing (&optional backward)
  "Go to previous interesting thing. ex) username, URI, ... "
  (interactive)
  (twittering-goto-next-thing (not backward)))

(defun twittering-get-username-at-pos (pos)
  (or (get-text-property pos 'username)
      (get-text-property (max (point-min) (1- pos)) 'username)
      (let* ((border (or (previous-single-property-change pos 'username)
                         (point-min)))
             (pos (max (point-min) (1- border))))
        (get-text-property pos 'username))))

(defun twittering-suspend ()
  "Suspend twittering-mode then switch to another buffer."
  (interactive)
  (switch-to-buffer (other-buffer)))

(defun twittering-scroll-up()
  "Scroll up if possible; otherwise invoke `twittering-goto-next-status',
which fetch older tweets on non reverse-mode."
  (interactive)
  (cond
   ((= (point) (point-max))
    (twittering-goto-next-status))
   ((= (window-end) (point-max))
    (goto-char (point-max)))
   (t
    (scroll-up))))

(defun twittering-scroll-down()
  "Scroll down if possible; otherwise invoke `twittering-goto-previous-status',
which fetch older tweets on reverse-mode."
  (interactive)
  (cond
   ((= (point) (point-min))
    (twittering-goto-previous-status))
   ((= (window-start) (point-min))
    (goto-char (point-min)))
   (t
    (scroll-down))))

;;;###autoload
(defun twit ()
  "Start twittering-mode."
  (interactive)
  (twittering-mode))

(provide 'twittering-mode)
;;; twittering.el ends here<|MERGE_RESOLUTION|>--- conflicted
+++ resolved
@@ -306,13 +306,12 @@
 * `twittering-update-status-from-minibuffer': edit tweets in minibuffer
 * `twittering-update-status-from-pop-up-buffer': edit tweets in pop-up buffer")
 
-<<<<<<< HEAD
 (defvar twittering-invoke-buffer nil
   "The buffer where we invoke `twittering-get-and-render-timeline'.
 
 If we invoke `twittering-get-and-render-timeline' from a twittering buffer, then
 do not display unread notifier on mode line.")
-=======
+
 (defvar twittering-request-confirmation-on-posting nil
   "*If *non-nil*, confirmation will be requested on posting a tweet edited in
 pop-up buffer.")
@@ -442,7 +441,6 @@
 			    parameters)))
    (t
     nil)))
->>>>>>> 82e6ae37
 
 ;;;
 ;;; Proxy setting / functions
@@ -4191,48 +4189,6 @@
    ((listp twittering-list-index-retrieved)
     twittering-list-index-retrieved)))
 
-<<<<<<< HEAD
-(defun twittering-manage-friendships (method username)
-  (twittering-http-post twittering-api-host
-			(concat "1/friendships/" method)
-			`(("screen_name" . ,username))))
-
-(defun twittering-manage-favorites (method id)
-  (twittering-http-post twittering-api-host
-			(concat "1/favorites/" method "/" id)))
-
-(defun twittering-get-tweets (host method &optional noninteractive id since_id word)
-  (let* ((default-count 20)
-	 (do-search-flag (not (null word)))
-	 (max-count (if do-search-flag
-			100 ;; FIXME: refer to defconst.
-		      twittering-max-number-of-tweets-on-retrieval))
-	 (count twittering-number-of-tweets-on-retrieval)
-	 (count (cond
-		 ((integerp count) count)
-		 ((string-match "^[0-9]+$" count)
-		  (string-to-number count 10))
-		 (t default-count)))
-	 (count (min (max 1 count) max-count))
-	 (regexp-list-method "^1/[^/]*/lists/[^/]*/statuses$")
-	 (parameters nil))
-    (cond ((stringp id)
-	   (add-to-list 'parameters `("max_id" . ,id)))
-	  ((stringp since_id)
-	   (add-to-list 'parameters `("since_id" . ,since_id))))
-    (cond
-     (do-search-flag
-      (add-to-list 'parameters `("q" . ,word))
-      (add-to-list 'parameters `("rpp" . ,(number-to-string count)))
-      (twittering-http-get host method noninteractive parameters "atom"))
-     (t
-      (add-to-list 'parameters
-		   (cons (if (string-match regexp-list-method method)
-			     "per_page"
-			   "count")
-			 (number-to-string count)))
-      (twittering-http-get host method noninteractive parameters)))))
-
 (defun twittering-get-and-render-timeline (&optional noninteractive id buffer)
   (setq twittering-invoke-buffer (current-buffer))
   (with-current-buffer (or buffer (current-buffer))
@@ -4247,70 +4203,40 @@
 	;; ignore non-interactive request if a process is waiting for responses.
 	t)
        ((twittering-timeline-spec-primary-p spec)
-	(let ((info (twittering-timeline-spec-to-host-method spec))
-	      (is-search-spec (eq 'search (car spec))))
-	  (when info
-	    (let* ((host (elt info 0))
-		   (method (elt info 1))
-		   ;; Assume that a list which was returned by
-		   ;; `twittering-current-timeline-data' is sorted.
-		   (since_id (or is-search-spec (cdr-safe (assq 'id (car (twittering-current-timeline-data spec))))))
-		   (word (and is-search-spec (cadr spec)))
-		   (proc (twittering-get-tweets host method noninteractive
-						id since_id word)))
-	      (when proc
-		(twittering-register-process proc spec spec-string))))))
+	(let* ((is-search-spec (eq 'search (car spec)))
+	       (default-number 20)
+	       (max-number (if is-search-spec
+			       100 ;; FIXME: refer to defconst.
+			     twittering-max-number-of-tweets-on-retrieval))
+	       (number twittering-number-of-tweets-on-retrieval)
+	       (number (cond
+			((integerp number) number)
+			((string-match "^[0-9]+$" number)
+			 (string-to-number number 10))
+			(t default-number)))
+	       (number (min (max 1 number) max-number))
+	       (latest-status
+		;; Assume that a list which was returned by
+		;; `twittering-current-timeline-data' is sorted.
+		(car (twittering-current-timeline-data spec)))
+	       (since_id (cdr-safe (assq 'id latest-status)))
+	       (word (when is-search-spec (cadr spec)))
+	       (args
+		`((timeline-spec . ,spec)
+		  (timeline-spec-string . ,spec-string)
+		  (number . ,number)
+		  ,@(when id `((max_id . ,id)))
+		  ,@(cond
+		     (is-search-spec `((word . ,word)))
+		     ((and since_id (null id)) `((since_id . ,since_id)))
+		     (t nil))))
+	       (proc
+		(twittering-call-api 'retrieve-timeline args noninteractive)))
+	  (when proc
+	    (twittering-register-process proc spec spec-string))))
        (t
 	(let ((type (car spec)))
 	  (error "%s has not been supported yet" type)))))))
-=======
-(defun twittering-get-and-render-timeline (&optional noninteractive id)
-  (let ((spec (twittering-current-timeline-spec))
-	(spec-string (twittering-current-timeline-spec-string)))
-    (cond
-     ((not (twittering-account-authorized-p))
-      ;; ignore any requests if the account has not been authorized.
-      (message "No account for Twitter has been authorized.")
-      t)
-     ((and noninteractive (twittering-process-active-p spec))
-      ;; ignore non-interactive request if a process is waiting for responses.
-      t)
-     ((twittering-timeline-spec-primary-p spec)
-      (let* ((is-search-spec (eq 'search (car spec)))
-	     (default-number 20)
-	     (max-number (if is-search-spec
-			    100 ;; FIXME: refer to defconst.
-			  twittering-max-number-of-tweets-on-retrieval))
-	     (number twittering-number-of-tweets-on-retrieval)
-	     (number (cond
-		     ((integerp number) number)
-		     ((string-match "^[0-9]+$" number)
-		      (string-to-number number 10))
-		     (t default-number)))
-	     (number (min (max 1 number) max-number))
-	     (latest-status
-	      ;; Assume that a list which was returned by
-	      ;; `twittering-current-timeline-data' is sorted.
-	      (car (twittering-current-timeline-data spec)))
-	     (since_id (cdr-safe (assq 'id latest-status)))
-	     (word (when is-search-spec (cadr spec)))
-	     (args
-	      `((timeline-spec . ,spec)
-		(timeline-spec-string . ,spec-string)
-		(number . ,number)
-		,@(when id `((max_id . ,id)))
-		,@(cond
-		   (is-search-spec `((word . ,word)))
-		   ((and since_id (null id)) `((since_id . ,since_id)))
-		   (t nil))))
-	     (proc
-	      (twittering-call-api 'retrieve-timeline args noninteractive)))
-	(when proc
-	  (twittering-register-process proc spec spec-string))))
-     (t
-      (let ((type (car spec)))
-	(error "%s has not been supported yet" type))))))
->>>>>>> 82e6ae37
 
 (defun twittering-tinyurl-get (longurl)
   "Tinyfy LONGURL."
