;;; -*- indent-tabs-mode: t; tab-width: 8 -*-
;;;
;;; twittering-mode.el --- Major mode for Twitter

;; Copyright (C) 2007, 2009, 2010 Yuto Hayamizu.
;;               2008 Tsuyoshi CHO

;; Author: Y. Hayamizu <y.hayamizu@gmail.com>
;;         Tsuyoshi CHO <Tsuyoshi.CHO+develop@Gmail.com>
;;         Alberto Garcia  <agarcia@igalia.com>
;; Created: Sep 4, 2007
;; Version: HEAD
;; Keywords: twitter web
;; URL: http://twmode.sf.net/

;; This file is free software; you can redistribute it and/or modify
;; it under the terms of the GNU General Public License as published by
;; the Free Software Foundation; either version 2, or (at your option)
;; any later version.

;; This file is distributed in the hope that it will be useful,
;; but WITHOUT ANY WARRANTY; without even the implied warranty of
;; MERCHANTABILITY or FITNESS FOR A PARTICULAR PURPOSE.  See the
;; GNU General Public License for more details.

;; You should have received a copy of the GNU General Public License
;; along with GNU Emacs; see the file COPYING.  If not, write to
;; the Free Software Foundation, Inc., 59 Temple Place - Suite 330,
;; Boston, MA 02111-1307, USA.

;;; Commentary:

;; twittering-mode.el is a major mode for Twitter.
;; You can check friends timeline, and update your status on Emacs.

;;; Feature Request:

;; URL : http://twitter.com/d00dle/statuses/577876082
;; * Status Input from Popup buffer and C-cC-c to POST.
;; URL : http://code.nanigac.com/source/view/419
;; * update status for region

;;; Code:

(eval-when-compile (require 'cl))
(require 'xml)
(require 'parse-time)
(when (> 22 emacs-major-version)
  (setq load-path
	(append (mapcar (lambda (dir)
			  (expand-file-name
			   dir
			   (if load-file-name
			       (or (file-name-directory load-file-name)
				   ".")
			     ".")))
			'("url-emacs21" "emacs21"))
		load-path))
  (and (require 'un-define nil t)
       ;; the explicitly require 'unicode to update a workaround with
       ;; navi2ch. see a comment of `twittering-ucs-to-char' for more
       ;; details.
       (require 'unicode nil t)))
(require 'url)

(defconst twittering-mode-version "HEAD")

(defvar twittering-oauth-request-token-url
  "https://api.twitter.com/oauth/request_token")
(defvar twittering-oauth-authorization-url-base
  "https://api.twitter.com/oauth/authorize?oauth_token=")
(defvar twittering-oauth-access-token-url
  "https://api.twitter.com/oauth/access_token")

(defun twittering-mode-version ()
  "Display a message for twittering-mode version."
  (interactive)
  (let ((version-string
	 (format "twittering-mode-v%s" twittering-mode-version)))
    (if (interactive-p)
	(message "%s" version-string)
      version-string)))

;;;
;;; User Customizable
;;;

(defgroup twittering nil
  "Twitter client."
  :prefix "twittering-"
  :group 'applications)

(defcustom twittering-api-host "api.twitter.com"
  "Twitter api host."
  :type 'string
  :group 'twittering)

(defcustom twittering-api-search-host "search.twitter.com"
  "Twitter search host."
  :type 'string
  :group 'twittering)

(defcustom twittering-web-host "twitter.com"
  "Twitter web host."
  :type 'string
  :group 'twittering)

(defcustom twittering-number-of-tweets-on-retrieval 20
  "*The number of tweets which will be retrieved in one request.
The upper limit is `twittering-max-number-of-tweets-on-retrieval'."
  :type 'integer
  :group 'twittering)

(defcustom twittering-timer-interval 90
  "The interval of auto reloading.
You should use 60 or more seconds for this variable because the number of API
call is limited by the hour."
  :type 'integer
  :group 'twittering)

(defcustom twittering-username nil
  "*An username of your Twitter account."
  :type 'string
  :group 'twittering)

(defcustom twittering-password nil
  "*A password of your Twitter account. Leave it blank is the
recommended way because writing a password in .emacs file is so
dangerous."
  :type 'string
  :group 'twittering)

(defcustom twittering-initial-timeline-spec-string ":home"
  "*The initial timeline spec string. If the value of the variable is a
list of timeline spec strings, the timelines are rendered on their own
buffers."
  :type 'string
  :group 'twittering)

(defcustom twittering-status-format "%i %s,  %@:\n%FILL{  %T // from %f%L%r%R}\n "
  "Format string for rendering statuses.
Ex. \"%i %s,  %@:\\n%FILL{  %T // from %f%L%r%R}\n \"

Items:
 %s - screen_name
 %S - name
 %i - profile_image
 %d - description
 %l - location
 %L - \" [location]\"
 %r - \" sent to user\" (use on direct_messages{,_sent})
 %r - \" in reply to user\" (use on other standard timeline)
 %R - \" (retweeted by user)\"
 %u - url
 %j - user.id
 %p - protected?
 %c - created_at (raw UTC string)
 %g - format %c using `gnus-user-date' (Note: this assumes you will not keep
      latest statuses for more than a week)
 %C{time-format-str} - created_at (formatted with time-format-str)
 %@ - X seconds ago
 %T - raw text
 %t - text filled as one paragraph
 %' - truncated
 %FACE[face-name]{...} - strings decorated with the specified face.
 %FILL[prefix]{...} - strings filled as a paragraph. The prefix is optional.
                      You can use any other specifiers in braces.
 %FOLD[prefix]{...} - strings folded within the frame width.
                      The prefix is optional. This keeps newlines.
                      You can use any other specifiers in braces.
 %f - source
 %# - id
"
  :type 'string
  :group 'twittering)

(defcustom twittering-my-status-format nil
  "Specific format for my posts.
See `twittering-status-format'. "
  :type 'string
  :group 'twittering)

(defcustom twittering-retweet-format "RT: %t (via @%s)"
  "Format string for retweet.

Items:
 %s - screen_name
 %t - text
 %% - %
"
  :type 'string
  :group 'twittering)

(defcustom twittering-fill-column nil
  "*The fill-column used for \"%FILL{...}\" in `twittering-status-format'.
If nil, the fill-column is automatically calculated."
  :type 'integer
  :group 'twittering)

(defcustom twittering-my-fill-column nil
  "Similar to `twittering-fill-column', specially for tweets sent by myself."
  :type 'integer
  :group 'twittering)

(defcustom twittering-show-replied-tweets t
  "*The number of replied tweets which will be showed in one tweet.

If the value is not a number and is non-nil, show all replied tweets
which is already fetched.
If the value is nil, doesn't show replied tweets."
  :type 'symbol
  :group 'twittering)

(defcustom twittering-default-show-replied-tweets nil
  "*The number of default replied tweets which will be showed in one tweet.
This value will be used only when showing new tweets.

See `twittering-show-replied-tweets' for more details."
  :type 'symbol
  :group 'twittering)

(defcustom twittering-use-show-minibuffer-length t
  "*Show current length of minibuffer if this variable is non-nil.

We suggest that you should set to nil to disable the showing function
when it conflict with your input method (such as AquaSKK, etc.)"
  :type 'symbol
  :group 'twittering)

(defcustom twittering-notify-successful-http-get t
  "Non-nil will notify successful http GET in minibuffer."
  :type 'symbol
  :group 'twittering)

(defcustom twittering-use-ssl t
  "Use SSL connection if this variable is non-nil.

SSL connections use 'curl' command as a backend."
  :type 'symbol
  :group 'twittering)

(defcustom twittering-tinyurl-service 'tinyurl
  "The service to use. One of 'tinyurl' or 'toly'."
  :type 'symbol
  :group 'twittering)

(defcustom twittering-timeline-most-active-spec-strings '(":home" ":replies")
  "See `twittering-timeline-spec-most-active-p'."
  :type 'list
  :group 'twittering)

(defcustom twittering-request-confirmation-on-posting nil
  "*If *non-nil*, confirmation will be requested on posting a tweet edited in
pop-up buffer."
  :type 'symbol
  :group 'twittering)

(defcustom twittering-timeline-spec-alias nil
  "*Alist for aliases of timeline spec.
Each element is (NAME . SPEC-STRING), where NAME is a string and
SPEC-STRING is a string or a function that returns a timeline spec string.

The alias can be referred as \"$NAME\" or \"$NAME(ARG)\" in timeline spec
string. If SPEC-STRING is a string, ARG is simply ignored.
If SPEC-STRING is a function, it is called with a string argument.
For the style \"$NAME\", the function is called with nil.
For the style \"$NAME(ARG)\", the function is called with a string ARG.

For example, if you specify
 '((\"FRIENDS\" . \"(USER1+USER2+USER3)\")
   (\"to_me\" . \"(:mentions+:retweets_of_me+:direct_messages)\")
   (\"related-to\" .
            ,(lambda (username)
               (if username
                   (format \":search/to:%s OR from:%s OR @%s/\"
                           username username username)
                 \":home\")))),
then you can use \"$to_me\" as
\"(:mentions+:retweets_of_me+:direct_messages)\"."
  :type 'list
  :group 'twittering)

(defcustom twittering-convert-fix-size 48
  "Size of user icon.

When nil, don't convert, simply use original size.

Most default profile_image_url in status is already an
avatar(48x48).  So normally we don't have to convert it at all."
  :type 'number
  :group 'twittering)

(defcustom twittering-new-tweets-count-excluding-me nil
  "Non-nil will exclude my own tweets when counting received new tweets."
  :type 'boolean
  :group 'twittering)

(defcustom twittering-new-tweets-count-excluding-replies-in-home nil
  "Non-nil will exclude replies in home timeline when counting received new
tweets."
  :type 'boolean
  :group 'twittering)

(defcustom twittering-auth-method 'oauth
  "*Authentication method for `twittering-mode'.
The symbol `basic' means Basic Authentication. The symbol `oauth' means
OAuth Authentication. OAuth Authentication requires
`twittering-oauth-consumer-key' and `twittering-oauth-consumer-secret'.
Additionally, it requires an external command `curl' or another command
included in `tls-program', which may be `openssl' or `gnutls-cli', for SSL."
  :type 'symbol
  :group 'twittering)

;;;
;;; Internal Variables
;;;

(defconst twittering-max-number-of-tweets-on-retrieval 200
  "The maximum number of `twittering-number-of-tweets-on-retrieval'.")

(defvar twittering-tinyurl-services-map
  '((tinyurl . "http://tinyurl.com/api-create.php?url=")
    (toly    . "http://to.ly/api.php?longurl="))
  "Alist of tinyfy services.")

(defvar twittering-mode-map (make-sparse-keymap))

(defvar twittering-tweet-history nil)
(defvar twittering-user-history nil)
(defvar twittering-timeline-history nil)
(defvar twittering-hashtag-history nil)
(defvar twittering-search-history nil)

(defvar twittering-current-hashtag nil
  "A hash tag string currently set. You can set it by calling
`twittering-set-current-hashtag'.")

(defvar twittering-timer nil
  "Timer object for timeline refreshing will be stored here.
DO NOT SET VALUE MANUALLY.")

(defvar twittering-timer-for-redisplaying nil
  "Timer object for timeline redisplay statuses will be stored here.
DO NOT SET VALUE MANUALLY.")

(defvar twittering-timer-interval-for-redisplaying 17
  "The interval of auto redisplaying statuses.")

(defvar twittering-timeline-spec nil
  "The timeline spec for the current buffer.")

(defvar twittering-timeline-spec-string ""
  "The timeline spec string for the current buffer.")

(defvar twittering-current-timeline-spec-string nil
  "The current timeline spec string. This variable should not be referred
directly. Use `twittering-current-timeline-spec-string' or
`twittering-current-timeline-spec'.")

(defvar twittering-get-simple-retrieved nil)

(defvar twittering-process-info-alist nil
  "Alist of active process and timeline spec retrieved by the process.")

(defvar twittering-server-info-alist nil
  "Alist of server information.")

(defvar twittering-new-tweets-count 0
  "Number of new tweets when `twittering-new-tweets-hook' is run.")

(defvar twittering-new-tweets-spec nil
  "Timeline spec, which new tweets belong to, when
`twittering-new-tweets-hook' is run.")
(defvar twittering-new-tweets-statuses nil
  "New tweet status messages, when
`twittering-new-tweets-hook' is run.")

(defvar twittering-new-tweets-hook nil
  "*Hook run when new tweets are received.

You can read `twittering-new-tweets-count' or `twittering-new-tweets-spec'
to get the number of new tweets received when this hook is run.")

(defvar twittering-active-mode nil
  "Non-nil if new statuses should be retrieved periodically.
Do not modify this variable directly. Use `twittering-activate-buffer',
`twittering-deactivate-buffer', `twittering-toggle-activate-buffer' or
`twittering-set-active-flag-for-buffer'.")
(defvar twittering-scroll-mode nil)

(defvar twittering-jojo-mode nil)
(defvar twittering-reverse-mode nil
  "*Non-nil means tweets are aligned in reverse order of `http://twitter.com/'.")
(defvar twittering-display-remaining nil
  "*If non-nil, display remaining of rate limit on the mode line.")

(defvar twittering-allow-insecure-server-cert nil
  "*If non-nil, twittering-mode allows insecure server certificates.")

(defvar twittering-curl-program nil
  "Cache a result of `twittering-find-curl-program'.
DO NOT SET VALUE MANUALLY.")
(defvar twittering-curl-program-https-capability nil
  "Cache a result of `twittering-start-http-session-curl-https-p'.
DO NOT SET VALUE MANUALLY.")

(defvar twittering-tls-program nil
  "*List of strings containing commands to start TLS stream to a host.
Each entry in the list is tried until a connection is successful.
%h is replaced with server hostname, %p with port to connect to.
Also see `tls-program'.
If nil, this is initialized with a list of valied entries extracted from
`tls-program'.")

(defvar twittering-connection-type-order '(curl native))
  "*A list of connection methods in the preferred order."

(defvar twittering-connection-type-table
  '((native (check . t)
	    (https . twittering-start-http-session-native-tls-p)
	    (start . twittering-start-http-session-native)
	    (oauth-get-token . native)
	    (pre-process-buffer . twittering-pre-process-buffer-native))
    (curl (check . twittering-start-http-session-curl-p)
	  (https . twittering-start-http-session-curl-https-p)
	  (start . twittering-start-http-session-curl)
	  (oauth-get-token . curl)
	  (pre-process-buffer . twittering-pre-process-buffer-curl)))
  "A list of alist of connection methods.")

(defvar twittering-format-status-function-source ""
  "The status format string that has generated the current
`twittering-format-status-function'.")
(defvar twittering-format-status-function nil
  "The formating function generated from `twittering-format-status-function-source'.")

(defvar twittering-format-my-status-function-source "")
(defvar twittering-format-my-status-function nil)

(defvar twittering-timeline-data-table (make-hash-table :test 'equal))

(defvar twittering-username-face 'twittering-username-face)
(defvar twittering-uri-face 'twittering-uri-face)

(defvar twittering-zebra-1-face 'twittering-zebra-1-face)
(defvar twittering-zebra-2-face 'twittering-zebra-2-face)

(defface twittering-zebra-1-face `((t (:background "#e6e6fa"))) "" :group 'faces)
(defface twittering-zebra-2-face `((t (:background "#ffe4e1"))) "" :group 'faces)

(defvar twittering-use-native-retweet nil
  "Post retweets using native retweets if this variable is non-nil.")

(defvar twittering-update-status-function
  'twittering-update-status-from-pop-up-buffer
  "The function used to posting a tweet. It takes two arguments:
the first argument INIT-STR is initial text to be edited and the
second argument REPLY-TO-ID is a user ID of a tweet to which you
are going to reply.

Twittering-mode provides two functions for updating status:
* `twittering-update-status-from-minibuffer': edit tweets in minibuffer
* `twittering-update-status-from-pop-up-buffer': edit tweets in pop-up buffer")

(defvar twittering-invoke-buffer nil
  "The buffer where we invoke `twittering-get-and-render-timeline'.

If we invoke `twittering-get-and-render-timeline' from a twittering buffer, then
do not display unread notifier on mode line.")

(defvar twittering-use-master-password nil
  "*Wheter to store private information encrypted with a master password.")
(defvar twittering-private-info-file
  (expand-file-name "~/.twittering-mode.gpg")
  "*File for storing encrypted private information when
`twittering-use-master-password' is non-nil.")
(defvar twittering-variables-stored-with-encryption
  '(twittering-oauth-access-token-alist))

<<<<<<< HEAD
(defvar twittering-oauth-use-ssl t
  "*Whether to use SSL on authentication via OAuth. Twitter requires SSL
on authorization via OAuth.")
(defvar twittering-oauth-consumer-key nil)
(defvar twittering-oauth-consumer-secret nil)
(defvar twittering-oauth-access-token-alist nil)
=======
(defvar twittering-api-prefix "1/")
(defvar twittering-search-api-method "search")
(defvar twittering-web-path-prefix "")

(defvar twittering-service-method 'twitter
  "*Service method for `twittering-mode'.
The symbol `twitter' means Twitter Service. The symbol `statusnet' means
StatusNet Service.")

(defvar twittering-service-method-table
  '((twitter (status-url . twittering-get-status-url-twitter)
	     (search-url . twittering-get-search-url-twitter))
    (statusnet (status-url . twittering-get-status-url-statusnet)
	       (search-url . twittering-get-search-url-statusnet)))
  "A list of alist of service methods.")
>>>>>>> 2016db44

;;;
;;; Abstract layer for Twitter API
;;;

(defun twittering-api-path (&rest params)
  (mapconcat 'identity `(,twittering-api-prefix ,@params) ""))

(defun twittering-call-api (command args-alist &optional noninteractive)
  "Call Twitter API and return the process object for the request."
<<<<<<< HEAD
  ;; common arguments
  (let ((spec (cdr (assq 'timeline-spec args-alist)))
	(id (cdr (assq 'id args-alist)))
	(username (cdr (assq 'username args-alist)))
	(sentinel (cdr (assq 'sentinel args-alist))))
    (case command
      ((retrieve-timeline)
       ;; Retrieve a timeline.
       (let* ((spec-string (cdr (assq 'timeline-spec-string args-alist)))
	      (spec-type (car-safe spec))
	      (number (cdr (assq 'number args-alist)))
	      (number-str (number-to-string number))
	      (max_id (cdr (assq 'max_id args-alist)))
	      (since_id (cdr (assq 'since_id args-alist)))
	      (cursor (cdr (assq 'cursor args-alist)))
	      (word (cdr (assq 'word args-alist)))
	      (parameters
	       `(,@(when max_id `(("max_id" . ,max_id)))
		 ,@(when since_id `(("since_id" . ,since_id)))
		 ,@(when cursor `(("cursor" . ,cursor)))
		 ,@(cond
		    ((eq spec-type 'search)
		     `(("q" . ,word)
		       ("rpp" . ,number-str)))
		    ((eq spec-type 'list)
		     (let ((username (elt spec 1))
			   (list-name (elt spec 2)))
		       (if (member list-name '("following" "followers"))
			   `(("count" . ,number-str)
			     ("screen_name" . ,username))
			 `(("per_page" . ,number-str)))))
		    ((memq spec-type '(user friends mentions public))
		     `(("count" . ,number-str)
		       ("include_rts" . "true")))
		    (t
		     `(("count" . ,number-str))))))
	      (format (if (eq spec-type 'search)
			  "atom"
			"xml"))
	      (simple-spec-list
	       '((direct_messages      . "1/direct_messages")
		 (direct_messages_sent . "1/direct_messages/sent")
              
		 (friends         . "1/statuses/friends_timeline")
		 (home            . "1/statuses/home_timeline")
		 (mentions        . "1/statuses/mentions")
		 (public          . "1/statuses/public_timeline")
		 (replies         . "1/statuses/replies")
		 (retweeted_by_me . "1/statuses/retweeted_by_me")
		 (retweeted_to_me . "1/statuses/retweeted_to_me")
		 (retweets_of_me  . "1/statuses/retweets_of_me")
		 
		 (search . "search")))
	      (host (cond ((eq spec-type 'search) twittering-api-search-host)
			  (t twittering-api-host)))
	      (method
	       (cond
		((eq spec-type 'user)
		 (let ((username (elt spec 1)))
		   (concat "1/statuses/user_timeline/" username)))
		((eq spec-type 'list)
		 (let ((u (elt spec 1))
		       (l (elt spec 2)))
		   (cond 
		    ((string= l "followers") "1/statuses/followers")
		    ((string= l "following") "1/statuses/friends")
		    ((string= l "favorites") (concat "1/favorites/" u))
		    (t (concat "1/" u "/lists/" l "/statuses")))))
		((assq spec-type simple-spec-list)
		 (cdr (assq spec-type simple-spec-list)))
		(t nil))))
	 (if (and host method)
	     (twittering-http-get host method noninteractive parameters format)
	   (error "Invalid timeline spec"))))

      ;; List methods
      ((get-list-index)			; Get list names.
       (twittering-http-get twittering-api-host
			    (concat "1/" username "/lists")
			    t
			    nil
			    nil 
			    sentinel))
      ((get-list-subscriptions)	
       (twittering-http-get twittering-api-host
			    (concat "1/" username "/lists/subscriptions")
			    t
			    nil
			    nil 
			    sentinel))
      ((get-list-memberships)	
       (twittering-http-get twittering-api-host
			    (concat "1/" username "/lists/memberships")
			    t
			    nil
			    nil 
			    sentinel))

      ;; Friendship Methods
      ((create-friendships)
       (twittering-http-post twittering-api-host
			     "1/friendships/create"
			     `(("screen_name" . ,username))))
      ((destroy-friendships)
       (twittering-http-post twittering-api-host
			     "1/friendships/destroy"
			     `(("screen_name" . ,username))))
      ((show-friendships)
       (twittering-http-get twittering-api-host
			    "1/friendships/show"
			    t
			    `(("target_screen_name" . ,username))
			    nil 
			    sentinel))
       
      ;; Favorite Methods
      ((create-favorites)
       (twittering-http-post twittering-api-host
			     (concat "1/favorites/create/" id)))
      ((destroy-favorites)
       (twittering-http-post twittering-api-host
			     (concat "1/favorites/destroy/" id)))

      ;; List Subscribers Methods
      ((subscribe-list)
       (twittering-http-post twittering-api-host
			     (apply 'format "1/%s/%s/subscribers" (cdr spec))))
      ((unsubscribe-list)
       (twittering-http-post twittering-api-host
			     (apply 'format "1/%s/%s/subscribers" (cdr spec))
			     '(("_method" . "DELETE"))))

      ;; List Members Methods
      ((add-list-members)
       (twittering-http-post twittering-api-host 
			     (apply 'format "1/%s/%s/members" (cdr spec))
			     `(("id" . ,id))))
      ((delete-list-members)
       (twittering-http-post twittering-api-host 
			     (apply 'format "1/%s/%s/members" (cdr spec))
			     `(("id" . ,id)
			       ("_method" . "DELETE"))))

      ((update-status)
       ;; Post a tweet.
       (let* ((status (cdr (assq 'status args-alist)))
	      (id (cdr (assq 'in-reply-to-status-id args-alist)))
	      (parameters
	       `(("status" . ,status)
		 ,@(when (eq twittering-auth-method 'basic)
		     '(("source" . "twmode")))
		 ,@(when id `(("in_reply_to_status_id" . ,id))))))
	 (twittering-http-post twittering-api-host "1/statuses/update"
			       parameters)))
      ((destroy-status)
       (twittering-http-post twittering-api-host
			     (concat "1/statuses/destroy" id)))
      ((retweet)
       (twittering-http-post twittering-api-host
			     (concat "1/statuses/retweet/" id)))

      ;; Account Resources
      ((verify-credentials)		; Verify the account.
       (twittering-http-get
	twittering-api-host "1/account/verify_credentials" t nil nil sentinel))

      ((update-profile-image)
       (let* ((image (cdr (assq 'image args-alist)))
	      (image-type (image-type-from-file-header image)))
	 (twittering-http-post
	  twittering-api-host "1/account/update_profile_image"  
	  `(("image" . ,(format "@%s;type=image/%s" image image-type))))))

      ((send-direct-message)
       ;; Send a direct message.
       (let ((parameters
	      `(("screen_name" . ,(cdr (assq 'username args-alist)))
		("text" . ,(cdr (assq 'status args-alist))))))
	 (twittering-http-post twittering-api-host "1/direct_messages/new"
			       parameters)))
      (t
       nil))))
=======
  (cond
   ((eq command 'retrieve-timeline)
    ;; Retrieve a timeline.
    (let* ((spec (cdr (assq 'timeline-spec args-alist)))
	   (spec-string (cdr (assq 'timeline-spec-string args-alist)))
	   (spec-type (car-safe spec))
	   (number (cdr (assq 'number args-alist)))
	   (number-str (number-to-string number))
	   (max_id (cdr (assq 'max_id args-alist)))
	   (since_id (cdr (assq 'since_id args-alist)))
	   (word (cdr (assq 'word args-alist)))
	   (parameters
	    `(,@(when max_id `(("max_id" . ,max_id)))
	      ,@(when since_id `(("since_id" . ,since_id)))
	      ,@(cond
		 ((eq spec-type 'search)
		  `(("q" . ,word)
		    ("rpp" . ,number-str)))
		 ((eq spec-type 'list)
		  `(("per_page" . ,number-str)))
		 ((memq spec-type '(user friends mentions public))
		  `(("count" . ,number-str)
		    ("include_rts" . "true")))
		 (t
		  `(("count" . ,number-str))))))
	   (format (if (eq spec-type 'search)
		       "atom"
		     "xml"))
	   (simple-spec-list
	    '((direct_messages . "direct_messages")
	      (direct_messages_sent . "direct_messages/sent")
	      (friends . "statuses/friends_timeline")
	      (home . "statuses/home_timeline")
	      (mentions . "statuses/mentions")
	      (public . "statuses/public_timeline")
	      (replies . "statuses/replies")
	      (retweeted_by_me . "statuses/retweeted_by_me")
	      (retweeted_to_me . "statuses/retweeted_to_me")
	      (retweets_of_me . "statuses/retweets_of_me")))
	   (host (cond ((eq spec-type 'search) twittering-api-search-host)
		       (t twittering-api-host)))
	   (method
	    (cond
	     ((eq spec-type 'user)
	      (let ((username (elt spec 1)))
		(twittering-api-path "statuses/user_timeline/" username)))
	     ((eq spec-type 'list)
	      (let ((username (elt spec 1))
		    (list-name (elt spec 2)))
		(twittering-api-path username "/lists/" list-name "/statuses")))
	     ((eq spec-type 'search)
	      twittering-search-api-method)
	     ((assq spec-type simple-spec-list)
	      (twittering-api-path (cdr (assq spec-type simple-spec-list))))
	     (t nil))))
      (if (and host method)
	  (twittering-http-get host method noninteractive parameters format)
	(error "Invalid timeline spec"))))
   ((eq command 'get-list-index)
    ;; Get list names.
    (let ((username (cdr (assq 'username args-alist)))
	  (sentinel (cdr (assq 'sentinel args-alist)))
	  (clean-up-sentinel (cdr (assq 'clean-up-sentinel args-alist))))
      (twittering-http-get twittering-api-host
			   (twittering-api-path username "/lists")
			   noninteractive nil nil sentinel clean-up-sentinel)))
   ((eq command 'create-friendships)
    ;; Create a friendship.
    (let ((username (cdr (assq 'username args-alist))))
      (twittering-http-post twittering-api-host
			    (twittering-api-path "friendships/create")
			    `(("screen_name" . ,username)))))
   ((eq command 'destroy-friendships)
    ;; Destroy a friendship
    (let ((username (cdr (assq 'username args-alist))))
      (twittering-http-post twittering-api-host
			    (twittering-api-path "friendships/destroy")
			    `(("screen_name" . ,username)))))
   ((eq command 'create-favorites)
    ;; Create a favorite.
    (let ((id (cdr (assq 'id args-alist))))
      (twittering-http-post twittering-api-host
			    (twittering-api-path "favorites/create/" id))))
   ((eq command 'destroy-favorites)
    ;; Destroy a favorite.
    (let ((id (cdr (assq 'id args-alist))))
      (twittering-http-post twittering-api-host
			    (twittering-api-path "favorites/destroy/" id))))
   ((eq command 'update-status)
    ;; Post a tweet.
    (let* ((status (cdr (assq 'status args-alist)))
	   (id (cdr (assq 'in-reply-to-status-id args-alist)))
	   (parameters
	    `(("status" . ,status)
	      ,@(when (eq twittering-auth-method 'basic)
		  '(("source" . "twmode")))
	      ,@(when id `(("in_reply_to_status_id" . ,id))))))
      (twittering-http-post twittering-api-host
			    (twittering-api-path "statuses/update")
			    parameters)))
   ((eq command 'destroy-status)
    ;; Destroy a status.
    (let ((id (cdr (assq 'id args-alist))))
      (twittering-http-post twittering-api-host
			    (twittering-api-path "statuses/destroy/" id))))
   ((eq command 'retweet)
    ;; Post a retweet.
    (let ((id (cdr (assq 'id args-alist))))
      (twittering-http-post twittering-api-host
			    (twittering-api-path "statuses/retweet/" id))))
   ((eq command 'verify-credentials)
    ;; Verify the account.
    (let ((sentinel (cdr (assq 'sentinel args-alist)))
	  (clean-up-sentinel (cdr (assq 'clean-up-sentinel args-alist))))
      (twittering-http-get twittering-api-host
			   (twittering-api-path "account/verify_credentials")
			   noninteractive nil nil
			   sentinel clean-up-sentinel)))
   ((eq command 'send-direct-message)
    ;; Send a direct message.
    (let ((parameters
	   `(("screen_name" . ,(cdr (assq 'username args-alist)))
	     ("text" . ,(cdr (assq 'status args-alist))))))
      (twittering-http-post twittering-api-host
			    (twittering-api-path "direct_messages/new")
			    parameters)))
   (t
    nil)))
>>>>>>> 2016db44

;;;
;;; Proxy setting / functions
;;;

(defvar twittering-proxy-use nil)
(defvar twittering-proxy-server nil
  "*Proxy server for `twittering-mode'.
If both `twittering-proxy-server' and `twittering-proxy-port' are
non-nil, the variables `twittering-proxy-*' have priority over other
variables `twittering-http-proxy-*' or `twittering-https-proxy-*'
regardless of HTTP or HTTPS.

To use individual proxies for HTTP and HTTPS, both `twittering-proxy-server'
and `twittering-proxy-port' must be nil.")
(defvar twittering-proxy-port nil
  "*Port number for `twittering-mode'.
If both `twittering-proxy-server' and `twittering-proxy-port' are
non-nil, the variables `twittering-proxy-*' have priority over other
variables `twittering-http-proxy-*' or `twittering-https-proxy-*'
regardless of HTTP or HTTPS.

To use individual proxies for HTTP and HTTPS, both `twittering-proxy-server'
and `twittering-proxy-port' must be nil.")
(defvar twittering-proxy-keep-alive nil)
(defvar twittering-proxy-user nil
  "*Username for `twittering-proxy-server'.

NOTE: If both `twittering-proxy-server' and `twittering-proxy-port' are
non-nil, the variables `twittering-proxy-*' have priority over other
variables `twittering-http-proxy-*' or `twittering-https-proxy-*'
regardless of HTTP or HTTPS.")
(defvar twittering-proxy-password nil
  "*Password for `twittering-proxy-server'.

NOTE: If both `twittering-proxy-server' and `twittering-proxy-port' are
non-nil, the variables `twittering-proxy-*' have priority over other
variables `twittering-http-proxy-*' or `twittering-https-proxy-*'
regardless of HTTP or HTTPS.")

(defvar twittering-http-proxy-server nil
  "*HTTP proxy server for `twittering-mode'.
If nil, it is initialized on entering `twittering-mode'.
The port number is specified by `twittering-http-proxy-port'.
For HTTPS connection, the proxy specified by `twittering-https-proxy-server'
and `twittering-https-proxy-port' is used.

NOTE: If both `twittering-proxy-server' and `twittering-proxy-port' are
non-nil, the variables `twittering-proxy-*' have priority over other
variables `twittering-http-proxy-*' or `twittering-https-proxy-*'
regardless of HTTP or HTTPS.")
(defvar twittering-http-proxy-port nil
  "*Port number of a HTTP proxy server for `twittering-mode'.
If nil, it is initialized on entering `twittering-mode'.
The server is specified by `twittering-http-proxy-server'.
For HTTPS connection, the proxy specified by `twittering-https-proxy-server'
and `twittering-https-proxy-port' is used.

NOTE: If both `twittering-proxy-server' and `twittering-proxy-port' are
non-nil, the variables `twittering-proxy-*' have priority over other
variables `twittering-http-proxy-*' or `twittering-https-proxy-*'
regardless of HTTP or HTTPS.")
(defvar twittering-http-proxy-keep-alive nil
  "*If non-nil, the Keep-alive is enabled. This is experimental.")
(defvar twittering-http-proxy-user nil
  "*Username for `twittering-http-proxy-server'.

NOTE: If both `twittering-proxy-server' and `twittering-proxy-port' are
non-nil, the variables `twittering-proxy-*' have priority over other
variables `twittering-http-proxy-*' or `twittering-https-proxy-*'
regardless of HTTP or HTTPS.")
(defvar twittering-http-proxy-password nil
  "*Password for `twittering-http-proxy-server'.

NOTE: If both `twittering-proxy-server' and `twittering-proxy-port' are
non-nil, the variables `twittering-proxy-*' have priority over other
variables `twittering-http-proxy-*' or `twittering-https-proxy-*'
regardless of HTTP or HTTPS.")

(defvar twittering-https-proxy-server nil
  "*HTTPS proxy server for `twittering-mode'.
If nil, it is initialized on entering `twittering-mode'.
The port number is specified by `twittering-https-proxy-port'.
For HTTP connection, the proxy specified by `twittering-http-proxy-server'
and `twittering-http-proxy-port' is used.

NOTE: If both `twittering-proxy-server' and `twittering-proxy-port' are
non-nil, the variables `twittering-proxy-*' have priority over other
variables `twittering-http-proxy-*' or `twittering-https-proxy-*'
regardless of HTTP or HTTPS.")
(defvar twittering-https-proxy-port nil
  "*Port number of a HTTPS proxy server for `twittering-mode'.
If nil, it is initialized on entering `twittering-mode'.
The server is specified by `twittering-https-proxy-server'.
For HTTP connection, the proxy specified by `twittering-http-proxy-server'
and `twittering-http-proxy-port' is used.

NOTE: If both `twittering-proxy-server' and `twittering-proxy-port' are
non-nil, the variables `twittering-proxy-*' have priority over other
variables `twittering-http-proxy-*' or `twittering-https-proxy-*'
regardless of HTTP or HTTPS.")
(defvar twittering-https-proxy-keep-alive nil
  "*If non-nil, the Keep-alive is enabled. This is experimental.")
(defvar twittering-https-proxy-user nil
  "*Username for `twittering-https-proxy-server'.

NOTE: If both `twittering-proxy-server' and `twittering-proxy-port' are
non-nil, the variables `twittering-proxy-*' have priority over other
variables `twittering-http-proxy-*' or `twittering-https-proxy-*'
regardless of HTTP or HTTPS.")
(defvar twittering-https-proxy-password nil
  "*Password for `twittering-https-proxy-server'.

NOTE: If both `twittering-proxy-server' and `twittering-proxy-port' are
non-nil, the variables `twittering-proxy-*' have priority over other
variables `twittering-http-proxy-*' or `twittering-https-proxy-*'
regardless of HTTP or HTTPS.")

(defun twittering-normalize-proxy-vars ()
  "Normalize the type of `twittering-http-proxy-port' and
`twittering-https-proxy-port'."
  (mapc (lambda (sym)
	  (let ((value (symbol-value sym)))
	    (cond
	     ((null value)
	      nil)
	     ((integerp value)
	      nil)
	     ((stringp value)
	      (set sym (string-to-number value)))
	     (t
	      (set sym nil)))))
	'(twittering-proxy-port
	  twittering-http-proxy-port
	  twittering-https-proxy-port)))

(defun twittering-proxy-info (scheme &optional item)
  "Return an alist for proxy configuration registered for SCHEME.
SCHEME must be a string \"http\", \"https\" or a symbol 'http or 'https.
The server name is a string and the port number is an integer."
  (twittering-normalize-proxy-vars)
  (let ((scheme (if (symbolp scheme)
		    (symbol-name scheme)
		  scheme))
	(info-list
	 `((("http" "https")
	    . ((server . ,twittering-proxy-server)
	       (port . ,twittering-proxy-port)
	       (keep-alive . ,twittering-proxy-keep-alive)
	       (user . ,twittering-proxy-user)
	       (password . ,twittering-proxy-password)))
	   (("http")
	    . ((server . ,twittering-http-proxy-server)
	       (port . ,twittering-http-proxy-port)
	       (keep-alive . ,twittering-http-proxy-keep-alive)
	       (user . ,twittering-http-proxy-user)
	       (password . ,twittering-http-proxy-password)))
	   (("https")
	    . ((server . ,twittering-https-proxy-server)
	       (port . ,twittering-https-proxy-port)
	       (keep-alive . ,twittering-https-proxy-keep-alive)
	       (user . ,twittering-https-proxy-user)
	       (password . ,twittering-https-proxy-password))))))
    (let ((info
	   (car (remove nil
			(mapcar
			 (lambda (entry)
			   (when (member scheme (car entry))
			     (let ((info (cdr entry)))
			       (when (and (cdr (assq 'server info))
					  (cdr (assq 'port info)))
				 info))))
			 info-list)))))
      (if item
	  (cdr (assq item info))
	info))))

(defun twittering-url-proxy-services ()
  "Return the current proxy configuration for `twittering-mode' in the format
of `url-proxy-services'."
  (remove nil (mapcar
	       (lambda (scheme)
		 (let ((server (twittering-proxy-info scheme 'server))
		       (port (twittering-proxy-info scheme 'port)))
		   (when (and server port)
		     `(,scheme . ,(format "%s:%s" server port)))))
	       '("http" "https"))))

(defun twittering-find-proxy (scheme)
  "Find proxy server and its port from the environmental variables and return
a cons pair of them.
SCHEME must be \"http\" or \"https\"."
  (cond
   ((require 'url-methods nil t)
    (url-scheme-register-proxy scheme)
    (let* ((proxy-service (assoc scheme url-proxy-services))
           (proxy (if proxy-service (cdr proxy-service) nil)))
      (if (and proxy
               (string-match "^\\([^:]+\\):\\([0-9]+\\)$" proxy))
          (let ((host (match-string 1 proxy))
		(port (string-to-number (match-string 2 proxy))))
            (cons host port))
        nil)))
   (t
    (let* ((env-var (concat scheme "_proxy"))
           (env-proxy (or (getenv (upcase env-var))
                          (getenv (downcase env-var))))
	   (default-port (if (string= "https" scheme) "443" "80")))
      (if (and env-proxy
	       (string-match
		"^\\(https?://\\)?\\([^:/]+\\)\\(:\\([0-9]+\\)\\)?/?$"
		env-proxy))
          (let* ((host (match-string 2 env-proxy))
		 (port-str (or (match-string 4 env-proxy) default-port))
		 (port (string-to-number port-str)))
            (cons host port))
	nil)))))

(defun twittering-setup-proxy ()
  (when (require 'url-methods nil t)
    ;; If `url-scheme-registry' is not initialized,
    ;; `url-proxy-services' will be reset by calling
    ;; `url-insert-file-contents' or `url-retrieve-synchronously', etc.
    ;; To avoid it, initialize `url-scheme-registry' by calling
    ;; `url-scheme-get-property' before calling such functions.
    (url-scheme-get-property "http" 'name)
    (url-scheme-get-property "https" 'name))
  (unless (and twittering-http-proxy-server
	       twittering-http-proxy-port)
    (let ((info (twittering-find-proxy "http")))
      (setq twittering-http-proxy-server (car-safe info))
      (setq twittering-http-proxy-port (cdr-safe info))))
  (unless (and twittering-https-proxy-server
	       twittering-https-proxy-port)
    (let ((info (twittering-find-proxy "https")))
      (setq twittering-https-proxy-server (car-safe info))
      (setq twittering-https-proxy-port (cdr-safe info))))
  (if (and twittering-proxy-use
	   (null (twittering-proxy-info "http"))
	   (null (twittering-proxy-info "https")))
      (progn
	(message "Disabling proxy due to lack of configuration.")
	(setq twittering-proxy-use nil))
    t))

(defun twittering-toggle-proxy ()
  (interactive)
  (setq twittering-proxy-use
	(not twittering-proxy-use))
  (if (twittering-setup-proxy)
      (message (if twittering-proxy-use "Use Proxy:on" "Use Proxy:off")))
  (twittering-update-mode-line))

;;;
;;; OAuth
;;;

(defvar twittering-oauth-get-token-function-table
  '((native . twittering-oauth-get-token-alist-native)
    (curl . twittering-oauth-get-token-alist-curl)
    (url . twittering-oauth-get-token-alist-url))
  "Alist of functions used for getting a token on OAuth.")

(defvar twittering-oauth-get-token-function-type 'curl
  "*Symbol specifying function type used for getting a token on OAuth.
The function corresponding to the symbol is determined by
`twittering-oauth-get-token-function-table'.")

(defvar twittering-oauth-invoke-browser nil
  "*Whether to invoke a browser on authorization of access key automatically.")

(defun twittering-oauth-url-encode (str &optional coding-system)
  "Encode string according to Percent-Encoding defined in RFC 3986."
  (let ((coding-system (or (when (and coding-system
				      (coding-system-p coding-system))
			     coding-system)
			   'utf-8)))
    (mapconcat
     (lambda (c)
       (cond
	((or (and (<= ?A c) (<= c ?Z))
	     (and (<= ?a c) (<= c ?z))
	     (and (<= ?0 c) (<= c ?9))
	     (eq ?. c)
	     (eq ?- c)
	     (eq ?_ c)
	     (eq ?~ c))
	 (char-to-string c))
	(t (format "%%%02X" c))))
     (encode-coding-string str coding-system)
     "")))

(defun twittering-oauth-unhex (c)
  (cond
   ((and (<= ?0 c) (<= c ?9))
    (- c ?0))
   ((and (<= ?A c) (<= c ?F))
    (+ 10 (- c ?A)))
   ((and (<= ?a c) (<= c ?f))
    (+ 10 (- c ?a)))
   ))

(defun twittering-oauth-url-decode (str &optional coding-system)
  (let* ((coding-system (or (when (and coding-system
				       (coding-system-p coding-system))
			      coding-system)
			    'utf-8))
	 (substr-list (split-string str "%"))
	 (head (car substr-list))
	 (tail (cdr substr-list)))
    (decode-coding-string
     (concat
      head
      (mapconcat
       (lambda (substr)
	 (if (string-match "\\`\\([0-9a-fA-F]\\)\\([0-9a-fA-F]\\)\\(.*\\)\\'"
			   substr)
	     (let* ((c1 (string-to-char (match-string 1 substr)))
		    (c0 (string-to-char (match-string 2 substr)))
		    (tail (match-string 3 substr))
		    (ch (+ (* 16 (twittering-oauth-unhex c1))
			   (twittering-oauth-unhex c0))))
	       (concat (char-to-string ch) tail))
	   substr))
       tail
       ""))
     coding-system)))

(defun twittering-oauth-make-signature-base-string (method base-url parameters)
  ;; "OAuth Core 1.0a"
  ;; http://oauth.net/core/1.0a/#anchor13
  (let* ((sorted-parameters (copy-sequence parameters))
	 (sorted-parameters
	  (sort sorted-parameters
		(lambda (entry1 entry2)
		  (string< (car entry1) (car entry2))))))
    (concat
     method
     "&"
     (twittering-oauth-url-encode base-url)
     "&"
     (mapconcat
      (lambda (entry)
	(let ((key (car entry))
	      (value (cdr entry)))
	  (concat (twittering-oauth-url-encode key)
		  "%3D"
		  (twittering-oauth-url-encode value))))
      sorted-parameters
      "%26"))))

(defun twittering-oauth-make-random-string (len)
  (let* ((table
	  (concat
	   "0123456789"
	   "ABCDEFGHIJKLMNOPQRSTUVWXYZ"
	   "abcdefghijklmnopqrstuvwxyz"))
	 (n (length table))
	 (l 0)
	 (result (make-string len ?0)))
    (while (< l len)
      (aset result l (aref table (random n)))
      (setq l (1+ l)))
    result))

;;
;; The below function is derived from `hmac-sha1' retrieved
;; from http://www.emacswiki.org/emacs/HmacShaOne.
;;
(defun twittering-hmac-sha1 (key message)
  "Return an HMAC-SHA1 authentication code for KEY and MESSAGE.

KEY and MESSAGE must be unibyte strings.  The result is a unibyte
string.  Use the function `encode-hex-string' or the function
`base64-encode-string' to produce human-readable output.

See URL:<http://en.wikipedia.org/wiki/HMAC> for more information
on the HMAC-SHA1 algorithm.

The Emacs multibyte representation actually uses a series of
8-bit values under the hood, so we could have allowed multibyte
strings as arguments.  However, internal 8-bit values don't
correspond to any external representation \(at least for major
version 22).  This makes multibyte strings useless for generating
hashes.

Instead, callers must explicitly pick and use an encoding for
their multibyte data.  Most callers will want to use UTF-8
encoding, which we can generate as follows:

  (let ((unibyte-key   (encode-coding-string key   'utf-8 t))
        (unibyte-value (encode-coding-string value 'utf-8 t)))
    (twittering-hmac-sha1 unibyte-key unibyte-value))

For keys and values that are already unibyte, the
`encode-coding-string' calls just return the same string."
;; Return an HMAC-SHA1 authentication code for KEY and MESSAGE.
;; 
;; KEY and MESSAGE must be unibyte strings.  The result is a unibyte
;; string.  Use the function `encode-hex-string' or the function
;; `base64-encode-string' to produce human-readable output.
;; 
;; See URL:<http://en.wikipedia.org/wiki/HMAC> for more information
;; on the HMAC-SHA1 algorithm.
;; 
;; The Emacs multibyte representation actually uses a series of
;; 8-bit values under the hood, so we could have allowed multibyte
;; strings as arguments.  However, internal 8-bit values don't
;; correspond to any external representation \(at least for major
;; version 22).  This makes multibyte strings useless for generating
;; hashes.
;; 
;; Instead, callers must explicitly pick and use an encoding for
;; their multibyte data.  Most callers will want to use UTF-8
;; encoding, which we can generate as follows:
;; 
;; (let ((unibyte-key   (encode-coding-string key   'utf-8 t))
;;       (unibyte-value (encode-coding-string value 'utf-8 t)))
;; (hmac-sha1 unibyte-key unibyte-value))
;; 
;; For keys and values that are already unibyte, the
;; `encode-coding-string' calls just return the same string.
;;
;; Author: Derek Upham - sand (at) blarg.net
;;
;; Copyright: This code is in the public domain.
  (require 'sha1)
  (when (multibyte-string-p key)
    (error "key must be unibyte"))
  (when (multibyte-string-p message)
    (error "message must be unibyte"))

  ;; The key block is always exactly the block size of the hash
  ;; algorithm.  If the key is too small, we pad it with zeroes (or
  ;; instead, we initialize the key block with zeroes and copy the
  ;; key onto the nulls).  If the key is too large, we run it
  ;; through the hash algorithm and use the hashed value (strange
  ;; but true).

  (let ((+hmac-sha1-block-size-bytes+ 64)) ; SHA-1 uses 512-bit blocks
    (when (< +hmac-sha1-block-size-bytes+ (length key))
      (setq key (sha1 key nil nil t)))

    (let ((key-block (make-vector +hmac-sha1-block-size-bytes+ 0)))
      (dotimes (i (length key))
	(aset key-block i (aref key i)))

      (let ((opad (make-vector +hmac-sha1-block-size-bytes+ #x5c))
	    (ipad (make-vector +hmac-sha1-block-size-bytes+ #x36)))

	(dotimes (i +hmac-sha1-block-size-bytes+)
	  (aset ipad i (logxor (aref ipad i) (aref key-block i)))
	  (aset opad i (logxor (aref opad i) (aref key-block i))))

	(when (fboundp 'unibyte-string)
	  ;; `concat' of Emacs23 (and later?) generates a multi-byte
	  ;; string from a vector of characters with eight bit.
	  ;; Since `opad' and `ipad' must be unibyte, we have to
	  ;; convert them by using `unibyte-string'.
	  ;; We cannot use `string-as-unibyte' here because it encodes
	  ;; bytes with the manner of UTF-8.
	  (setq opad (apply 'unibyte-string (mapcar 'identity opad)))
	  (setq ipad (apply 'unibyte-string (mapcar 'identity ipad))))

	(sha1 (concat opad
		      (sha1 (concat ipad message)
			    nil nil t))
	      nil nil t)))))

(defun twittering-oauth-auth-str (method base-url query-parameters oauth-parameters key)
  "Generate the value for HTTP Authorization header on OAuth.
QUERY-PARAMETERS is an alist for query parameters, where name and value
must be encoded into the same as they will be sent."
  (let* ((parameters (append query-parameters oauth-parameters))
	 (base-string
	  (twittering-oauth-make-signature-base-string method base-url parameters))
	 (key (if (multibyte-string-p key)
		  (string-make-unibyte key)
		key))
	 (base-string (if (multibyte-string-p base-string)
			  (string-make-unibyte base-string)
			base-string))
	 (signature
	  (base64-encode-string (twittering-hmac-sha1 key base-string))))
    (concat
     "OAuth "
     (mapconcat
      (lambda (entry)
	(concat (car entry) "=\"" (cdr entry) "\""))
      oauth-parameters
      ",")
     ",oauth_signature=\"" (twittering-oauth-url-encode signature) "\"")))

(defun twittering-oauth-auth-str-request-token (url query-parameters consumer-key consumer-secret &optional oauth-parameters)
  (let ((key (concat consumer-secret "&"))
	(oauth-params
	 (or oauth-parameters
	     `(("oauth_nonce" . ,(twittering-oauth-make-random-string 43))
	       ("oauth_callback" . "oob")
	       ("oauth_signature_method" . "HMAC-SHA1")
	       ("oauth_timestamp" . ,(format-time-string "%s"))
	       ("oauth_consumer_key" . ,consumer-key)
	       ("oauth_version" . "1.0")))))
    (twittering-oauth-auth-str "POST" url query-parameters oauth-params key)))

(defun twittering-oauth-auth-str-exchange-token (url query-parameters consumer-key consumer-secret request-token request-token-secret verifier &optional oauth-parameters)
  (let ((key (concat consumer-secret "&" request-token-secret))
	(oauth-params
	 (or oauth-parameters
	     `(("oauth_consumer_key" . ,consumer-key)
	       ("oauth_nonce" . ,(twittering-oauth-make-random-string 43))
	       ("oauth_signature_method" . "HMAC-SHA1")
	       ("oauth_timestamp" . ,(format-time-string "%s"))
	       ("oauth_version" . "1.0")
	       ("oauth_token" . ,request-token)
	       ("oauth_verifier" . ,verifier)))))
    (twittering-oauth-auth-str "POST" url query-parameters oauth-params key)))

(defun twittering-oauth-auth-str-access (method url query-parameters consumer-key consumer-secret access-token access-token-secret &optional oauth-parameters)
  "Generate a string for Authorization in HTTP header on OAuth.
METHOD means HTTP method such as \"GET\", \"POST\", etc. URL means a simple
URL without port number and query parameters.
QUERY-PARAMETERS means an alist of query parameters such as
'((\"status\" . \"test%20tweet\")
  (\"in_reply_to_status_id\" . \"12345678\")),
where name and value must be encoded into the same as they will be sent.
CONSUMER-KEY and CONSUMER-SECRET specifies the consumer.
ACCESS-TOKEN and ACCESS-TOKEN-SECRET must be authorized before calling this
function."
  (let ((key (concat consumer-secret "&" access-token-secret))
	(oauth-params
	 (or oauth-parameters
	     `(("oauth_consumer_key" . ,consumer-key)
	       ("oauth_nonce" . ,(twittering-oauth-make-random-string 43))
	       ("oauth_signature_method" . "HMAC-SHA1")
	       ("oauth_timestamp" . ,(format-time-string "%s"))
	       ("oauth_version" . "1.0")
	       ("oauth_token" . ,access-token)))))
    (twittering-oauth-auth-str method url query-parameters oauth-params key)))

;; "Using xAuth | dev.twitter.com"
;; http://dev.twitter.com/pages/xauth
(defun twittering-xauth-auth-str-access-token (url query-parameters consumer-key consumer-secret username password &optional oauth-parameters)
  (let ((key (concat consumer-secret "&"))
	(oauth-params
	 (or oauth-parameters
	     `(("oauth_nonce" . ,(twittering-oauth-make-random-string 43))
	       ("oauth_signature_method" . "HMAC-SHA1")
	       ("oauth_timestamp" . ,(format-time-string "%s"))
	       ("oauth_consumer_key" . ,consumer-key)
	       ("oauth_version" . "1.0"))))
	(query-params
	 (append query-parameters
		 `(("x_auth_mode" . "client_auth")
		   ("x_auth_password"
		    . ,(twittering-oauth-url-encode password))
		   ("x_auth_username"
		    . ,(twittering-oauth-url-encode username))))))
    (twittering-oauth-auth-str "POST" url query-params oauth-params key)))

;; "OAuth Core 1.0a"
;; http://oauth.net/core/1.0a/#response_parameters
(defun twittering-oauth-make-response-alist (str)
  (mapcar
   (lambda (entry)
     (let* ((pair (split-string entry "="))
	    (name-entry (car pair))
	    (value-entry (cadr pair))
	    (name (and name-entry (twittering-oauth-url-decode name-entry)))
	    (value (and value-entry
			(twittering-oauth-url-decode value-entry))))
       `(,name . ,value)))
   (split-string str "&")))

(defun twittering-oauth-get-response-alist (buffer)
  (with-current-buffer buffer
    (goto-char (point-min))
    (when (and twittering-proxy-use twittering-oauth-use-ssl)
      ;; When using SSL via a proxy with CONNECT method,
      ;; omit a successful HTTP response and headers if they seem to be
      ;; sent from the proxy.
      (save-excursion
	(goto-char (point-min))
	(let ((first-regexp
	       ;; successful HTTP response
	       "\\`HTTP/1\.[01] 2[0-9][0-9] .*?\r?\n")
	      (next-regexp
	       ;; following HTTP response
	       "^\\(\r?\n\\)HTTP/1\.[01] [0-9][0-9][0-9] .*?\r?\n"))
	  (when (and (search-forward-regexp first-regexp nil t)
		     (search-forward-regexp next-regexp nil t))
	    (let ((beg (point-min))
		  (end (match-end 1)))
	      (delete-region beg end))))))
    (when (search-forward-regexp
	   "\\`\\(\\(HTTP/1\.[01]\\) \\([0-9][0-9][0-9]\\) \\(.*?\\)\\)\r?\n"
	   nil t)
      (let ((status-line (match-string 1))
	    (http-version (match-string 2))
	    (status-code (match-string 3))
	    (reason-phrase (match-string 4)))
	(cond
	 ((not (string-match "2[0-9][0-9]" status-code))
	  (message "Response: %s" status-line)
	  nil)
	 ((search-forward-regexp "\r?\n\r?\n" nil t)
	  (let ((beg (match-end 0))
		(end (point-max)))
	    (twittering-oauth-make-response-alist (buffer-substring beg end))))
	 (t
	  (message "Response: %s" status-line)
	  nil))))))

(defun twittering-oauth-get-token-alist-url (url auth-str post-body)
  (let* ((url-request-method "POST")
	 (url-request-extra-headers
	  `(("Authorization" . ,auth-str)
	    ("Accept-Charset" . "us-ascii")
	    ("Content-Type" . "application/x-www-form-urlencoded")
	    ("Content-Length" . ,(format "%d" (length post-body)))))
	 (url-request-data post-body)
	 (coding-system-for-read 'utf-8-unix))
    (lexical-let ((result 'queried))
      (let ((buffer
	     (url-retrieve
	      url
	      (lambda (&rest args)
		(let* ((status (if (< 21 emacs-major-version)
				   (car args)
				 nil))
		       (callback-args (if (< 21 emacs-major-version)
					  (cdr args)
					args))
		       (response-buffer (current-buffer)))
		  (setq result
			(twittering-oauth-get-response-alist response-buffer))
		  )))))
	(while (eq result 'queried)
	  (sit-for 0.1))
	(unless twittering-debug-mode
	  (kill-buffer buffer))
	result))))

(defun twittering-oauth-get-token-alist-native (url auth-str post-body)
  (let* ((method "POST")
	 (parts-alist
	  (let ((parsed-url (url-generic-parse-url url)))
	    (cond
	     ((and (fboundp 'url-p) (url-p parsed-url))
	      `((scheme . ,(url-type parsed-url))
		(host . ,(url-host parsed-url))
		(port . ,(url-portspec parsed-url))
		(path . ,(url-filename parsed-url))))
	     ((vectorp parsed-url)
	      `((scheme . ,(aref parsed-url 0))
		(host . ,(aref parsed-url 3))
		(port . ,(aref parsed-url 4))
		(path . ,(aref parsed-url 5))))
	     (t
	      nil))))
	 (scheme (cdr (assq 'scheme parts-alist)))
	 (host (cdr (assq 'host parts-alist)))
	 (port (cdr (assq 'port parts-alist)))
	 (path (cdr (assq 'path parts-alist)))
	 (proxy-info
	  (when twittering-proxy-use
	    (twittering-proxy-info scheme)))
	 (connect-host (if proxy-info
			   (cdr (assq 'server proxy-info))
			 host))
	 (connect-port (if proxy-info
			   (cdr (assq 'port proxy-info))
			 port))
	 (headers
	  `(("Authorization" . ,auth-str)
	    ("Accept-Charset" . "us-ascii")
	    ("Content-Type" . "application/x-www-form-urlencoded")
	    ("Content-Length" . ,(format "%d" (length post-body)))
	    ("Host" . ,host)))
	 (request-str
	  (format "%s %s HTTP/1.1\r\n%s\r\n\r\n%s\r\n"
		  method path
		  (mapconcat (lambda (pair)
			       (format "%s: %s" (car pair) (cdr pair)))
			     headers "\r\n")
		  (or post-body ""))))
    (with-temp-buffer
      (let* ((coding-system-for-read 'utf-8-unix)
	     (connection-info `((use-ssl . ,twittering-oauth-use-ssl)
				(use-proxy . ,proxy-info)))
	     (tls-program twittering-tls-program)
	     (proc
	      (funcall (if twittering-oauth-use-ssl
			   'open-tls-stream
			 'open-network-stream)
		       "network-connection-process"
		       nil connect-host connect-port)))
	(when proc
	  (set-process-buffer proc (current-buffer))
	  (lexical-let ((result 'queried)
			(connection-info connection-info))
	    (set-process-sentinel
	     proc
	     (lambda (&rest args)
	       (let* ((proc (car args))
		      (buffer (process-buffer proc))
		      (status (process-status proc))
		      (exit-status (process-exit-status proc)))
		 (debug-printf "proc=%s stat=%s exit-status=%s"
			       proc status exit-status)
		 (cond
		  ((not (memq status '(nil closed exit failed signal)))
		   ;; continue
		   )
		  ((and (process-command proc)
			(not (= 0 exit-status)))
		   (message "%s exited abnormally (exit-status=%s)."
			    (car (process-command proc)) exit-status)
		   (setq result nil))
		  ((buffer-live-p buffer)
		   (when twittering-debug-mode
		     (with-current-buffer (twittering-debug-buffer)
		       (insert-buffer-substring buffer)))
		   (twittering-pre-process-buffer-native proc buffer
							 connection-info)
		   (setq result
			 (twittering-oauth-get-response-alist buffer)))
		  (t
		   (setq result nil))))))
	    (process-send-string proc request-str)
	    (while (eq result 'queried)
	      (sit-for 0.1))
	    result))))))

(defun twittering-oauth-get-token-alist-curl (url auth-str post-body)
  (let* ((parts-alist
	  (let ((parsed-url (url-generic-parse-url url)))
	    (cond
	     ((and (fboundp 'url-p) (url-p parsed-url))
	      `((scheme . ,(url-type parsed-url))))
	     ((vectorp parsed-url)
	      `((scheme . ,(aref parsed-url 0))))
	     (t
	      nil))))
	 (scheme (cdr (assq 'scheme parts-alist)))
	 (headers
	  `(("Authorization" . ,auth-str)
	    ("Accept-Charset" . "us-ascii")
	    ("Content-Type" . "application/x-www-form-urlencoded")
	    ("Content-Length" . ,(format "%d" (length post-body)))
	    ))
	 (cacert-fullpath (when twittering-oauth-use-ssl
			    (twittering-ensure-ca-cert)))
	 (cacert-dir (when cacert-fullpath
		       (file-name-directory cacert-fullpath)))
	 (cacert-filename (when cacert-fullpath
			    (file-name-nondirectory cacert-fullpath)))
	 (curl-args
	  `("--include" "--silent"
	    ,@(apply 'append
		     (mapcar
		      (lambda (pair)
			`("-H" ,(format "%s: %s" (car pair) (cdr pair))))
		      headers))
	    ,@(when twittering-oauth-use-ssl
		`("--cacert" ,cacert-filename))
	    ,@(when (and twittering-oauth-use-ssl
			 twittering-allow-insecure-server-cert)
		`("--insecure"))
	    ,@(when twittering-proxy-use
		(let* ((host (twittering-proxy-info scheme 'server))
		       (port (twittering-proxy-info scheme 'port)))
		  (when (and host port)
		    `("-x" ,(format "%s:%s" host port)))))
	    ,@(when twittering-proxy-use
		(let ((pair
		       (cond
			((string= scheme "https")
			 `(,twittering-https-proxy-user
			   . ,twittering-https-proxy-password))
			((string= scheme "http")
			 `(,twittering-http-proxy-user
			   . ,twittering-http-proxy-password))
			(t
			 nil))))
		  (when (and pair (car pair) (cdr pair))
		    `("-U" ,(format "%s:%s" (car pair) (cdr pair))))))
	    ;; HTTP method must be POST for getting a request token.
	    "-d" ,(or post-body "")
	    ,url)))
    (with-temp-buffer
      (let* ((coding-system-for-read 'utf-8-unix)
	     (default-directory
	       ;; If `twittering-oauth-use-ssl' is non-nil, the `curl' process
	       ;; is executed at the same directory as the temporary cert file.
	       ;; Without changing directory, `curl' misses the cert file if
	       ;; you use Emacs on Cygwin because the path on Emacs differs
	       ;; from Windows.
	       ;; With changing directory, `curl' on Windows can find the cert
	       ;; file if you use Emacs on Cygwin.
	       (if twittering-oauth-use-ssl
		   cacert-dir
		 default-directory))
	     (connection-info `((use-ssl . ,twittering-oauth-use-ssl)
				(use-proxy . ,(member "-U" curl-args))))
	     (proc (apply 'start-process "*twmode-curl*" (current-buffer)
			  twittering-curl-program curl-args)))
	(when proc
	  (lexical-let ((result 'queried)
			(connection-info connection-info))
	    (set-process-sentinel
	     proc
	     (lambda (&rest args)
	       (let* ((proc (car args))
		      (buffer (process-buffer proc))
		      (status (process-status proc))
		      (exit-status (process-exit-status proc)))
		 (debug-printf "proc=%s stat=%s exit-status=%s"
			       proc status exit-status)
		 (cond
		  ((not (memq status '(nil closed exit failed signal)))
		   ;; continue
		   )
		  ((and (process-command proc)
			(not (= 0 exit-status)))
		   (message "%s exited abnormally (exit-status=%s)."
			    (car (process-command proc)) exit-status)
		   (setq result nil))
		  ((buffer-live-p buffer)
		   (when twittering-debug-mode
		     (with-current-buffer (twittering-debug-buffer)
		       (insert-buffer-substring buffer)))
		   (twittering-pre-process-buffer-curl
		    proc buffer connection-info)
		   (setq result
			 (twittering-oauth-get-response-alist buffer)))
		  (t
		   (setq result nil))))))
	    (while (eq result 'queried)
	      (sit-for 0.1))
	    result))))))

(defun twittering-oauth-get-token-alist (url auth-str &optional post-body)
  (let ((func (cdr (assq twittering-oauth-get-token-function-type
			 twittering-oauth-get-token-function-table))))
    (when (and func (functionp func))
      (funcall func url auth-str post-body))))

(defun twittering-oauth-get-request-token (url consumer-key consumer-secret)
  (let ((auth-str
	 (twittering-oauth-auth-str-request-token
	  url nil consumer-key consumer-secret)))
    (twittering-oauth-get-token-alist url auth-str)))

(defun twittering-oauth-exchange-request-token (url consumer-key consumer-secret request-token request-token-secret verifier)
  (let ((auth-str
	 (twittering-oauth-auth-str-exchange-token
	  url nil
	  consumer-key consumer-secret
	  request-token request-token-secret verifier)))
    (twittering-oauth-get-token-alist url auth-str)))

(defun twittering-oauth-get-access-token (request-token-url authorize-url-func access-token-url consumer-key consumer-secret consumer-name)
  "Return an alist of authorized access token.
The function retrieves a request token from the site specified by
REQUEST-TOKEN-URL. Then, The function asks a WWW browser to authorize the
token by calling `browse-url'. The URL for authorization is calculated by
calling AUTHORIZE-URL-FUNC with the request token as an argument.
AUTHORIZE-URL-FUNC is called as `(funcal AUTHORIZE-URL-FUNC request-token)',
where the request-token is a string.
After calling `browse-url', the function waits for user to input the PIN code
that is displayed in the browser. The request token is authorized by the
PIN code, and then it is exchanged for the access token on the site
specified by ACCESS-TOKEN-URL.
CONSUMER-KEY and CONSUMER-SECRET specify the consumer.
CONSUMER-NAME is displayed at the guide of authorization.

The access token is returned as a list of a cons pair of name and value
like following:
 ((\"oauth_token\"
  . \"819797-Jxq8aYUDRmykzVKrgoLhXSq67TEa5ruc4GJC2rWimw\")
  (\"oauth_token_secret\"
   . \"J6zix3FfA9LofH0awS24M3HcBYXO5nI1iYe8EfBA\")
  (\"user_id\" . \"819797\")
  (\"screen_name\" . \"episod\"))
."
  (let* ((request-token-alist
	  (twittering-oauth-get-request-token
	   request-token-url consumer-key consumer-secret))
	 (request-token (cdr (assoc "oauth_token" request-token-alist)))
	 (request-token-secret
	  (cdr (assoc "oauth_token_secret" request-token-alist)))
	 (authorize-url (funcall authorize-url-func request-token))
	 (str
	  (concat
	   (propertize "Authorization via OAuth\n" 'face 'bold)
	   "\n"
	   "1.Allow access by " consumer-name " on the below site.\n"
	   "\n  "
	   (propertize authorize-url 'url authorize-url 'face 'bold)
	   "\n"
	   "\n"
	   (when twittering-oauth-invoke-browser
	     (concat
	      "  Emacs invokes your browser by the function `browse-url'.\n"
	      "  If the site is not opened automatically, you have to open\n"
	      "  the site manually.\n"
	      "\n"))
	   "2.After allowing access, the site will display the PIN code."
	   "\n"
	   "  Input the PIN code "
	   (propertize "at the below minibuffer." 'face 'bold))))
    (when request-token-alist
      (with-temp-buffer
	(switch-to-buffer (current-buffer))
	(let* ((str-height (length (split-string str "\n")))
	       (height (max 0 (- (/ (- (window-text-height) 1) 2)
				 (/ str-height 2)))))
	  (insert (make-string height ?\n) str)
	  (if twittering-oauth-invoke-browser
	      (browse-url authorize-url)
	    (when (y-or-n-p "Open authorization URL with browser? (using `browse-url')")
	      (browse-url authorize-url)))
	  (let* ((pin
		  (block pin-input-block
		    (while t
		      (let ((pin-input (read-string "Input PIN code: ")))
			(when (string-match "^\\s-*\\([0-9]+\\)\\s-*$" pin-input)
			  (return-from pin-input-block
			    (match-string 1 pin-input)))))))
		 (verifier pin))
	    (twittering-oauth-exchange-request-token
	     access-token-url
	     consumer-key consumer-secret
	     request-token request-token-secret verifier)))))))

(defun twittering-xauth-get-access-token (access-token-url consumer-key consumer-secret username password)
  (let ((auth-str
	 (twittering-xauth-auth-str-access-token
	  access-token-url nil consumer-key consumer-secret
	  username password))
	(post-body
	 (mapconcat (lambda (pair)
		      (format "%s=%s" (car pair)
			      (twittering-oauth-url-encode (cdr pair))))
		    `(("x_auth_mode" . "client_auth")
		      ("x_auth_password" . ,password)
		      ("x_auth_username" . ,username))
		    "&")))
    (twittering-oauth-get-token-alist access-token-url auth-str post-body)))

;;;
;;; Private storage
;;;

(defun twittering-load-private-info ()
  (let* ((file twittering-private-info-file)
	 (decrypted-str (twittering-read-from-encrypted-file file))
	 (loaded-alist
	  (when decrypted-str
	    (condition-case nil
		(read decrypted-str)
	      (error
	       nil)))))
    (when loaded-alist
      (remove
       nil
       (mapcar
	(lambda (pair)
	  (when (consp pair)
	    (let ((sym (car pair))
		  (value (cdr pair)))
	      (cond
	       ((memq sym twittering-variables-stored-with-encryption)
		(set sym value)
		sym)
	       (t
		nil)))))
	loaded-alist)))))

(defun twittering-load-private-info-with-guide ()
  (let ((str (concat
	      "Loading authorized access token for OAuth from\n"
	      (format "%s.\n" twittering-private-info-file)
	      "\n"
	      (propertize "Please input the master password.\n" 'face 'bold)
	      "\n"
	      "To cancel it, you may need to press C-g multiple times.\n"
	      )))
    (with-temp-buffer
      (switch-to-buffer (current-buffer))
      (let* ((str-height (length (split-string str "\n")))
	     (height (max 0 (- (/ (- (window-text-height) 1) 2)
			       (/ str-height 2)))))
	(insert (make-string height ?\n) str)
	(set-buffer-modified-p nil)
	(twittering-load-private-info)))))

(defun twittering-save-private-info ()
  (let* ((obj (mapcar (lambda (sym)
			`(,sym . ,(symbol-value sym)))
		      twittering-variables-stored-with-encryption))
	 (str (with-output-to-string (pp obj)))
	 (file twittering-private-info-file))
    (when (twittering-write-and-encrypt file str)
      (set-file-modes file #o600))))

(defun twittering-save-private-info-with-guide ()
  (let ((str (concat
	      "Saving authorized access token for OAuth to "
	      (format "%s.\n" twittering-private-info-file)
	      "\n"
	      (propertize "Please input a master password twice."
			  'face 'bold))))
    (with-temp-buffer
      (switch-to-buffer (current-buffer))
      (let* ((str-height (length (split-string str "\n")))
	     (height (max 0 (- (/ (- (window-text-height) 1) 2)
			       (/ str-height 2)))))
	(insert (make-string height ?\n) str)
	(set-buffer-modified-p nil)
	(twittering-save-private-info)))))

(defun twittering-capable-of-encryption-p ()
  (and (or (require 'epa nil t) (require 'alpaca nil t))
       (executable-find "gpg")))

(defun twittering-read-from-encrypted-file (file)
  (cond
   ((require 'epa nil t)
    (let ((context (epg-make-context epa-protocol)))
      (epg-context-set-passphrase-callback
       context #'epa-passphrase-callback-function)
      (epg-context-set-progress-callback
       context
       (cons #'epa-progress-callback-function
	     (format "Decrypting %s..." (file-name-nondirectory file))))
      (message "Decrypting %s..." (file-name-nondirectory file))
      (condition-case err
	  (epg-decrypt-file context file nil)
	(error
	 (message "%s" (cdr err))
	 nil))))
   ((require 'alpaca nil t)
    (with-temp-buffer
      (let ((buffer-file-name file)
	    (alpaca-regex-suffix ".*")
	    (temp-buffer (current-buffer)))
	(insert-file-contents-literally file)
	(set-buffer-modified-p nil)
	(condition-case nil
	    (progn
	      (alpaca-after-find-file)
	      (if (eq temp-buffer (current-buffer))
		  (buffer-string)
		;; `alpaca-after-find-file' kills the current buffer
		;; if the decryption is failed.
		nil))
	  (error
	   (when (eq temp-buffer (current-buffer))
	     (delete-region (point-min) (point-max)))
	   nil)))))
   (t
    nil)))

(defun twittering-write-and-encrypt (file str)
  (cond
   ((require 'epg nil t)
    (let ((context (epg-make-context epa-protocol)))
      (epg-context-set-passphrase-callback
       context #'epa-passphrase-callback-function)
      (epg-context-set-progress-callback
       context (cons #'epa-progress-callback-function "Encrypting..."))
      (message "Encrypting...")
      (condition-case err
	  (unwind-protect
	      ;; In order to prevent `epa-file' to encrypt the file double,
	      ;; `epa-file-name-regexp' is temorarily changed into the null
	      ;; regexp that never matches any string.
	      (let ((epa-file-name-regexp "\\`\\'"))
		(when (fboundp 'epa-file-name-regexp-update)
		  (epa-file-name-regexp-update))
		(with-temp-file file
		  (set-buffer-multibyte nil)
		  (delete-region (point-min) (point-max))
		  (insert (epg-encrypt-string context str nil))
		  (message "Encrypting...wrote %s" file)
		  t))
	    (when (fboundp 'epa-file-name-regexp-update)
	      (epa-file-name-regexp-update)))
	(error
	 (message "%s" (cdr err))
	 nil))))
   ((require 'alpaca nil t)
    ;; Create the file.
    ;; This is required because `alpaca-save-buffer' checks its timestamp.
    (with-temp-file file)
    (with-temp-buffer
      (let ((buffer-file-name file))
	(insert str)
	(condition-case nil
	    (if (alpaca-save-buffer)
		t
	      (delete-file file)
	      nil)
	  (error
	   (when (file-exists-p file)
	     (delete-file file))
	   nil)))))
   (t
    nil)))

;;;
;;; to show image files
;;;

(defvar twittering-icon-mode nil
  "You MUST NOT CHANGE this variable directly.
You should change through function `twittering-icon-mode'.")

(defun twittering-icon-mode (&optional arg)
  "Toggle display of icon images on timelines.
With a numeric argument, if the argument is positive, turn on
icon mode; otherwise, turn off icon mode."
  (interactive "P")
  (let ((prev-mode twittering-icon-mode))
    (setq twittering-icon-mode
	  (if (null arg)
	      (not twittering-icon-mode)
	    (< 0 (prefix-numeric-value arg))))
    (unless (eq prev-mode twittering-icon-mode)
      (twittering-update-mode-line)
      (twittering-render-timeline (current-buffer)))))

(defvar twittering-icon-prop-hash (make-hash-table :test 'equal)
  "Hash table for storing display properties of icon.
The key is the size of icon and the value is a hash. The key of
the child hash is URL and its value is the display property for
the icon.")

(defvar twittering-convert-program (executable-find "convert"))
(defvar twittering-use-convert (not (null twittering-convert-program))
  "*This variable makes a sense only if `twittering-convert-fix-size'
is non-nil. If this variable is non-nil, icon images are converted by
invoking \"convert\". Otherwise, cropped images are displayed.")

(defvar twittering-use-profile-image-api nil
  "*Whether to use `profile_image' API for retrieving scaled icon images.
NOTE: This API is rate limited.")

(defconst twittering-error-icon-data-pair
  '(xpm . "/* XPM */
static char * yellow3_xpm[] = {
\"16 16 2 1\",
\" 	c None\",
\".	c #FF0000\",
\"................\",
\".              .\",
\". .          . .\",
\".  .        .  .\",
\".   .      .   .\",
\".    .    .    .\",
\".     .  .     .\",
\".      ..      .\",
\".      ..      .\",
\".     .  .     .\",
\".    .    .    .\",
\".   .      .   .\",
\".  .        .  .\",
\". .          . .\",
\".              .\",
\"................\"};
")
  "Image used when the valid icon cannot be retrieved.")

(defun twittering-get-display-spec-for-icon (image-url)
  (let ((hash
	 (gethash twittering-convert-fix-size twittering-icon-prop-hash)))
    (when hash
      (gethash image-url hash))))

(defun twittering-convert-image-data (image-data dest-type &optional src-type)
  "Convert IMAGE-DATA into XPM format and return it. If it fails to convert,
return nil."
  (with-temp-buffer
    (set-buffer-multibyte nil)
    (buffer-disable-undo)
    (let ((coding-system-for-read 'binary)
	  (coding-system-for-write 'binary)
	  (require-final-newline nil))
      (insert image-data)
      (let* ((args
	      `(,(if src-type (format "%s:-" src-type) "-")
		,@(when (integerp twittering-convert-fix-size)
		    `("-resize"
		      ,(format "%dx%d" twittering-convert-fix-size
			       twittering-convert-fix-size)))
		,(format "%s:-" dest-type)))
	     (exit-status
	      (apply 'call-process-region (point-min) (point-max)
		     twittering-convert-program t t nil args)))
	(if (equal 0 exit-status)
	    (buffer-string)
	  ;; failed to convert the image.
	  nil)))))

(defun twittering-create-image-pair (image-data)
  "Return a pair of image type and image data.
IMAGE-DATA is converted by `convert' if the image type of IMAGE-DATA is not
available and `twittering-use-convert' is non-nil."
  (let* ((image-type (and image-data (image-type-from-data image-data)))
	 (image-pair `(,image-type . ,image-data))
	 (converted-size
	  (cons twittering-convert-fix-size twittering-convert-fix-size)))
    (cond
     ((null image-data)
      twittering-error-icon-data-pair)
     ((and (image-type-available-p image-type)
	   (or (not (integerp twittering-convert-fix-size))
	       (equal (image-size (create-image image-data image-type t) t)
		      converted-size)))
      image-pair)
     (twittering-use-convert
      ;; When GIF contains animations, it will be converted to couples of XPM
      ;; files, which is not what we want.
      (let* ((dest-type (if (eq image-type 'gif) 'gif 'xpm))
	     (converted-data
	      (twittering-convert-image-data image-data dest-type image-type)))
	(if converted-data
	    (cons dest-type converted-data)
	  twittering-error-icon-data-pair)))
     (t
      twittering-error-icon-data-pair))))

(defun twittering-register-image-data (image-url image-data)
  (let ((image-pair (twittering-create-image-pair image-data)))
    (when image-pair
      (let ((hash (gethash twittering-convert-fix-size
			   twittering-icon-prop-hash)))
	(unless hash
	  (setq hash (make-hash-table :test 'equal))
	  (puthash twittering-convert-fix-size hash
		   twittering-icon-prop-hash))
	(let ((spec (twittering-make-display-spec-for-icon image-pair)))
	  (puthash image-url spec hash)
	  spec)))))

(defun twittering-make-slice-spec (image-spec)
  "Return slice property for reducing the image size by cropping it."
  (let* ((size (image-size image-spec t))
	 (width (car size))
	 (height (cdr size))
	 (fixed-length twittering-convert-fix-size)
	 (half-fixed-length (/ fixed-length 2)))
    (if (or (< fixed-length width) (< fixed-length height))
	`(slice ,(max 0 (- (/ width 2) half-fixed-length))
		,(max 0 (- (/ height 2) half-fixed-length))
		,fixed-length ,fixed-length)
      `(slice 0 0 ,fixed-length ,fixed-length))))

(defun twittering-make-display-spec-for-icon (image-pair)
  "Return the specification for `display' text property, which
limits the size of an icon image IMAGE-PAIR up to FIXED-LENGTH. If
the type of the image is not supported, nil is returned.

If the size of the image exceeds FIXED-LENGTH, the center of the
image are displayed."
  (let* ((type (car-safe image-pair))
	 (data (cdr-safe image-pair))
	 (raw-image-spec ;; without margins
	  (create-image data type t))
	 (slice-spec
	  (when (and twittering-convert-fix-size (not twittering-use-convert))
	    (twittering-make-slice-spec raw-image-spec)))
	 (image-spec
	  (if (fboundp 'create-animated-image) ;; Emacs24 or later
	      (create-animated-image data type t :margin 2 :ascent 'center)
	    (create-image data type t :margin 2 :ascent 'center))))
    (if slice-spec
	`(display (,image-spec ,slice-spec))
      `(display ,image-spec))))

(defun twittering-make-icon-string (beg end image-url)
  (let ((display-spec (twittering-get-display-spec-for-icon image-url))
	(image-data (gethash image-url twittering-url-data-hash))
	(properties (and beg (text-properties-at beg)))
	(icon-string (copy-sequence " ")))
    (when properties
      (add-text-properties 0 (length icon-string) properties icon-string))
    (cond
     (display-spec
      (let ((icon-string (apply 'propertize "_"
				(append properties display-spec))))
	;; Remove the property required no longer.
	(remove-text-properties 0 (length icon-string)
				'(need-to-be-updated nil)
				icon-string)
	icon-string))
     ((and (integerp image-data)
	   (<= twittering-url-request-retry-limit image-data))
      ;; Try to retrieve the image no longer.
      (twittering-register-image-data image-url nil)
      (twittering-make-icon-string beg end image-url))
     ((and image-data (not (integerp image-data)))
      (twittering-register-image-data image-url image-data)
      (twittering-make-icon-string beg end image-url))
     (t
      (put-text-property 0 (length icon-string)
			 'need-to-be-updated
			 `((lambda (&rest args)
			     (let ((twittering-convert-fix-size
				    ,twittering-convert-fix-size))
			       (apply 'twittering-make-icon-string 
				      (append args (list ,image-url))))))
			 icon-string)
      (twittering-url-retrieve-async image-url 'twittering-register-image-data)
      icon-string))))

;;;
;;; Utility functions
;;;

(defun twittering-get-or-generate-buffer (buffer)
  (if (bufferp buffer)
      (if (buffer-live-p buffer)
	  buffer
	(generate-new-buffer (buffer-name buffer)))
    (if (stringp buffer)
	(or (get-buffer buffer)
	    (generate-new-buffer buffer)))))

(defun twittering-get-status-url (username &optional id)
  "Generate a URL of a user or a specific status."
  (let ((func
	 (cdr (assq
	       'status-url
	       (assq twittering-service-method
		     twittering-service-method-table)))))
    (funcall func username id)))

(defun twittering-get-status-url-twitter (username &optional id)
  "Generate status URL for Twitter."
  (if id
      (format "http://%s/%s/status/%s" twittering-web-host username id)
    (format "http://%s/%s" twittering-web-host username)))

(defun twittering-get-status-url-statusnet (username &optional id)
  "Generate status URL for StatusNet."
  (if id
      (format "http://%s/%s/notice/%s" twittering-web-host twittering-web-path-prefix id)
    (format "http://%s/%s/%s" twittering-web-host twittering-web-path-prefix username)))

(defun twittering-get-search-url (query-string)
  "Generate a URL for searching QUERY-STRING."
  (let ((func (cdr (assq
		    'search-url (assq twittering-service-method
				      twittering-service-method-table)))))
    (funcall func query-string)))

(defun twittering-get-search-url-twitter (query-string)
  (format "http://%s/search?q=%s"
	  twittering-web-host (twittering-percent-encode query-string)))

(defun twittering-get-search-url-statusnet (query-string)
  (if (string-match "^#\\(.+\\)" query-string)
      (format "http://%s/%s/tag/%s"
	      twittering-web-host
	      twittering-web-path-prefix
	      (twittering-percent-encode (match-string 1 query-string)))
    (format "http://%s/search?q=%s"
	    twittering-web-host (twittering-percent-encode query-string))))

(defun twittering-user-agent-default-function ()
  "Twittering mode default User-Agent function."
  (format "Emacs/%d.%d Twittering-mode/%s"
	  emacs-major-version emacs-minor-version
	  twittering-mode-version))

(defvar twittering-sign-simple-string nil)

(defun twittering-sign-string-default-function ()
  "Append sign string to tweet."
  (if twittering-sign-simple-string
      (format " [%s]" twittering-sign-simple-string)
    ""))

(defvar twittering-user-agent-function 'twittering-user-agent-default-function)
(defvar twittering-sign-string-function 'twittering-sign-string-default-function)

(defun twittering-user-agent ()
  "Return User-Agent header string."
  (funcall twittering-user-agent-function))

(defun twittering-sign-string ()
  "Return Tweet sign string."
  (funcall twittering-sign-string-function))

(defun twittering-mode-line-buffer-identification ()
  (let ((active-mode-indicator
	 (if twittering-active-mode
	     twittering-modeline-active
	   twittering-modeline-inactive))
	(enabled-options
	 `(,@(when twittering-use-ssl `(,twittering-modeline-ssl))
	   ,@(when twittering-jojo-mode '("jojo"))
	   ,@(when twittering-icon-mode '("icon"))
	   ,@(when twittering-reverse-mode '("reverse"))
	   ,@(when twittering-scroll-mode '("scroll"))
	   ,@(when twittering-proxy-use '("proxy")))))
    (concat active-mode-indicator
	    (when twittering-display-remaining
	      (format " %d/%d"
		      (twittering-get-ratelimit-remaining)
		      (twittering-get-ratelimit-limit)))
	    (when enabled-options
	      (concat "[" (mapconcat 'identity enabled-options " ") "]")))))

(defun twittering-update-mode-line ()
  "Update mode line."
  (force-mode-line-update))

(defun twittering-status-id< (id1 id2)
  (let ((len1 (length id1))
	(len2 (length id2)))
    (cond
     ((= len1 len2) (string< id1 id2))
     ((< len1 len2) t)
     (t nil))))

(defun twittering-status-id= (id1 id2)
  (equal id1 id2))

(defun twittering-fill-string (str &optional adjustment prefix keep-newline)
  (when (and (not (boundp 'kinsoku-limit))
	     enable-kinsoku)
    ;; `kinsoku-limit' is defined on loading "international/kinsoku.el".
    ;; Without preloading, "kinsoku.el" will be loaded by auto-loading
    ;; triggered by `fill-region-as-paragraph'.
    ;; In that case, the local binding of `kinsoku-limit' conflicts the
    ;; definition by `defvar' in "kinsoku.el".
    ;; The below warning is displayed;
    ;; "Warning: defvar ignored because kinsoku-limit is let-bound".
    ;; So, we load "kinsoku.el" in advance if necessary.
    (load "international/kinsoku"))
  (let* ((kinsoku-limit 1)
	 (adjustment (+ (or adjustment 0)
			(if enable-kinsoku
			    kinsoku-limit
			  0)))
	 (min-width
	  (apply 'min
		 (or
		  (mapcar 'window-width
			  (get-buffer-window-list (current-buffer) nil t))
		  ;; Use `(frame-width)' if no windows display
		  ;; the current buffer.
		  `(,(frame-width)))))
	 (temporary-fill-column (- (or twittering-fill-column (1- min-width))
				   adjustment)))
    (with-temp-buffer
      (let ((fill-column temporary-fill-column)
	    (fill-prefix (or prefix fill-prefix))
	    (adaptive-fill-regexp ""))
	(if keep-newline
	    (let* ((hard-newline (propertize "\n" 'hard t))
		   (str (mapconcat 'identity (split-string str "\n")
				   (concat hard-newline fill-prefix))))
	      (use-hard-newlines)
	      (insert (concat prefix str))
	      (fill-region (point-min) (point-max))
	      (remove-text-properties (point-min) (point-max) '(hard nil)))
	  (insert (concat prefix str))
	  (fill-region-as-paragraph (point-min) (point-max)))
	(buffer-substring (point-min) (point-max))))))

(defun twittering-set-window-end (window pos)
  (let* ((height (window-text-height window))
         (n (- (- height 1))))
    (while (progn (setq n (1+ n))
		  (set-window-start
		   window
		   (with-current-buffer (window-buffer window)
		     (save-excursion
		       (goto-char pos)
		       (line-beginning-position n))))
		  (not (pos-visible-in-window-p pos window))))))

(defun twittering-make-passed-time-string
  (beg end created-at-str time-format &optional additional-properties)
  (let* ((secs (time-to-seconds (time-since created-at-str)))
	 (encoded (apply 'encode-time (parse-time-string created-at-str)))
	 (time-string
	  (cond
	   ((string= time-format "%g")
	    (require 'gnus-util)
	    (gnus-user-date created-at-str))

	   ((< secs 5) "less than 5 seconds ago")
	   ((< secs 10) "less than 10 seconds ago")
	   ((< secs 20) "less than 20 seconds ago")
	   ((< secs 30) "half a minute ago")
	   ((< secs 60) "less than a minute ago")
	   ((< secs 150) "1 minute ago")
	   ((< secs 2400) (format "%d minutes ago"
				  (/ (+ secs 30) 60)))
	   ((< secs 5400) "about 1 hour ago")
	   ((< secs 84600) (format "about %d hours ago"
				   (/ (+ secs 1800) 3600)))
	   (t (format-time-string time-format encoded))))
	 (properties (append additional-properties
			     (and beg (text-properties-at beg)))))
    ;; Restore properties.
    (when properties
      (add-text-properties 0 (length time-string) properties time-string))
    (if (and (< secs 84600)
	     (if (string= time-format "%g") 
		 (= (time-to-day-in-year (current-time))
		    (time-to-day-in-year encoded))
	       t))
	(put-text-property 0 (length time-string)
			   'need-to-be-updated
			   `(twittering-make-passed-time-string
			     ,created-at-str ,time-format)
			   time-string)
      ;; Remove the property required no longer.
      (remove-text-properties 0 (length time-string) '(need-to-be-updated nil)
			      time-string))
    time-string))

(defun twittering-update-filled-string (beg end formater status prefix local-prefix &optional keep-newline)
  (let* ((str (twittering-fill-string (funcall formater status prefix)
				      (length prefix) local-prefix
				      keep-newline))
	 (next (next-single-property-change 0 'need-to-be-updated str))
	 (properties
	  (and beg
	       (apply 'append
		      (mapcar (lambda (prop)
				(let ((value (get-text-property beg prop)))
				  (when value
				    `(,prop ,value))))
			      '(id text username))))))
    ;; Restore properties.
    (when properties
      (add-text-properties 0 (length str) properties str))
    (if (or (get-text-property 0 'need-to-be-updated str)
	    (and next (< next (length str))))
	(put-text-property 0 (length str) 'need-to-be-updated
			   `(twittering-update-filled-string
			     ,formater ,status ,prefix ,local-prefix
			     ,keep-newline)
			   str)
      ;; Remove the property required no longer.
      (remove-text-properties 0 (length str) '(need-to-be-updated nil) str))
    str))

(defun twittering-build-unique-prefix (str-list)
  "Create an unique shortest prefix to identify each element of STR-LIST.
e.g.,
  '(\"abcdef\" \"ab\" \"c\" \"def\")
       => '(\"abc\" \"ab\" \"c\" \"d\")

Duplicated elements should not exist in STR-LIST."
  (mapcar
   (lambda (el)
     (let ((pre "\\`")
           (c "")
           (str el))
       (while (and str (not (string= str "")))
         (setq c (substring str 0 1)
               str (substring str 1)
               pre (concat pre c))
         (when (= (count-if (lambda (el) (string-match pre el))
                            str-list)
                  1)
           (setq str nil)))
       (substring pre 2)))
   str-list))

(defun twittering-decorate-background (object)
  "Append zebra background to OBJECT.
The zebra face is decided by looking at adjacent face. "
  (let* ((start 0)
	 (other-faces (get-text-property start 'face object))
	 end
	 (pos (twittering-get-current-status-head))
	 (zebra-face (if (and pos
			      (memq twittering-zebra-1-face
				    (get-text-property pos 'face)))
			 twittering-zebra-2-face
		       twittering-zebra-1-face)))
    (while (setq end (next-single-property-change start 'face object))
      (put-text-property start end 'face (if (listp other-faces)
					     (cons zebra-face other-faces)
					   (list zebra-face other-faces))
			 object)
      (setq start end
	    other-faces (get-text-property start 'face object)))
    (put-text-property start (length object) 'face zebra-face object)))

(defun twittering-decorate-uri (object)
  "Decorate uri contained in OBJECT."
  (let ((points-str '()))
    (with-temp-buffer
      (insert object)
      (goto-char (point-min))
      (while (re-search-forward twittering-regexp-uri nil t 1)
	;; FIXME: why need `-1' here?
	(setq points-str (cons (list (1- (match-beginning 1))
				     (1- (match-end 1))
				     (match-string 1))
			       points-str))))
    (mapc (lambda (p-s)
	    (add-text-properties
	     (nth 0 p-s) (nth 1 p-s)
	     `(mouse-face highlight uri ,(nth 2 p-s) face twittering-uri-face)
	     object))
	  points-str)
    object))

(defun twittering-decorate-listname (listname &optional display-string)
  (unless display-string (setq display-string listname))
  (add-text-properties 0 (length display-string)
		       `(mouse-face
			 highlight
			 uri ,(twittering-get-status-url listname)
			 goto-spec
			 ,(twittering-string-to-timeline-spec
			   listname)
			 face twittering-username-face)
		       display-string)
  display-string)

(defun twittering-current-window-config (window-list)
  "Return window parameters of WINDOW-LIST."
  (mapcar (lambda (win)
	    (let ((start (window-start win))
		  (point (window-point win)))
	      `(,win ,start ,point)))
	  window-list))

(defun twittering-restore-window-config-after-modification (config beg end)
  "Restore window parameters changed by modification on given region.
CONFIG is window parameters made by `twittering-current-window-config'.
BEG and END mean a region that had been modified."
  (mapc (lambda (entry)
	  (let ((win (elt entry 0))
		(start (elt entry 1))
		(point (elt entry 2)))
	    (when (and (< beg start) (< start end))
	      (set-window-start win start))
	    (when (and (< beg point) (< point end))
	      (set-window-point win point))))
	config))

(defun twittering-multibyte-string-p (string)
  "Similar to `multibyte-string-p', but consider ascii only STRING not multibyte. "
  (and (multibyte-string-p string)
       (> (string-bytes string) (length string))))

(defun twittering-my-status-p (status)
  "Is STATUS sent by myself? "
  (string= twittering-username (cdr (assq 'user-screen-name status))))

(defun twittering-is-replies-p (status)
  (string= twittering-username (cdr (assq 'in-reply-to-screen-name status))))

(defun twittering-take (n lst)
  "Take first N elements from LST."
  (and (> n 0)
       (car lst)
       (cons (car lst) (twittering-take (1- n) (cdr lst)))))

;;;
;;; Utility functions for portability
;;;

(defun twittering-ucs-to-char (num)
  ;; Check (featurep 'unicode) is a workaround with navi2ch to avoid
  ;; error "error in process sentinel: Cannot open load file:
  ;; unicode".
  ;; 
  ;; Details: navi2ch prior to 1.8.3 (which is currently last release
  ;; version as of 2010-01-18) always define `ucs-to-char' as autoload
  ;; file "unicode(.el)" (which came from Mule-UCS), hence it breaks
  ;; `ucs-to-char' under non Mule-UCS environment. The problem is
  ;; fixed in navi2ch dated 2010-01-16 or later, but not released yet.
  (or (if (and (featurep 'unicode) (functionp 'ucs-to-char))
	  (ucs-to-char num)
	;; Emacs21 have a partial support for UTF-8 text, so it can decode
	;; only parts of a text with Japanese.
	(decode-char 'ucs num))
      twittering-unicode-replacement-char))

(defvar twittering-unicode-replacement-char
  (let ((twittering-unicode-replacement-char ??)
	(code-point #xFFFD))
    ;; "Unicode Character 'REPLACEMENT CHARACTER' (U+FFFD)"
    (twittering-ucs-to-char code-point))
  "*Replacement character used when `ucs-to-char' or `decode-char' return
nil.")

(defadvice decode-char (after twittering-add-fail-over-to-decode-char)
  (when (null ad-return-value)
    (setq ad-return-value twittering-unicode-replacement-char)))

(defun twittering-xml-parse-region (&rest args)
  "Wrapped `xml-parse-region' in order to avoid decoding errors.
After activating the advice `twittering-add-fail-over-to-decode-char',
`xml-parse-region' is called. This prevents `xml-parse-region' from
exiting abnormally by decoding unknown numeric character reference."
  (let ((activated (ad-is-active 'decode-char)))
    (ad-enable-advice
     'decode-char 'after 'twittering-add-fail-over-to-decode-char)
    (ad-activate 'decode-char)
    (unwind-protect
	(apply 'xml-parse-region args)
      (ad-disable-advice 'decode-char 'after
			 'twittering-add-fail-over-to-decode-char)
      (if activated
	  (ad-activate 'decode-char)
	(ad-deactivate 'decode-char)))))

(defun twittering-remove-duplicates (list)
  "Return a copy of LIST with all duplicate elements removed.
This is non-destructive version of `delete-dups' which is not
defined in Emacs21."
  (if (fboundp 'delete-dups)
      (delete-dups (copy-sequence list))
    (let ((rest list)
	  (result nil))
      (while rest
	(unless (member (car rest) result)
	  (setq result (cons (car rest) result)))
	(setq rest (cdr rest)))
      (nreverse result))))

(defun twittering-completing-read (prompt collection &optional predicate require-match initial-input hist def inherit-input-method)
  "Read a string in the minibuffer, with completion.
This is a modified version of `completing-read' and accepts candidates
as a list of a string on Emacs21."
  ;; completing-read() of Emacs21 does not accepts candidates as
  ;; a list. Candidates must be given as an alist.
  (let* ((collection (twittering-remove-duplicates collection))
         (collection
          (if (and (> 22 emacs-major-version)
                   (listp collection)
                   (stringp (car collection)))
              (mapcar (lambda (x) (cons x nil)) collection)
            collection)))
    (completing-read prompt collection predicate require-match
                     initial-input hist def inherit-input-method)))

(eval-when-compile ;; shut up the byte compiler.
  (defvar twittering-debug-buffer)
  (defvar twittering-edit-buffer))

(defun twittering-buffer-related-p ()
  "Return t if current buffer is twittering-mode related buffer."
  (or (twittering-buffer-p)
      (member (buffer-name (current-buffer))
	      (list twittering-debug-buffer
		    twittering-edit-buffer))))

(defun assocref (item alist)
  (cdr (assoc item alist)))

(defmacro list-push (value listvar)
  `(setq ,listvar (cons ,value ,listvar)))

(defmacro case-string (str &rest clauses)
  `(cond
    ,@(mapcar
       (lambda (clause)
	 (let ((keylist (car clause))
	       (body (cdr clause)))
	   `(,(if (listp keylist)
		  `(or ,@(mapcar (lambda (key) `(string-equal ,str ,key))
				 keylist))
		't)
	     ,@body)))
       clauses)))

(defvar twittering-regexp-hash
  (let ((full-width-number-sign (twittering-ucs-to-char #xff03)))
    ;; Unicode Character 'FULLWIDTH NUMBER SIGN' (U+FF03)
    (concat "\\(?:#\\|" (char-to-string full-width-number-sign) "\\)")))

(defvar twittering-regexp-atmark
  (let ((full-width-commercial-at (twittering-ucs-to-char #xff20)))
    ;; Unicode Character 'FULLWIDTH COMMERCIAL AT' (U+FF20)
    (concat "\\(?:@\\|" (char-to-string full-width-commercial-at) "\\)")))

(defvar twittering-regexp-uri
  "\\(https?://[-_.!~*'()a-zA-Z0-9;/?:@&=+$,%#]+\\)")

;;;
;;; Timeline spec functions
;;;

;; Timeline spec as S-expression
;; - (user USER): timeline of the user whose name is USER. USER is a string.
;; - (list USER LIST):
;;     the list LIST of the user USER. LIST and USER are strings.
;;     specially, 
;;       (list USER following): friends that USER is following.
;;       (list USER followers): followers of USER.
;;
;; - (direct_messages): received direct messages.
;; - (direct_messages_sent): sent direct messages.
;; - (friends): friends timeline.
;; - (home): home timeline.
;; - (mentions): mentions timeline.
;;     mentions (status containing @username) for the authenticating user.
;; - (public): public timeline.
;; - (replies): replies.
;; - (retweeted_by_me): retweets posted by the authenticating user.
;; - (retweeted_to_me): retweets posted by the authenticating user's friends.
;; - (retweets_of_me):
;;     tweets of the authenticated user that have been retweeted by others.
;;
;; - (search STRING): the result of searching with query STRING.
;; - (merge SPEC1 SPEC2 ...): result of merging timelines SPEC1 SPEC2 ...
;; - (filter REGEXP SPEC): timeline filtered with REGEXP.
;;

;; Timeline spec string
;;
;; SPEC ::= PRIMARY | COMPOSITE
;; PRIMARY ::= USER | LIST | DIRECT_MESSSAGES | DIRECT_MESSSAGES_SENT
;;             | FRIENDS | HOME | MENTIONS | PUBLIC | REPLIES
;;             | RETWEETED_BY_ME | RETWEETED_TO_ME | RETWEETS_OF_ME
;;             | FOLLOWING | FOLLOWERS
;;             | SEARCH
;; COMPOSITE ::= MERGE | FILTER
;;
;; USER ::= /[a-zA-Z0-9_-]+/
;; LIST ::= USER "/" LISTNAME
;; LISTNAME ::= /[a-zA-Z0-9_-]+/
;; DIRECT_MESSSAGES ::= ":direct_messages"
;; DIRECT_MESSSAGES_SENT ::= ":direct_messages_sent"
;; FRIENDS ::= ":friends"
;; HOME ::= ":home" | "~"
;; MENTIONS ::= ":mentions"
;; PUBLIC ::= ":public"
;; REPLIES ::= ":replies" | "@"
;; RETWEETED_BY_ME ::= ":retweeted_by_me"
;; RETWEETED_TO_ME ::= ":retweeted_to_me"
;; RETWEETS_OF_ME ::= ":retweets_of_me"
;;
;; SEARCH ::= ":search/" QUERY_STRING "/"
;; QUERY_STRING ::= any string, where "/" is escaped by a backslash.
;; MERGE ::= "(" MERGED_SPECS ")"
;; MERGED_SPECS ::= SPEC | SPEC "+" MERGED_SPECS
;; FILTER ::= ":filter/" REGEXP "/" SPEC
;;

(defun twittering-timeline-spec-to-string (timeline-spec &optional shorten)
  "Convert TIMELINE-SPEC into a string.
If SHORTEN is non-nil, the abbreviated expression will be used."
  (let ((type (car timeline-spec))
	(value (cdr timeline-spec)))
    (cond
     ;; user
     ((eq type 'user) (car value))
     ;; list
     ((eq type 'list) (concat (car value) "/" (cadr value)))
     ;; simple
     ((eq type 'direct_messages) ":direct_messages")
     ((eq type 'direct_messages_sent) ":direct_messages_sent")
     ((eq type 'friends) ":friends")
     ((eq type 'home) (if shorten "~" ":home"))
     ((eq type 'mentions) ":mentions")
     ((eq type 'public) ":public")
     ((eq type 'replies) (if shorten "@" ":replies"))
     ((eq type 'retweeted_by_me) ":retweeted_by_me")
     ((eq type 'retweeted_to_me) ":retweeted_to_me")
     ((eq type 'retweets_of_me) ":retweets_of_me")
     ((eq type 'search)
      (let ((query (car value)))
	(concat ":search/"
		(replace-regexp-in-string "/" "\\/" query nil t)
		"/")))
     ;; composite
     ((eq type 'filter)
      (let ((regexp (car value))
	    (spec (cadr value)))
	(concat ":filter/"
		(replace-regexp-in-string "/" "\\/" regexp nil t)
		"/"
		(twittering-timeline-spec-to-string spec))))
     ((eq type 'merge)
      (concat "("
	      (mapconcat 'twittering-timeline-spec-to-string value "+")
	      ")"))
     (t
      nil))))

(defun twittering-extract-timeline-spec (str &optional unresolved-aliases)
  "Extract one timeline spec from STR.
Return cons of the spec and the rest string."
  (cond
   ((null str)
    (error "STR is nil")
    nil)
   ((string-match "^\\([a-zA-Z0-9_-]+\\)/\\([a-zA-Z0-9_-]+\\)" str)
    (let ((user (match-string 1 str))
	  (listname (match-string 2 str))
	  (rest (substring str (match-end 0))))
      `((list ,user ,listname) . ,rest)))
   ((string-match "^\\([a-zA-Z0-9_-]+\\)" str)
    (let ((user (match-string 1 str))
	  (rest (substring str (match-end 0))))
      `((user ,user) . ,rest)))
   ((string-match "^~" str)
    `((home) . ,(substring str (match-end 0))))
   ((string-match (concat "^" twittering-regexp-atmark) str)
    `((replies) . ,(substring str (match-end 0))))
   ((string-match (concat "^" twittering-regexp-hash "\\([a-zA-Z0-9_-]+\\)")
		  str)
    (let* ((tag (match-string 1 str))
	   (query (concat "#" tag))
	   (rest (substring str (match-end 0))))
      `((search ,query) . ,rest)))
   ((string-match "^:\\([a-z_-]+\\)" str)
    (let ((type (match-string 1 str))
	  (following (substring str (match-end 0)))
	  (alist '(("direct_messages" . direct_messages)
		   ("direct_messages_sent" . direct_messages_sent)
		   ("friends"              . friends)
		   ("home"                 . home)
		   ("mentions"             . mentions)
		   ("public"               . public)
		   ("replies"              . replies)
		   ("retweeted_by_me"      . retweeted_by_me)
		   ("retweeted_to_me"      . retweeted_to_me)
		   ("retweets_of_me"       . retweets_of_me))))
      (cond
       ((assoc type alist)
	(let ((first-spec (list (cdr (assoc type alist)))))
	  (cons first-spec following)))
       ((string= type "search")
	(if (string-match "^:search/\\(\\(.*?[^\\]\\)??\\(\\\\\\\\\\)*\\)??/"
			  str)
	    (let* ((escaped-query (or (match-string 1 str) ""))
		   (query (replace-regexp-in-string "\\\\/" "/"
						    escaped-query nil t))
		   (rest (substring str (match-end 0))))
	      (if (not (string= "" escaped-query))
		  `((search ,query) . ,rest)
		(error "\"%s\" has no valid regexp" str)
		nil))))
       ((string= type "filter")
	(if (string-match "^:filter/\\(\\(.*?[^\\]\\)??\\(\\\\\\\\\\)*\\)??/"
			  str)
	    (let* ((escaped-regexp (or (match-string 1 str) ""))
		   (regexp (replace-regexp-in-string "\\\\/" "/"
						     escaped-regexp nil t))
		   (following (substring str (match-end 0)))
		   (pair (twittering-extract-timeline-spec
			  following unresolved-aliases))
		   (spec (car pair))
		   (rest (cdr pair)))
	      `((filter ,regexp ,spec) . ,rest))
	  (error "\"%s\" has no valid regexp" str)
	  nil))
       (t
	(error "\"%s\" is invalid as a timeline spec" str)
	nil))))
   ((string-match "^\\$\\([a-zA-Z0-9_-]+\\)\\(?:(\\([^)]*\\))\\)?" str)
    (let* ((name (match-string 1 str))
	   (rest (substring str (match-end 0)))
	   (value (cdr-safe (assoc name twittering-timeline-spec-alias)))
	   (arg (match-string 2 str)))
      (if (member name unresolved-aliases)
	  (error "Alias \"%s\" includes a recursive reference" name)
	(cond
	 ((stringp value)
	  (twittering-extract-timeline-spec
	   (concat value rest)
	   (cons name unresolved-aliases)))
	 ((functionp value)
	  (twittering-extract-timeline-spec
	   (funcall value arg)
	   (cons name unresolved-aliases)))
	 (t
	  (error "Alias \"%s\" is undefined" name))))))
   ((string-match "^(" str)
    (let ((rest (concat "+" (substring str (match-end 0))))
	  (result '()))
      (while (and rest (string-match "^\\+" rest))
	(let* ((spec-string (substring rest (match-end 0)))
	       (pair (twittering-extract-timeline-spec
		      spec-string unresolved-aliases))
	       (spec (car pair))
	       (next-rest (cdr pair)))
	  (setq result (cons spec result))
	  (setq rest next-rest)))
      (if (and rest (string-match "^)" rest))
	  (let ((spec-list
		 (apply 'append
			(mapcar (lambda (x) (if (eq 'merge (car x))
						(cdr x)
					      (list x)))
				(reverse result)))))
	    (if (= 1 (length spec-list))
		`(,(car spec-list) . ,(substring rest 1))
	      `((merge ,@spec-list) . ,(substring rest 1))))
	(if rest
	    ;; The string following the opening parenthesis `('
	    ;; can be interpreted without errors,
	    ;; but there is no corresponding closing parenthesis.
	    (error "\"%s\" lacks a closing parenthesis" str))
	;; Does not display additional error messages if an error
	;; occurred on interpreting the string following
	;; the opening parenthesis `('.
	nil)))
   (t
    (error "\"%s\" is invalid as a timeline spec" str)
    nil)
   ))

(defun twittering-string-to-timeline-spec (spec-str)
  "Convert SPEC-STR into a timeline spec.
Return nil if SPEC-STR is invalid as a timeline spec."
  (let ((result-pair (twittering-extract-timeline-spec spec-str)))
    (if (and result-pair (string= "" (cdr result-pair)))
	(car result-pair)
      nil)))

(defun twittering-timeline-spec-primary-p (spec)
  "Return non-nil if SPEC is a primary timeline spec.
`primary' means that the spec is not a composite timeline spec such as
`filter' and `merge'."
  (let ((primary-spec-types
	 '(user list
		direct_messages direct_messages_sent
		friends home mentions public replies
		search
		retweeted_by_me retweeted_to_me retweets_of_me))
	(type (car spec)))
    (memq type primary-spec-types)))

(defun twittering-timeline-spec-user-p (spec)
  "Return non-nil if SPEC is a user timeline spec."
  (and spec (eq (car spec) 'user)))

(defun twittering-timeline-spec-list-p (spec)
  "Return non-nil if SPEC is a list timeline spec."
  (and spec (eq (car spec) 'list)))

(defun twittering-timeline-spec-direct-messages-p (spec)
  "Return non-nil if SPEC is a timeline spec which is related of
direct_messages."
  (and spec
       (memq (car spec) '(direct_messages direct_messages_sent))))

(defun twittering-timeline-spec-user-methods-p (spec)
  "Return non-nil if SPEC belongs to `User Methods' API."
  (and spec 
       (eq (car spec) 'list)
       (member (car (last spec)) '("following" "followers"))))

(defun twittering-timeline-spec-most-active-p (spec)
  "Return non-nil if SPEC is a very active timeline spec.

For less active spec, do not update it every
`twittering-timer-interval', rather, at the start of each hour.
Or we could easily exceed requests limit of Twitter API,
currently 150/hour.  SPEC is such as '(home).  The complete list
is specified in `twittering-timeline-most-active-spec-strings'."
  (and spec
       (member (twittering-timeline-spec-to-string spec)
	       twittering-timeline-most-active-spec-strings)))

(defun twittering-equal-string-as-timeline (spec-str1 spec-str2)
  "Return non-nil if SPEC-STR1 equals SPEC-STR2 as a timeline spec."
  (if (and (stringp spec-str1) (stringp spec-str2))
      (let ((spec1 (twittering-string-to-timeline-spec spec-str1))
	    (spec2 (twittering-string-to-timeline-spec spec-str2)))
	(equal spec1 spec2))
    nil))

(defun twittering-add-timeline-history (spec-string)
  (when (or (null twittering-timeline-history)
	    (not (string= spec-string (car twittering-timeline-history))))
    (if (functionp 'add-to-history)
	(add-to-history 'twittering-timeline-history spec-string)
      (setq twittering-timeline-history
	    (cons spec-string twittering-timeline-history)))))

;;;
;;; Timeline info
;;;

(defun twittering-current-timeline-id-table (&optional spec)
  (let ((spec (or spec (twittering-current-timeline-spec))))
    (if spec
	(elt (gethash spec twittering-timeline-data-table) 0)
      nil)))

(defun twittering-current-timeline-referring-id-table (&optional spec)
  "Return the hash from a ID to the ID of the first observed status
referring the former ID."
  (let ((spec (or spec (twittering-current-timeline-spec))))
    (if spec
	(elt (gethash spec twittering-timeline-data-table) 1)
      nil)))

(defun twittering-current-timeline-data (&optional spec)
  (let ((spec (or spec (twittering-current-timeline-spec))))
    (if spec
	(elt (gethash spec twittering-timeline-data-table) 2)
      nil)))

(defun twittering-remove-timeline-data (&optional spec)
  (let ((spec (or spec (twittering-current-timeline-spec))))
    (remhash spec twittering-timeline-data-table)))

(defun twittering-find-status (id)
  (let ((result nil))
    (maphash
     (lambda (spec pair)
       (let* ((id-table (car pair))
	      (entry (gethash id id-table)))
	 ;; Take the most detailed status.
	 (when (and entry
		    (or (null result) (< (length result) (length entry))))
	   (setq result entry))))
     twittering-timeline-data-table)
    result))

(defun twittering-delete-status-from-data-table (id)
  (let ((modified-spec nil))
    (maphash
     (lambda (spec data)
       (let* ((id-table (elt data 0))
	      (referring-id-table (elt data 1))
	      (timeline-data (elt data 2))
	      (status (gethash id id-table)))
	 (when status
	   (remhash id id-table)
	   ;; Here, `referring-id-table' is not modified.
	   ;; Therefore, the retweet observed secondly will not appear even
	   ;; if the retweet observed first for the same tweet is deleted.
	   (setq modified-spec
		 (cons `(,spec
			 ,id-table
			 ,referring-id-table
			 ,(remove status timeline-data))
		       modified-spec)))))
     twittering-timeline-data-table)
    (mapc
     (lambda (data)
       (let* ((spec (car data))
	      (buffer (twittering-get-buffer-from-spec spec)))
	 (puthash spec (cdr data) twittering-timeline-data-table)
	 (when (buffer-live-p buffer)
	   (with-current-buffer buffer
	     (save-excursion
	       (twittering-for-each-property-region
		'id
		(lambda (beg end value)
		  (when (twittering-status-id= id value)
		    (let ((buffer-read-only nil)
			  (separator-pos (min (point-max) (1+ end))))
		      (delete-region beg separator-pos)
		      (goto-char beg))))
		buffer))))))
     modified-spec)))

(defun twittering-get-replied-statuses (id &optional count)
  "Return a list of replied statuses starting from the status specified by ID.
Statuses are stored in ascending-order with respect to their IDs."
  (let ((result nil)
	(status (twittering-find-status id)))
    (while
	(and (if (numberp count)
		 (<= 0 (setq count (1- count)))
	       t)
	     (let ((replied-id (or (cdr (assq 'in-reply-to-status-id status))
				   "")))
	       (unless (string= "" replied-id)
		 (let ((replied-status (twittering-find-status replied-id)))
		   (when replied-status
		     (setq result (cons replied-status result))
		     (setq status replied-status)
		     t))))))
    result))

(defun twittering-have-replied-statuses-p (id)
  (let ((status (twittering-find-status id)))
    (when status
      (let ((replied-id (cdr (assq 'in-reply-to-status-id status))))
	(and replied-id (not (string= "" replied-id)))))))

(defun twittering-add-statuses-to-timeline-data (statuses &optional spec)
  (let* ((spec (or spec (twittering-current-timeline-spec)))
	 (id-table
	  (or (twittering-current-timeline-id-table spec)
	      (make-hash-table :test 'equal)))
	 (referring-id-table
	  (or (twittering-current-timeline-referring-id-table spec)
	      (make-hash-table :test 'equal)))
	 (timeline-data (twittering-current-timeline-data spec)))
    (let ((new-statuses
	   (remove nil
		   (mapcar
		    (lambda (status)
		      (let ((id (cdr (assq 'id status)))
			    (source-id (cdr-safe (assq 'source-id status))))
			(unless (or (not source-id)
				    (gethash source-id referring-id-table))
			  ;; Store the id of the first observed tweet
			  ;; that refers `source-id'.
			  (puthash source-id id referring-id-table))
			(if (gethash id id-table)
			    nil
			  (puthash id status id-table)
			  (puthash id id referring-id-table)
			  status)))
		    statuses))))
      (when new-statuses
	(puthash spec `(,id-table
			,referring-id-table
			;; Decreasingly by `id' except `followers', which is
			;; sorted by recency one starts following me.
			,(append new-statuses timeline-data))
		 twittering-timeline-data-table)
	(when (twittering-jojo-mode-p spec)
	  (mapc (lambda (status)
		  (twittering-update-jojo (cdr (assq 'user-screen-name status))
					  (cdr (assq 'text status))))
		new-statuses))
	(let* ((twittering-new-tweets-spec spec)
	       (twittering-new-tweets-statuses new-statuses)
	       (spec-string (twittering-timeline-spec-to-string spec))
	       (twittering-new-tweets-count 
		(if (twittering-timeline-spec-user-methods-p spec)
		    (twittering-count-unread-for-user-methods spec statuses)
		  (count-if (lambda (st) (twittering-is-unread-status-p st spec))
			    new-statuses))))
	  (when (member spec-string twittering-cache-spec-strings)
	    (let ((latest 
		   (if (twittering-timeline-spec-user-methods-p spec)
		       (substring-no-properties 
			(cdr (assq 'user-screen-name (car statuses))))
		     (substring-no-properties 
		      (cdr (assq 'id (car new-statuses)))))))
	      (setq twittering-cache-lastest-statuses
		    `((,spec-string . ,latest)
		      ,@(remove-if (lambda (entry) (equal spec-string (car entry)))
				   twittering-cache-lastest-statuses)))))
	  (run-hooks 'twittering-new-tweets-hook)
	  (if (and (twittering-timeline-spec-user-methods-p spec)
		   ;; Insert all when buffer is empty.
		   (> (buffer-size) 0))
	      (twittering-take twittering-new-tweets-count statuses)
	    new-statuses))))))

(defun twittering-timeline-data-collect (&optional spec timeline-data)
  "Collect visible statuses for `twittering-render-timeline'."
  (let* ((spec (or spec (twittering-current-timeline-spec)))
	 (referring-id-table
	  (twittering-current-timeline-referring-id-table spec))
	 (timeline-data
	  (or timeline-data (twittering-current-timeline-data spec))))
    (remove
     nil
     (mapcar
      (lambda (status)
	(let ((id (cdr (assq 'id status)))
	      (source-id (cdr (assq 'source-id status))))
	  (cond
	   ((twittering-timeline-spec-user-methods-p spec)
	    status)
	   ((not source-id)
	    ;; `status' is not a retweet.
	    status)
	   ((and source-id
		 (twittering-status-id=
		  id (gethash source-id referring-id-table)))
	    ;; `status' is the first retweet.
	    status)
	   (t
	    nil))))
      timeline-data))))

(defun twittering-timeline-data-is-previous-p (timeline-data)
  "Are TIMELINE-DATA previous statuses?
This is done by comparing statues in current buffer with TIMELINE-DATA."
  (let ((status (car timeline-data)))
    (if (twittering-timeline-spec-user-methods-p
	 (twittering-current-timeline-spec))
	(let* ((previous-cursor (cdr-safe (assq 'previous-cursor status)))
	       (new-follower-p (string= previous-cursor "0")))
	  (not new-follower-p))
      (let* ((buf-id (get-text-property
		      (twittering-get-current-status-head
		       (if twittering-reverse-mode (point-min) (point-max)))
		      'id))
	     (id (cdr (assq 'id status))))
	(and buf-id (twittering-status-id< id buf-id))))))

(defun twittering-is-unread-status-p (status &optional spec)
  (let ((spec-string
	 (twittering-timeline-spec-to-string
	  (or spec (setq spec (twittering-current-timeline-spec))))))
    (cond
     ((or (and twittering-new-tweets-count-excluding-me
	       (twittering-my-status-p status)
	       (not (equal spec '(retweets_of_me))))
	  (and twittering-new-tweets-count-excluding-replies-in-home
	       (equal spec '(home))
	       (twittering-is-replies-p status)))
      nil)
     ((member spec-string twittering-cache-spec-strings)
      (twittering-status-id<
       (cdr (assoc spec-string twittering-cache-lastest-statuses))
       (cdr (assq 'id status))))
     (t 
      t))))

(defun twittering-count-unread-for-user-methods (spec new-statuses)
  (let ((latest-username
	 (or (with-current-buffer (twittering-get-buffer-from-spec spec)
	       (goto-char (funcall (if twittering-reverse-mode 'point-max 'point-min)))
	       (get-text-property (twittering-get-current-status-head) 'username))
	     (let ((spec-string (twittering-timeline-spec-to-string spec)))
	       (when (member spec-string twittering-cache-spec-strings)
		 (cdr (assoc spec-string twittering-cache-lastest-statuses)))))))
    (if (not latest-username)
	(length new-statuses)
      (let ((statuses new-statuses)
	    (count 0))
	(while (and statuses
		    (not (string= latest-username
				  (cdr (assq 'user-screen-name (car statuses))))))
	  (setq count (1+ count)
		statuses (cdr statuses)))
	count))))

;;;
;;; Process info
;;;

(defun twittering-register-process (proc spec &optional str)
  (let ((str (or str (twittering-timeline-spec-to-string spec))))
    (add-to-list 'twittering-process-info-alist `(,proc ,spec ,str))))

(defun twittering-release-process (proc)
  (let ((pair (assoc proc twittering-process-info-alist)))
    (when pair
      (setq twittering-process-info-alist
	    (delq pair twittering-process-info-alist)))))

(defun twittering-get-timeline-spec-from-process (proc)
  (let ((entry (assoc proc twittering-process-info-alist)))
    (if entry
	(elt entry 1)
      nil)))

(defun twittering-get-timeline-spec-string-from-process (proc)
  (let ((entry (assoc proc twittering-process-info-alist)))
    (if entry
	(elt entry 2)
      nil)))

(defun twittering-find-processes-for-timeline-spec (spec)
  (apply 'append
	 (mapcar
	  (lambda (pair)
	    (let ((proc (car pair))
		  (spec-info (cadr pair)))
	      (if (equal spec-info spec)
		  `(,proc)
		nil)))
	  twittering-process-info-alist)))

(defun twittering-remove-inactive-processes ()
  (let ((inactive-statuses '(nil closed exit failed signal)))
    (setq twittering-process-info-alist
	  (apply 'append
		 (mapcar
		  (lambda (pair)
		    (let* ((proc (car pair))
			   (info (cdr pair))
			   (status (process-status proc)))
		      (if (memq status inactive-statuses)
			  nil
			`((,proc ,@info)))))
		  twittering-process-info-alist)))))

(defun twittering-process-active-p (&optional spec)
  (twittering-remove-inactive-processes)
  (if spec
      (twittering-find-processes-for-timeline-spec spec)
    twittering-process-info-alist))

;;;
;;; Server info
;;;

(defun twittering-make-header-info-alist (header-str)
  "Make HTTP header alist from HEADER-STR.
The alist consists of pairs of field-name and field-value, such as
'((\"Content-Type\" . \"application/xml\; charset=utf-8\")
  (\"Content-Length\" . \"2075\"))."
  (let* ((lines (split-string header-str "\r?\n"))
         (status-line (car lines))
         (header-lines (cdr lines)))
    (when (string-match
	   "^\\(HTTP/1\.[01]\\) \\([0-9][0-9][0-9]\\) \\(.*\\)$"
	   status-line)
      (append `((status-line . ,status-line)
		(http-version . ,(match-string 1 status-line))
		(status-code . ,(match-string 2 status-line))
		(reason-phrase . ,(match-string 3 status-line)))
	      (remove nil
		      (mapcar
		       (lambda (line)
			 (when (string-match "^\\([^: ]*\\): *\\(.*\\)$" line)
			   (cons (match-string 1 line) (match-string 2 line))))
		       header-lines))))))

(defun twittering-update-server-info (header-str)
  (let* ((header-info (twittering-make-header-info-alist header-str))
	 (new-entry-list (mapcar 'car header-info)))
    (when (remove t (mapcar
		     (lambda (entry)
		       (equal (assoc entry header-info)
			      (assoc entry twittering-server-info-alist)))
		     new-entry-list))
      (setq twittering-server-info-alist
	    (append header-info
		    (remove nil (mapcar
				 (lambda (entry)
				   (if (member (car entry) new-entry-list)
				       nil
				     entry))
				 twittering-server-info-alist))))
      (when twittering-display-remaining
	(mapc (lambda (buffer)
		(with-current-buffer buffer
		  (twittering-update-mode-line)))
	      (twittering-get-buffer-list))))
    header-info))

(defun twittering-get-server-info (field)
  (let* ((table
	  '((ratelimit-remaining . "X-RateLimit-Remaining")
	    (ratelimit-limit . "X-RateLimit-Limit")
	    (ratelimit-reset . "X-RateLimit-Reset")))
	 (numeral-field '(ratelimit-remaining ratelimit-limit))
	 (unix-epoch-time-field '(ratelimit-reset))
	 (field-name (cdr (assq field table)))
	 (field-value (cdr (assoc field-name twittering-server-info-alist))))
    (when (and field-name field-value)
      (cond
       ((memq field numeral-field)
	(string-to-number field-value))
       ((memq field unix-epoch-time-field)
	(seconds-to-time (string-to-number (concat field-value ".0"))))
       (t
	nil)))))

(defun twittering-get-ratelimit-remaining ()
  (or (twittering-get-server-info 'ratelimit-remaining)
      0))

(defun twittering-get-ratelimit-limit ()
  (or (twittering-get-server-info 'ratelimit-limit)
      0))

;;;
;;; Buffer info
;;;

(defvar twittering-buffer-info-list nil
  "List of buffers managed by `twittering-mode'.")

(defun twittering-get-buffer-list ()
  "Return buffers managed by `twittering-mode'."
  (twittering-unregister-killed-buffer)
  twittering-buffer-info-list)

(defun twittering-get-active-buffer-list ()
  "Return active buffers managed by `twittering-mode', where statuses are
retrieved periodically."
  (twittering-unregister-killed-buffer)
  (remove nil
	  (mapcar (lambda (buffer)
		    (if (twittering-buffer-active-p buffer)
			buffer
		      nil))
		  twittering-buffer-info-list)))

(defun twittering-buffer-p (&optional buffer)
  "Return t if BUFFER is managed by `twittering-mode'.
BUFFER defaults to the the current buffer."
  (let ((buffer (or buffer (current-buffer))))
    (and (buffer-live-p buffer)
	 (memq buffer twittering-buffer-info-list))))

(defun twittering-buffer-active-p (&optional buffer)
  "Return t if BUFFER is an active buffer managed by `twittering-mode'.
BUFFER defaults to the the current buffer."
  (let ((buffer (or buffer (current-buffer))))
    (and (twittering-buffer-p buffer)
	 (with-current-buffer buffer
	   twittering-active-mode))))

(defun twittering-get-buffer-from-spec (spec)
  "Return the buffer bound to SPEC. If no buffers are bound to SPEC,
return nil."
  (let* ((spec-string (twittering-timeline-spec-to-string spec))
	 (buffers
	  (remove
	   nil
	   (mapcar
	    (lambda (buffer)
	      (if (twittering-equal-string-as-timeline
		   spec-string
		   (twittering-get-timeline-spec-string-for-buffer buffer))
		  buffer
		nil))
	    (twittering-get-buffer-list)))))
    (if buffers
	;; We assume that the buffer with the same spec is unique.
	(car buffers)
      nil)))

(defun twittering-get-buffer-from-spec-string (spec-string)
  "Return the buffer bound to SPEC-STRING. If no buffers are bound to it,
return nil."
  (let ((spec (twittering-string-to-timeline-spec spec-string)))
    (and spec (twittering-get-buffer-from-spec spec))))

(defun twittering-get-timeline-spec-for-buffer (buffer)
  "Return the timeline spec bound to BUFFER. If BUFFER is not managed by
`twittering-mode', return nil."
  (when (twittering-buffer-p buffer)
    (with-current-buffer buffer
      twittering-timeline-spec)))

(defun twittering-get-timeline-spec-string-for-buffer (buffer)
  "Return the timeline spec string bound to BUFFER. If BUFFER is not managed
by `twittering-mode', return nil."
  (when (twittering-buffer-p buffer)
    (with-current-buffer buffer
      twittering-timeline-spec-string)))

(defun twittering-current-timeline-spec ()
  "Return the timeline spec bound to the current buffer. If it is not managed
by `twittering-mode', return nil."
  (twittering-get-timeline-spec-for-buffer (current-buffer)))

(defun twittering-current-timeline-spec-string ()
  "Return the timeline spec string bound to the current buffer. If it is not
managed by `twittering-mode', return nil."
  (twittering-get-timeline-spec-string-for-buffer (current-buffer)))

(defun twittering-unregister-buffer (buffer &optional keep-timer)
  "Unregister BUFFER from `twittering-buffer-info-list'.
If BUFFER is the last managed buffer and KEEP-TIMER is nil, call
`twittering-stop' to stop timers."
  (when (memq buffer twittering-buffer-info-list)
    (setq twittering-buffer-info-list
	  (delq buffer twittering-buffer-info-list))
    (when (and (null twittering-buffer-info-list)
	       (not keep-timer))
      (twittering-stop))))

(defun twittering-unregister-killed-buffer ()
  "Unregister buffers which has been killed."
  (mapc (lambda (buffer)
	  (unless (buffer-live-p buffer)
	    (twittering-unregister-buffer buffer)))
	twittering-buffer-info-list))

(defun twittering-replace-spec-string-for-buffer (buffer spec-string)
  "Replace the timeline spec string for BUFFER with SPEC-STRING when
BUFFER is managed by `twittering-mode' and SPEC-STRING is equivalent
to the current one."
  (when (twittering-buffer-p buffer)
    (let ((current (twittering-get-timeline-spec-string-for-buffer buffer)))
      (when (and (not (string= current spec-string))
		 (twittering-equal-string-as-timeline current spec-string))
	(with-current-buffer buffer
	  (rename-buffer spec-string t)
	  (setq twittering-timeline-spec-string spec-string))))))

(defun twittering-set-active-flag-for-buffer (buffer active)
  "Set ACTIVE to active-flag for BUFFER."
  (when (twittering-buffer-p buffer)
    (let ((current (twittering-buffer-active-p buffer)))
      (when (or (and active (not current))
		(and (not active) current))
	(twittering-toggle-activate-buffer buffer)))))

(defun twittering-toggle-activate-buffer (&optional buffer)
  "Toggle whether to retrieve timeline for the current buffer periodically."
  (interactive)
  (let ((buffer (or buffer (current-buffer))))
    (when (twittering-buffer-p buffer)
      (with-current-buffer buffer
	(let* ((new-mode (not twittering-active-mode))
	       (active-buffer-list (twittering-get-active-buffer-list))
	       (start-timer (and new-mode (null active-buffer-list))))
	  (setq twittering-active-mode new-mode)
	  (when start-timer
	    (twittering-start))
	  (twittering-update-mode-line))))))

(defun twittering-activate-buffer (&optional buffer)
  "Activate BUFFER to retrieve timeline for it periodically."
  (interactive)
  (let ((buffer (or buffer (current-buffer))))
    (twittering-set-active-flag-for-buffer buffer t)))

(defun twittering-deactivate-buffer (&optional buffer)
  "Deactivate BUFFER not to retrieve timeline for it periodically."
  (interactive)
  (let ((buffer (or buffer (current-buffer))))
    (twittering-set-active-flag-for-buffer buffer nil)))

(defun twittering-kill-buffer (&optional buffer)
  "Kill BUFFER managed by `twittering-mode'."
  (interactive)
  (let ((buffer (or buffer (current-buffer))))
    (when (twittering-buffer-p buffer)
      (twittering-deactivate-buffer buffer)
      (kill-buffer buffer)
      (twittering-unregister-killed-buffer))))

(defun twittering-get-managed-buffer (spec)
  "Return the buffer bound to SPEC. If no buffers are bound to SPEC, return
newly generated buffer.
SPEC may be a timeline spec or a timeline spec string."
  (let* ((original-spec spec)
	 (spec-string (if (stringp spec)
			  spec
			(twittering-timeline-spec-to-string spec)))
	 ;; `spec-string' without text properties is required because
	 ;; Emacs21 displays `spec-string' with its properties on mode-line.
	 ;; In addition, copying `spec-string' keeps timeline-data from
	 ;; being modified by `minibuf-isearch.el'.
	 (spec-string (copy-sequence spec-string))
	 (spec (if (stringp spec-string)
		   (twittering-string-to-timeline-spec spec-string)
		 nil)))
    (when (null spec)
      (error "\"%s\" is invalid as a timeline spec"
	     (or spec-string original-spec)))
    (set-text-properties 0 (length spec-string) nil spec-string)
    (let ((buffer (twittering-get-buffer-from-spec spec)))
      (if buffer
	  (progn
	    (twittering-replace-spec-string-for-buffer buffer spec-string)
	    (twittering-render-timeline buffer t)
	    buffer)
	(let ((buffer (generate-new-buffer spec-string))
	      (start-timer (null twittering-buffer-info-list)))
	  (add-to-list 'twittering-buffer-info-list buffer t)
	  (with-current-buffer buffer
	    (twittering-mode-setup spec-string)
	    (twittering-render-timeline buffer)
	    (when (twittering-account-authorized-p)
	      (when start-timer
		;; If `buffer' is the first managed buffer,
		;; call `twittering-start' to start timers.
		(twittering-start))
	      (unless (and start-timer twittering-active-mode)
		;; If `buffer' is active and the first managed buffer,
		;; `twittering-start' invokes
		;; `twittering-get-and-render-timeline' indirectly.
		;; Otherwise, `twittering-get-and-render-timeline' should be
		;; invoked here.
		(twittering-get-and-render-timeline))))
	  buffer)))))

(defun twittering-switch-to-next-timeline ()
  (interactive)
  (when (twittering-buffer-p)
    (let* ((buffer-list (twittering-get-buffer-list))
	   (following-buffers (cdr (memq (current-buffer) buffer-list)))
	   (next (if following-buffers
		     (car following-buffers)
		   (car buffer-list))))
      (unless (eq (current-buffer) next)
	(switch-to-buffer next)))))

(defun twittering-switch-to-previous-timeline ()
  (interactive)
  (when (twittering-buffer-p)
    (let* ((buffer-list (reverse (twittering-get-buffer-list)))
	   (preceding-buffers (cdr (memq (current-buffer) buffer-list)))
	   (previous (if preceding-buffers
			 (car preceding-buffers)
		       (car buffer-list))))
      (unless (eq (current-buffer) previous)
	(switch-to-buffer previous)))))

(defun twittering-switch-to-unread-timeline ()
  (interactive)
  (when twittering-unread-status-info
    (switch-to-buffer (caar twittering-unread-status-info))))

;;;
;;; Unread statuses info
;;;

(defvar twittering-unread-status-info nil
  "A list of (buffer unread-statuses-counter), where `unread-statuses-counter'
means the number of statuses retrieved after the last visiting of the buffer.")

(defun twittering-reset-unread-status-info-if-necessary ()
  (when (twittering-buffer-p)
    (twittering-set-number-of-unread (current-buffer) 0)))

(defun twittering-set-number-of-unread (buffer number)
  (let* ((entry (assq buffer twittering-unread-status-info))
	 (current (or (cadr entry) 0))
	 (spec-string 
	  (twittering-get-timeline-spec-string-for-buffer buffer)))
    (when (and (zerop number) 
	       (or (not (= number current))
		   (not (zerop twittering-new-tweets-count)))
	       (member spec-string twittering-cache-spec-strings))
      (twittering-cache-save spec-string))
    (unless (= number current)
      (setq twittering-unread-status-info
	    (cons
	     `(,buffer ,number)
	     (if entry
		 (remq entry twittering-unread-status-info)
	       twittering-unread-status-info)))
      (force-mode-line-update))))

(defun twittering-make-unread-status-notifier-string ()
  "Generate a string that displays unread statuses."
  (setq twittering-unread-status-info
	(remove nil
		(mapcar (lambda (entry)
			  (when (and (buffer-live-p (car entry))
				     (not (zerop (cadr entry))))
			    entry))
			twittering-unread-status-info)))
  (let ((sum (apply '+ (mapcar 'cadr twittering-unread-status-info))))
    (if (zerop sum)
	""
      (format
       "%s(%s)"
       twittering-logo
       (mapconcat
	'identity
	(remove
	 nil
	 (let ((tw-buffers (twittering-get-active-buffer-list)))
	   (mapcar (lambda (buf-unread)
		     (some (lambda (buf pre)
			     (when (eq (car buf-unread) buf)
			       (twittering-decorate-unread-status-notifier
				buf (format "%s:%d" pre (cadr buf-unread)))))
			   tw-buffers
			   (twittering-build-unique-prefix
			    (mapcar (lambda (entry)
				      (replace-regexp-in-string
				       ".+/" "" 
				       (replace-regexp-in-string
					"\\`:\\|/\\'" "" (buffer-name entry))))
				    tw-buffers))))
		   twittering-unread-status-info)))
	",")))))

(defun twittering-update-unread-status-info ()
  "Update `twittering-unread-status-info' with new tweets."
  (let* ((spec twittering-new-tweets-spec)
	 (buffer (twittering-get-buffer-from-spec spec))
	 (current (or (cadr (assq buffer twittering-unread-status-info)) 0))
	 (result (+ current twittering-new-tweets-count)))
    (when buffer
      (when (eq buffer (current-buffer))
	(setq result 0))
      (twittering-set-number-of-unread buffer result))))

(defun twittering-enable-unread-status-notifier ()
  "Enable a notifier of unread statuses on `twittering-mode'."
  (interactive)
  (add-hook 'twittering-new-tweets-hook 'twittering-update-unread-status-info)
  (add-hook 'post-command-hook
	    'twittering-reset-unread-status-info-if-necessary)
  (add-to-list 'global-mode-string
	       '(:eval (twittering-make-unread-status-notifier-string))
	       t))

(defun twittering-disable-unread-status-notifier ()
  "Disable a notifier of unread statuses on `twittering-mode'."
  (interactive)
  (setq twittering-unread-status-info nil)
  (remove-hook 'twittering-new-tweets-hook
	       'twittering-update-unread-status-info)
  (remove-hook 'post-command-hook
	       'twittering-reset-unread-status-info-if-necessary)
  (setq global-mode-string
	(remove '(:eval (twittering-make-unread-status-notifier-string))
		global-mode-string)))

(defun twittering-decorate-unread-status-notifier (buffer notifier)
  (let ((map (make-sparse-keymap)))
    (define-key map (vector 'mode-line 'mouse-2)
      `(lambda (e)
	 (interactive "e")
	 (save-selected-window
	   (select-window (posn-window (event-start e)))
	   (switch-to-buffer ,buffer)
	   (twittering-set-number-of-unread ,buffer 0))))
    (define-key map (vector 'mode-line 'mouse-3)
      `(lambda (e)
	 (interactive "e")
	 (save-selected-window
	   (select-window (posn-window (event-start e)))
	   (switch-to-buffer-other-window ,buffer)
	   (twittering-set-number-of-unread ,buffer 0))))
    (add-text-properties
     0 (length notifier)
     `(local-map ,map mouse-face mode-line-highlight help-echo
		 "mouse-2: switch to buffer, mouse-3: switch to buffer in other window")
     notifier)
    notifier))

;;;
;;; mode-line icon
;;;

;;; SSL
(defconst twittering-ssl-indicator-image
  (when (image-type-available-p 'xpm)
    '(image :type xpm
	    :ascent center
	    :data
	    "/* XPM */
/*
 * Copyright (C) 2003 Yuuichi Teranishi <teranisi@gohome.org>
 * Copyright (C) 2003 Kazu Yamamoto <kazu@Mew.org>
 * Copyright (C) 2004 Yoshifumi Nishida <nishida@csl.sony.co.jp>
 * Copyright notice is the same as Mew's one.
 */
static char * yellow3_xpm[] = {
\"14 14 7 1\",
\" 	c None\",
\".	c #B07403\",
\"+	c #EFEE38\",
\"@	c #603300\",
\"#	c #D0A607\",
\"$	c #FAFC90\",
\"%	c #241100\",
\"    .++++@    \",
\"   .+@...+@   \",
\"  .+@    .+@  \",
\"  .+@    .+@  \",
\"  .+@    .+@  \",
\"++########@@@@\",
\"+$$++++++++#@@\",
\"+$++++%@+++#@@\",
\"+$+++%%%@++#@@\",
\"+$+++%%%@++#@@\",
\"+$++++%@+++#@@\",
\"+$++++%@+++#@@\",
\"+$+++++++++#@@\",
\"++@@@@@@@@@@@@\"};
"
;; The above image is copied from `mew-lock.xpm' distributed with Mew.
;; The copyright of the image is below, which is copied from `mew.el'.

;; Copyright Notice:

;; Copyright (C) 1994-2009 Mew developing team.
;; All rights reserved.

;; Redistribution and use in source and binary forms, with or without
;; modification, are permitted provided that the following conditions
;; are met:
;;
;; 1. Redistributions of source code must retain the above copyright
;;    notice, this list of conditions and the following disclaimer.
;; 2. Redistributions in binary form must reproduce the above copyright
;;    notice, this list of conditions and the following disclaimer in the
;;    documentation and/or other materials provided with the distribution.
;; 3. Neither the name of the team nor the names of its contributors
;;    may be used to endorse or promote products derived from this software
;;    without specific prior written permission.
;;
;; THIS SOFTWARE IS PROVIDED BY THE TEAM AND CONTRIBUTORS ``AS IS'' AND
;; ANY EXPRESS OR IMPLIED WARRANTIES, INCLUDING, BUT NOT LIMITED TO, THE
;; IMPLIED WARRANTIES OF MERCHANTABILITY AND FITNESS FOR A PARTICULAR
;; PURPOSE ARE DISCLAIMED.  IN NO EVENT SHALL THE TEAM OR CONTRIBUTORS BE
;; LIABLE FOR ANY DIRECT, INDIRECT, INCIDENTAL, SPECIAL, EXEMPLARY, OR
;; CONSEQUENTIAL DAMAGES (INCLUDING, BUT NOT LIMITED TO, PROCUREMENT OF
;; SUBSTITUTE GOODS OR SERVICES; LOSS OF USE, DATA, OR PROFITS; OR
;; BUSINESS INTERRUPTION) HOWEVER CAUSED AND ON ANY THEORY OF LIABILITY,
;; WHETHER IN CONTRACT, STRICT LIABILITY, OR TORT (INCLUDING NEGLIGENCE
;; OR OTHERWISE) ARISING IN ANY WAY OUT OF THE USE OF THIS SOFTWARE, EVEN
;; IF ADVISED OF THE POSSIBILITY OF SUCH DAMAGE.
	    ))
  "Image for indicator of SSL state.")

(defconst twittering-modeline-ssl
  (if twittering-ssl-indicator-image
      (propertize "SSL"
		  'display twittering-ssl-indicator-image
		  'help-echo "SSL is enabled.")
    "SSL"))

;;; ACTIVE/INACTIVE
(defconst twittering-active-indicator-image
  (when (image-type-available-p 'xpm)
    '(image :type xpm
	    :ascent center
	    :data
	    "/* XPM */
static char *plugged[] = {
\"32 12 8 1\",
\"  c None\",
\". c #a6caf0\",
\"# c #8fa5cf\",
\"a c #717171\",
\"b c #5d5d97\",
\"c c #8488ca\",
\"d c #9f9f9f\",
\"e c #7f8080\",
\"            ...                 \",
\"           .ccb....             \",
\"           accb####.            \",
\"          .accb#####..          \",
\"   eeeeeeeeaccb#####.eeeeeeee   \",
\"   dddddddcaccb#####.dedddddd   \",
\"   dddddddcaccb#####.dedddddd   \",
\"   eeeeeeeeaccb#####.eeeeeeee   \",
\"          aaccb####aaa          \",
\"           accbaaaaa            \",
\"           aaaaaaaa             \",
\"            aaa                 \"
};
"))
  "Image for indicator of active state."
;; The above image is copied from `plugged.xpm' distributed with Wanderlust
;; by Yuuichi Teranishi <teranisi@gohome.org>.
;; The copyright of the image is below, which is copied from `COPYING' of
;; Wanderlust 2.14.
;; Copyright (C) 1998-2001 Yuuichi Teranishi <teranisi@gohome.org>
;;
;;    This program is free software; you can redistribute it and/or modify
;;    it under the terms of the GNU General Public License as published by
;;    the Free Software Foundation; either version 2, or (at your option)
;;    any later version.
;;
;;    This program is distributed in the hope that it will be useful,
;;    but WITHOUT ANY WARRANTY; without even the implied warranty of
;;    MERCHANTABILITY or FITNESS FOR A PARTICULAR PURPOSE.  See the
;;    GNU General Public License for more details.
;;
;;    You should have received a copy of the GNU General Public License
;;    along with GNU Emacs; see the file COPYING.  If not, write to the
;;    Free Software Foundation, Inc., 59 Temple Place - Suite 330,
;;    Boston, MA 02111-1307, USA.
)

(defconst twittering-inactive-indicator-image
  (when (image-type-available-p 'xpm)
    '(image :type xpm
	    :ascent center
	    :data
	    "/* XPM */
static char * unplugged_xpm[] = {
\"32 12 9 1\",
\" 	s None	c None\",
\".	c tomato\",
\"X	c #a6caf0\",
\"o	c #8488ca\",
\"O	c #5d5d97\",
\"+	c #8fa5cf\",
\"@	c #717171\",
\"#	c #7f8080\",
\"$	c #9f9f9f\",
\"          XXX......             \",
\"           ...    ...           \",
\"          ..O     ....X         \",
\"         ..oO    ...+..XX       \",
\"   ######.ooO   ...+++.X#####   \",
\"   $$$$$o.ooO  ...@+++.X$#$$$   \",
\"   $$$$$o.ooO ... @+++.X$#$$$   \",
\"   ######.ooO...  @+++.X#####   \",
\"         ..o...   @++..@@       \",
\"          ....    @@..@         \",
\"           ...    ...@          \",
\"             ......             \"
};
"))
  "Image for indicator of inactive state."
;; The above image is copied from `unplugged.xpm' distributed with Wanderlust
;; by Yuuichi Teranishi <teranisi@gohome.org>.
;; The copyright of the image is below, which is copied from `COPYING' of
;; Wanderlust 2.14.
;; Copyright (C) 1998-2001 Yuuichi Teranishi <teranisi@gohome.org>
;;
;;    This program is free software; you can redistribute it and/or modify
;;    it under the terms of the GNU General Public License as published by
;;    the Free Software Foundation; either version 2, or (at your option)
;;    any later version.
;;
;;    This program is distributed in the hope that it will be useful,
;;    but WITHOUT ANY WARRANTY; without even the implied warranty of
;;    MERCHANTABILITY or FITNESS FOR A PARTICULAR PURPOSE.  See the
;;    GNU General Public License for more details.
;;
;;    You should have received a copy of the GNU General Public License
;;    along with GNU Emacs; see the file COPYING.  If not, write to the
;;    Free Software Foundation, Inc., 59 Temple Place - Suite 330,
;;    Boston, MA 02111-1307, USA.
)

(defconst twittering-logo-image
  (when (image-type-available-p 'xpm)
    '(image :type xpm
	    :ascent center
	    :data
	    "/* XPM */
static char * twitter_xpm[] = {
\"16 16 104 2\",
\"  	c None\",
\". 	c #A3A2A2\",
\"+ 	c #ADACAC\",
\"@ 	c #64CFFC\",
\"# 	c #64D0FC\",
\"$ 	c #69D1FC\",
\"% 	c #6AD1FC\",
\"& 	c #6CD2FC\",
\"* 	c #6DD2FC\",
\"= 	c #6ED3FC\",
\"- 	c #70D3FC\",
\"; 	c #71D3FC\",
\"> 	c #C2C1C1\",
\", 	c #72D3FC\",
\"' 	c #71D4FC\",
\") 	c #72D4FC\",
\"! 	c #73D4FC\",
\"~ 	c #C3C3C3\",
\"{ 	c #75D5FC\",
\"] 	c #76D5FC\",
\"^ 	c #78D6FC\",
\"/ 	c #79D6FC\",
\"( 	c #7BD6FC\",
\"_ 	c #7DD7FC\",
\": 	c #7FD8FC\",
\"< 	c #80D8FC\",
\"[ 	c #80D8FD\",
\"} 	c #81D8FD\",
\"| 	c #C9C8C8\",
\"1 	c #CAC9C9\",
\"2 	c #CCCAC9\",
\"3 	c #85DAFD\",
\"4 	c #89DBFD\",
\"5 	c #8BDCFD\",
\"6 	c #8CDCFD\",
\"7 	c #91DDFD\",
\"8 	c #92DDFD\",
\"9 	c #D3D2D2\",
\"0 	c #D7D7D6\",
\"a 	c #A8E4FC\",
\"b 	c #A5E5FF\",
\"c 	c #A7E5FF\",
\"d 	c #A6E6FF\",
\"e 	c #A7E6FF\",
\"f 	c #ABE6FE\",
\"g 	c #AEE7FD\",
\"h 	c #AFE8FF\",
\"i 	c #E1DFDF\",
\"j 	c #B9EAFD\",
\"k 	c #B9EAFE\",
\"l 	c #B8EBFF\",
\"m 	c #E5E2E1\",
\"n 	c #E6E2E1\",
\"o 	c #C7EFFF\",
\"p 	c #C8F0FF\",
\"q 	c #ECE9E7\",
\"r 	c #ECE9E8\",
\"s 	c #EDECEB\",
\"t 	c #D0F3FF\",
\"u 	c #D3F3FF\",
\"v 	c #EEEDED\",
\"w 	c #D4F3FF\",
\"x 	c #EFEDEC\",
\"y 	c #D6F4FF\",
\"z 	c #D8F6FF\",
\"A 	c #D9F6FF\",
\"B 	c #F3F0EE\",
\"C 	c #F4F0EF\",
\"D 	c #DBF6FF\",
\"E 	c #DEF6FF\",
\"F 	c #DFF6FF\",
\"G 	c #E1F6FF\",
\"H 	c #DFF7FF\",
\"I 	c #DFF8FF\",
\"J 	c #E1F8FF\",
\"K 	c #E7F7FF\",
\"L 	c #F7F4F3\",
\"M 	c #F8F4F3\",
\"N 	c #E4F9FF\",
\"O 	c #EAF8FE\",
\"P 	c #EBF8FE\",
\"Q 	c #F9F6F5\",
\"R 	c #EFFAFE\",
\"S 	c #ECFBFF\",
\"T 	c #FBF8F7\",
\"U 	c #F9F9F9\",
\"V 	c #FAF9F9\",
\"W 	c #FDF9F8\",
\"X 	c #FAFAFA\",
\"Y 	c #F3FCFF\",
\"Z 	c #FCFAFA\",
\"` 	c #FDFAF9\",
\" .	c #F6FCFF\",
\"..	c #FCFBFA\",
\"+.	c #F2FEFF\",
\"@.	c #F8FDFF\",
\"#.	c #FDFCFB\",
\"$.	c #FDFCFC\",
\"%.	c #F9FDFF\",
\"&.	c #FFFCFA\",
\"*.	c #FFFEFC\",
\"=.	c #FFFEFD\",
\"-.	c #FDFFFF\",
\";.	c #FFFFFF\",
\"      0 q r                     \",
\"    v ;.H N ;.~                 \",
\"    =.o ! ( D M                 \",
\"    X b $ % k *.B Q L x         \",
\"    V e & = a G J F E S ;.9     \",
\"    V e * ! { ^ ^ ^ ] _ t `     \",
\"    V e * ! ' = = = = @ b $.    \",
\"    V e * ) / < : : _ 3 z T     \",
\"    V e & = g R P O O Y V .     \",
\"    U d & * j ;.;.;.;.;.>       \",
\"    Z h & = 7 K @. . .%...      \",
\"    W y , - ; [ 6 5 4 8 I `     \",
\"    1 ;.f & = = * * * # c #.    \",
\"      s -.l } ! ! ! ' { p &.    \",
\"        i ;.+.A u w u J ;.|     \",
\"            2 n B B C m +       \"};
"))
  "Image for twitter logo.")

(let ((props
       (when (display-mouse-p)
	 `(local-map
	   ,(purecopy (make-mode-line-mouse-map
		       'mouse-2 #'twittering-toggle-activate-buffer))
	   help-echo "mouse-2 toggles activate buffer"))))
  (defconst twittering-modeline-active
    (if twittering-active-indicator-image
	(apply 'propertize " "
	       `(display ,twittering-active-indicator-image ,@props))
      " "))

  (defconst twittering-modeline-inactive
    (if twittering-inactive-indicator-image
	(apply 'propertize "INACTIVE"
	       `(display ,twittering-inactive-indicator-image ,@props))
      "INACTIVE"))

  (defconst twittering-logo
    (if twittering-logo-image
        (apply 'propertize " "
               `(display ,twittering-logo-image))
      "tw")))

;;;
;;; Account authorization
;;;

(defvar twittering-account-authorization nil
  "State of account authorization for `twittering-username' and
`twittering-password'.  The value is one of the following symbols:
nil -- The account have not been authorized yet.
queried -- The authorization has been queried, but not finished yet.
authorized -- The account has been authorized.")

(defun twittering-account-authorized-p ()
  (eq twittering-account-authorization 'authorized))
(defun twittering-account-authorization-queried-p ()
  (eq twittering-account-authorization 'queried))

(defun twittering-prepare-account-info ()
  (when (memq twittering-auth-method '(basic xauth))
    (unless (twittering-get-username)
      (setq twittering-username (read-string "your twitter username: ")))
    (unless (twittering-get-password)
      (setq twittering-password
	    (read-passwd (format "%s's twitter password: "
				 twittering-username))))))

(defun twittering-has-oauth-access-token-p ()
  (let* ((required-entries '("oauth_token"
			     "oauth_token_secret"
			     "user_id"
			     "screen_name"))
	 (value-list
	  (mapcar
	   (lambda (key)
	     (cdr (assoc key twittering-oauth-access-token-alist)))
	   required-entries)))
    (null (remove t (mapcar 'stringp value-list)))))

(defun twittering-verify-credentials ()
  (when (and (not (twittering-account-authorized-p))
	     (not (twittering-account-authorization-queried-p))
	     (memq twittering-auth-method '(oauth xauth)))
    (let* ((entry (twittering-lookup-connection-type twittering-oauth-use-ssl))
	   (oauth-get-token-type (cdr (assq 'oauth-get-token entry))))
      (setq twittering-oauth-get-token-function-type oauth-get-token-type)))
  (cond
   ((or (twittering-account-authorized-p)
	(twittering-account-authorization-queried-p))
    nil)
   ((and (memq twittering-auth-method '(oauth xauth))
	 (or (null twittering-oauth-consumer-key)
	     (null twittering-oauth-consumer-secret)))
    (message "Consumer for OAuth is not specified.")
    nil)
   ((and twittering-use-master-password
	 (not (twittering-capable-of-encryption-p)))
    (message "You need GnuPG and (EasyPG or alpaca.el) for master password!")
    nil)
   ((and (memq twittering-auth-method '(oauth xauth))
	 twittering-use-master-password
	 (twittering-capable-of-encryption-p)
	 (file-exists-p twittering-private-info-file))
    (cond
     ((and (twittering-load-private-info-with-guide)
	   (twittering-has-oauth-access-token-p))
      (message "The authorized token is loaded.")
      (setq twittering-account-authorization 'queried)
      (setq twittering-username
	    (cdr (assoc "screen_name" twittering-oauth-access-token-alist)))
      (let ((proc
	     (twittering-call-api
	      'verify-credentials
	      `((sentinel
		 . twittering-http-get-verify-credentials-sentinel)
		(clean-up-sentinel
		 . twittering-http-get-verify-credentials-clean-up-sentinel))
	      )))
	(cond
	 ((null proc)
	  (setq twittering-account-authorization nil)
	  (message "Authorization failed. Type M-x twit to retry.")
	  (setq twittering-oauth-access-token-alist nil))
	 (t
	  ;; wait for verification to finish.
	  (while (twittering-account-authorization-queried-p)
	    (sit-for 0.1))))))
     (t
      (message "Failed to load an authorized token from \"%s\"."
	       twittering-private-info-file)
      nil)))
   ((eq twittering-auth-method 'oauth)
    (let ((token-alist
	   (twittering-oauth-get-access-token
	    twittering-oauth-request-token-url
	    (lambda (token)
	      (concat twittering-oauth-authorization-url-base token))
	    twittering-oauth-access-token-url
	    twittering-oauth-consumer-key twittering-oauth-consumer-secret
	    "twittering-mode")))
      (cond
       ((and (assoc "oauth_token" token-alist)
	     (assoc "oauth_token_secret" token-alist)
	     (assoc "screen_name" token-alist))
	(let ((username (cdr (assoc "screen_name" token-alist))))
	  (setq twittering-oauth-access-token-alist token-alist)
	  (setq twittering-username username)
	  (setq twittering-account-authorization 'authorized)
	  (twittering-start)
	  (message "Authorization for the account \"%s\" succeeded."
		   username)
	  (when (and twittering-use-master-password
		     (twittering-capable-of-encryption-p)
		     (not (file-exists-p twittering-private-info-file)))
	    (twittering-save-private-info-with-guide))))
       (t
	(message "Authorization via OAuth failed. Type M-x twit to retry.")))))
   ((eq twittering-auth-method 'xauth)
    (twittering-prepare-account-info)
    (let ((token-alist
	   (twittering-xauth-get-access-token
	    twittering-oauth-access-token-url
	    twittering-oauth-consumer-key twittering-oauth-consumer-secret
	    (twittering-get-username)
	    (twittering-get-password))))
      ;; Dispose of password as recommended by Twitter.
      ;; http://dev.twitter.com/pages/xauth
      (setq twittering-password nil)
      (cond
       ((and token-alist
	     (assoc "oauth_token" token-alist)
	     (assoc "oauth_token_secret" token-alist))
	(setq twittering-oauth-access-token-alist token-alist)
	(setq twittering-account-authorization 'authorized)
	(message "Authorization for the account \"%s\" succeeded."
		 (twittering-get-username))
	(when (and twittering-use-master-password
		   (twittering-capable-of-encryption-p)
		   (not (file-exists-p twittering-private-info-file)))
	  (twittering-save-private-info-with-guide))
	(twittering-start))
       (t
	(setq twittering-username nil)
	(message "Authorization via xAuth failed. Type M-x twit to retry.")))))
   ((eq twittering-auth-method 'basic)
    (twittering-prepare-account-info)
    (setq twittering-account-authorization 'queried)
    (let ((proc
	   (twittering-call-api
	    'verify-credentials
	    `((sentinel . twittering-http-get-verify-credentials-sentinel)
	      (clean-up-sentinel
	       . twittering-http-get-verify-credentials-clean-up-sentinel)))))
      (cond
       ((null proc)
	(setq twittering-account-authorization nil)
	(message "Authorization for the account \"%s\" failed. Type M-x twit to retry."
		 (twittering-get-username))
	(setq twittering-username nil)
	(setq twittering-password nil))
       (t
	;; wait for verification to finish.
	(while (twittering-account-authorization-queried-p)
	  (sit-for 0.1))))))
   (t
    (message "%s is invalid as an authorization method."
	     twittering-auth-method)))
  (twittering-account-authorized-p))

(defun twittering-http-get-verify-credentials-sentinel (header-info proc noninteractive &optional suc-msg)
  (let ((status-line (cdr (assq 'status-line header-info)))
	(status-code (cdr (assq 'status-code header-info))))
    (case-string
     status-code
     (("200")
      (setq twittering-account-authorization 'authorized)
      (twittering-start)
      (format "Authorization for the account \"%s\" succeeded."
	      (twittering-get-username)))
     (t
      (setq twittering-account-authorization nil)
      (let ((error-mes
	     (format "Authorization for the account \"%s\" failed. Type M-x twit to retry."
		     (twittering-get-username))))
	(cond
	 ((memq twittering-auth-method '(oauth xauth))
	  (setq twittering-oauth-access-token-alist nil))
	 ((eq twittering-auth-method 'basic)
	  (setq twittering-username nil)
	  (setq twittering-password nil)))
	error-mes)))))

(defun twittering-http-get-verify-credentials-clean-up-sentinel (proc noninteractive mes)
  (let ((status (process-status proc)))
    (when (and (memq status '(exit signal closed failed))
	       (eq twittering-account-authorization 'queried))
      (setq twittering-account-authorization nil)
      (message "Authorization failed. Type M-x twit to retry.")
      (setq twittering-username nil)
      (setq twittering-password nil))))

;;;
;;; Debug mode
;;;

(defvar twittering-debug-mode nil)
(defvar twittering-debug-buffer "*debug*")

(defun twittering-debug-buffer ()
  (twittering-get-or-generate-buffer twittering-debug-buffer))

(defmacro debug-print (obj)
  (let ((obsym (gensym)))
    `(let ((,obsym ,obj))
       (if twittering-debug-mode
	   (with-current-buffer (twittering-debug-buffer)
	     (insert "[debug] " (prin1-to-string ,obsym))
	     (newline)
	     ,obsym)
	 ,obsym))))

(defun debug-printf (fmt &rest args)
  (when twittering-debug-mode
    (with-current-buffer (twittering-debug-buffer)
      (insert "[debug] " (apply 'format fmt args))
      (newline))))

(defun twittering-debug-mode ()
  (interactive)
  (setq twittering-debug-mode
	(not twittering-debug-mode))
  (message (if twittering-debug-mode "debug mode:on" "debug mode:off")))

;;;
;;; keymap
;;;

(if twittering-mode-map
    (let ((km twittering-mode-map))
      (define-key km (kbd "C-c C-f") 'twittering-friends-timeline)
      (define-key km (kbd "C-c C-r") 'twittering-replies-timeline)
      (define-key km (kbd "C-c C-u") 'twittering-user-timeline)
      (define-key km (kbd "C-c C-d") 'twittering-direct-messages-timeline)
      (define-key km (kbd "C-c C-s") 'twittering-update-status-interactive)
      (define-key km (kbd "C-c C-e") 'twittering-erase-old-statuses)
      (define-key km (kbd "C-c C-w") 'twittering-erase-all)
      (define-key km (kbd "C-c C-m") 'twittering-retweet)
      (define-key km (kbd "C-c C-t") 'twittering-set-current-hashtag)
      (define-key km (kbd "C-m") 'twittering-enter)
      (define-key km (kbd "C-c C-l") 'twittering-update-lambda)
      (define-key km (kbd "<mouse-1>") 'twittering-click)
      (define-key km (kbd "C-c C-v") 'twittering-view-user-page)
      (define-key km (kbd "C-c D") 'twittering-delete-status)
      (define-key km (kbd "a") 'twittering-toggle-activate-buffer)
      (define-key km (kbd "g") 'twittering-current-timeline)
      (define-key km (kbd "u") 'twittering-update-status-interactive)
      (define-key km (kbd "U") 'twittering-push-uri-onto-kill-ring)
      (define-key km (kbd "d") 'twittering-direct-message)
      (define-key km (kbd "v") 'twittering-other-user-timeline)
      (define-key km (kbd "V") 'twittering-visit-timeline)
      (define-key km (kbd "L") 'twittering-other-user-list-interactive)
      (define-key km (kbd "f") 'twittering-switch-to-next-timeline)
      (define-key km (kbd "b") 'twittering-switch-to-previous-timeline)
      ;; (define-key km (kbd "j") 'next-line)
      ;; (define-key km (kbd "k") 'previous-line)
      (define-key km (kbd "j") 'twittering-goto-next-status)
      (define-key km (kbd "k") 'twittering-goto-previous-status)
      (define-key km (kbd "l") 'forward-char)
      (define-key km (kbd "h") 'backward-char)
      (define-key km (kbd "0") 'beginning-of-line)
      (define-key km (kbd "^") 'beginning-of-line-text)
      (define-key km (kbd "$") 'end-of-line)
      (define-key km (kbd "n") 'twittering-goto-next-status-of-user)
      (define-key km (kbd "p") 'twittering-goto-previous-status-of-user)
      (define-key km (kbd "C-i") 'twittering-goto-next-thing)
      (define-key km (kbd "M-C-i") 'twittering-goto-previous-thing)
      (define-key km (kbd "<backtab>") 'twittering-goto-previous-thing)
      (define-key km (kbd "<backspace>") 'twittering-scroll-down)
      (define-key km (kbd "M-v") 'twittering-scroll-down)
      (define-key km (kbd "SPC") 'twittering-scroll-up)
      (define-key km (kbd "C-v") 'twittering-scroll-up)
      (define-key km (kbd "G") 'end-of-buffer)
      (define-key km (kbd "H") 'twittering-goto-first-status)
      (define-key km (kbd "i") 'twittering-icon-mode)
      (define-key km (kbd "r") 'twittering-toggle-show-replied-statuses)
      (define-key km (kbd "s") 'twittering-scroll-mode)
      (define-key km (kbd "t") 'twittering-toggle-proxy)
      (define-key km (kbd "C-c C-p") 'twittering-toggle-proxy)
      (define-key km (kbd "q") 'twittering-kill-buffer)
      (define-key km (kbd "C-c C-q") 'twittering-search)
      nil))

(defun twittering-keybind-message ()
  (let ((important-commands
	 '(("Timeline" . twittering-friends-timeline)
	   ("Replies" . twittering-replies-timeline)
	   ("Update status" . twittering-update-status-interactive)
	   ("Next" . twittering-goto-next-status)
	   ("Prev" . twittering-goto-previous-status))))
    (mapconcat (lambda (command-spec)
		 (let ((descr (car command-spec))
		       (command (cdr command-spec)))
		   (format "%s: %s" descr (key-description
					   (where-is-internal
					    command
					    overriding-local-map t)))))
	       important-commands ", ")))

;; (run-with-idle-timer
;;  0.1 t
;;  '(lambda ()
;;     (when (equal (buffer-name (current-buffer)) twittering-buffer)
;;       (message (twittering-keybind-message)))))

(defvar twittering-mode-syntax-table nil "")

(unless twittering-mode-syntax-table
  (setq twittering-mode-syntax-table (make-syntax-table))
  ;; (modify-syntax-entry ?  "" twittering-mode-syntax-table)
  (modify-syntax-entry ?\" "w" twittering-mode-syntax-table)
  )

(defun twittering-initialize-global-variables-if-necessary ()
  "Initialize global variables for `twittering-mode' if they have not
been initialized yet."
  (unless twittering-initialized
    (defface twittering-username-face
      `((t ,(append '(:underline t)
		    (face-attr-construct
		     (if (facep 'font-lock-string-face)
			 'font-lock-string-face
		       'bold)))))
      "" :group 'faces)
    (defface twittering-uri-face `((t (:underline t))) "" :group 'faces)
    (twittering-update-status-format)
    (when twittering-use-convert
      (if (null twittering-convert-program)
	  (setq twittering-use-convert nil)
	(with-temp-buffer
	  (call-process twittering-convert-program nil (current-buffer) nil
			"-version")
	  (goto-char (point-min))
	  (if (null (search-forward-regexp "\\(Image\\|Graphics\\)Magick"
					   nil t))
	      (setq twittering-use-convert nil)))))
    (twittering-setup-proxy)
    (setq twittering-initialized t)))

(defvar twittering-mode-hook nil
  "Twittering-mode hook.")

(defvar twittering-initialized nil)

(defun twittering-mode-setup (spec-string)
  "Set up the current buffer for `twittering-mode'."
  (kill-all-local-variables)
  (setq major-mode 'twittering-mode)
  (setq buffer-read-only t)
  (buffer-disable-undo)
  (setq mode-name "twittering")
  (setq mode-line-buffer-identification
	`(,(default-value 'mode-line-buffer-identification)
	  (:eval (twittering-mode-line-buffer-identification))))

  ;; Prevent `global-font-lock-mode' enabling `font-lock-mode'.
  ;; This technique is derived from `lisp/bs.el' distributed with Emacs 22.2.
  (make-local-variable 'font-lock-global-modes)
  (setq font-lock-global-modes '(not twittering-mode))

  (make-local-variable 'twittering-timeline-spec)
  (make-local-variable 'twittering-timeline-spec-string)
  (make-local-variable 'twittering-active-mode)
  (make-local-variable 'twittering-icon-mode)
  (make-local-variable 'twittering-jojo-mode)
  (make-local-variable 'twittering-reverse-mode)
  (make-local-variable 'twittering-scroll-mode)

  (setq twittering-timeline-spec-string spec-string)
  (setq twittering-timeline-spec
	(twittering-string-to-timeline-spec spec-string))
  (setq twittering-active-mode t)

  (use-local-map twittering-mode-map)
  (twittering-update-mode-line)
  (set-syntax-table twittering-mode-syntax-table)
  (when (and (boundp 'font-lock-mode) font-lock-mode)
    (font-lock-mode -1))
  (add-to-list 'twittering-buffer-info-list (current-buffer) t)
  (run-hooks 'twittering-mode-hook))

(defun twittering-mode ()
  "Major mode for Twitter
\\{twittering-mode-map}"
  (interactive)
  (twittering-cache-load)
  (let ((timeline-spec-list
	 (if (listp twittering-initial-timeline-spec-string)
	     twittering-initial-timeline-spec-string
	   (cons twittering-initial-timeline-spec-string nil))))
    (twittering-visit-timeline (car timeline-spec-list))
    (when (twittering-account-authorized-p)
      (mapc 'twittering-visit-timeline (cdr timeline-spec-list)))))

;;;
;;; Edit mode
;;;

(defvar twittering-edit-buffer "*twittering-edit*")
(defvar twittering-pre-edit-window-configuration nil)
(defvar twittering-edit-history nil)
(defvar twittering-edit-local-history nil)
(defvar twittering-edit-local-history-idx nil)
(defvar twittering-help-overlay nil)
(defvar twittering-warning-overlay nil)

(define-derived-mode twittering-edit-mode text-mode "twmode-status-edit"
  (use-local-map twittering-edit-mode-map)

  (make-local-variable 'twittering-help-overlay)
  (setq twittering-help-overlay nil)
  (make-local-variable 'twittering-warning-overlay)
  (setq twittering-warning-overlay (make-overlay 1 1 nil nil nil))
  (overlay-put twittering-warning-overlay 'face 'font-lock-warning-face)

  (make-local-variable 'twittering-edit-local-history)
  (setq twittering-edit-local-history (cons (buffer-string)
					    twittering-edit-history))
  (make-local-variable 'twittering-edit-local-history-idx)
  (setq twittering-edit-local-history-idx 0)

  (make-local-variable 'after-change-functions)
  (add-to-list 'after-change-functions 'twittering-edit-length-check)
  )

(when twittering-edit-mode-map
  (let ((km twittering-edit-mode-map))
    (define-key km (kbd "C-c C-c") 'twittering-edit-post-status)
    (define-key km (kbd "C-c C-k") 'twittering-edit-cancel-status)
    (define-key km (kbd "M-n") 'twittering-edit-next-history)
    (define-key km (kbd "M-p") 'twittering-edit-previous-history)
    (define-key km (kbd "<f4>") 'twittering-edit-replace-at-point)))

(defun twittering-edit-length-check (&optional beg end len)
  (let* ((status (twittering-edit-extract-status))
	 (sign-str (twittering-sign-string))
	 (maxlen (- 140 (length sign-str)))
	 (length (length status)))
    (setq mode-name
	  (format "twmode-status-edit[%d/%d/140]" length maxlen))
    (force-mode-line-update)
    (if (< maxlen length)
	(move-overlay twittering-warning-overlay (1+ maxlen) (1+ length))
      (move-overlay twittering-warning-overlay 1 1))))

(defun twittering-edit-extract-status ()
  (if (eq major-mode 'twittering-edit-mode)
      (buffer-string)
    ""))

(defun twittering-edit-setup-help (&optional username spec)
  (let* ((item (if (twittering-timeline-spec-direct-messages-p spec)
		   (format "a direct message to %s" username)
		 "a tweet"))
	 (help-str (format (substitute-command-keys "Keymap:
  \\[twittering-edit-post-status]: send %s
  \\[twittering-edit-cancel-status]: cancel %s
  \\[twittering-edit-next-history]: next history element
  \\[twittering-edit-previous-history]: previous history element
  \\[twittering-edit-replace-at-point]: shorten URL at point

---- text above this line is ignored ----
") item item))
	 (help-overlay
	  (or twittering-help-overlay
	      (make-overlay 1 1 nil nil nil))))
    (add-text-properties 0 (length help-str) '(face font-lock-comment-face)
			 help-str)
    (overlay-put help-overlay 'before-string help-str)
    (setq twittering-help-overlay help-overlay)))

(defun twittering-edit-close ()
  (kill-buffer (current-buffer))
  (when twittering-pre-edit-window-configuration
    (set-window-configuration twittering-pre-edit-window-configuration)
    (setq twittering-pre-edit-window-configuration nil)))

(defvar twittering-reply-recipient nil)

(defun twittering-update-status-from-pop-up-buffer (&optional init-str reply-to-id username spec)
  (interactive)
  (let ((buf (get-buffer twittering-edit-buffer)))
    (if buf
	(pop-to-buffer buf)
      (setq buf (twittering-get-or-generate-buffer twittering-edit-buffer))
      (setq twittering-pre-edit-window-configuration
	    (current-window-configuration))
      (pop-to-buffer buf)
      (twittering-edit-mode)
      (if (twittering-timeline-spec-direct-messages-p spec)
	  (message "C-c C-c to send, C-c C-k to cancel")
	(and (null init-str)
	     twittering-current-hashtag
	     (setq init-str (format " #%s " twittering-current-hashtag)))
	(message "C-c C-c to post, C-c C-k to cancel"))
      (when init-str
	(insert init-str)
	(set-buffer-modified-p nil))
      (make-local-variable 'twittering-reply-recipient)
      (setq twittering-reply-recipient `(,reply-to-id ,username ,spec)))))

(defun twittering-edit-post-status ()
  (interactive)
  (let ((status (replace-regexp-in-string
		 "\n" "" (replace-regexp-in-string
			  "\\([[:ascii:]]\\) ?\n" 
			  "\\1 \n" 
			  (twittering-edit-extract-status))))
	(reply-to-id (nth 0 twittering-reply-recipient))
	(username (nth 1 twittering-reply-recipient))
	(spec (nth 2 twittering-reply-recipient)))
    (cond
     ((not (twittering-status-not-blank-p status))
      (message "Empty tweet!"))
     (t
      (when (< 140 (length status))
	(unless (y-or-n-p "Too long tweet!  Truncate trailing? ")
	  (error "Abort"))
	(setq status (concat (substring status 0 138) "..")))
      (when (or (not twittering-request-confirmation-on-posting)
		(y-or-n-p "Send this tweet? "))
	(setq twittering-edit-history
	      (cons status twittering-edit-history))
	(cond
	 ((twittering-timeline-spec-is-direct-messages-p spec)
	  (if username
	      (twittering-call-api 'send-direct-message
				   `((username . ,username)
				     (status . ,status)))
	    (message "No username specified")))
	 (t
	  (let ((as-reply
		 (and reply-to-id
		      (string-match
		       (concat "\\`@" username "\\(?:[\n\r \t]+\\)*")
		       status))))
	    ;; Add in_reply_to_status_id only when a posting status
	    ;; begins with @username.
	    (twittering-call-api
	     'update-status
	     `((status . ,status)
	       ,@(when as-reply
		   `((in-reply-to-status-id . ,(format "%s" reply-to-id)))))))))
	(twittering-edit-close))))))

(defun twittering-edit-cancel-status ()
  (interactive)
  (when (or (not (buffer-modified-p))
	    (prog1 (if (y-or-n-p "Cancel this tweet? ")
		       (message "Request canceled")
		     (message nil))))
    (twittering-edit-close)))

(defun twittering-edit-next-history ()
  (interactive)
  (if (>= 0 twittering-edit-local-history-idx)
      (message "End of history.")
    (let ((current-history (nthcdr twittering-edit-local-history-idx
				   twittering-edit-local-history)))
      (setcar current-history (buffer-string))
      (decf twittering-edit-local-history-idx)
      (erase-buffer)
      (insert (nth twittering-edit-local-history-idx
		   twittering-edit-local-history))
      (goto-char (point-min)))))

(defun twittering-edit-previous-history ()
  (interactive)
  (if (>= twittering-edit-local-history-idx
	  (- (length twittering-edit-local-history) 1))
      (message "Beginning of history.")
    (let ((current-history (nthcdr twittering-edit-local-history-idx
				   twittering-edit-local-history)))
      (setcar current-history (buffer-string))
      (incf twittering-edit-local-history-idx)
      (erase-buffer)
      (insert (nth twittering-edit-local-history-idx
		   twittering-edit-local-history))
      (goto-char (point-min)))))

(defun twittering-edit-replace-at-point ()
  (interactive)
  (when (eq major-mode 'twittering-edit-mode)
    (twittering-tinyurl-replace-at-point)
    (twittering-edit-length-check)))

;;;
;;; Functions for URL library
;;;

(defvar twittering-url-show-status t
  "*Whether to show a running total of bytes transferred.")
(defun twittering-url-wrapper (func &rest args)
  (let ((url-proxy-services
	 (when twittering-proxy-use
	   (twittering-url-proxy-services)))
	(url-show-status twittering-url-show-status))
    (if (eq func 'url-retrieve)
	(let ((buffer (apply func args)))
	  (when (buffer-live-p buffer)
	    (with-current-buffer buffer
	      (set (make-local-variable 'url-show-status)
		   twittering-url-show-status)))
	  buffer)
      (apply func args))))

(defun twittering-url-insert-file-contents (url)
  (twittering-url-wrapper 'url-insert-file-contents url))

(defun twittering-url-retrieve-synchronously (url)
  (twittering-url-wrapper 'url-retrieve-synchronously url))

(defadvice url-retrieve (around hexify-multibyte-string activate)
  (let ((url (ad-get-arg 0)))
    (if (twittering-multibyte-string-p url)
	(let ((url-unreserved-chars 
	       (append '(?: ?/ ??) url-unreserved-chars)))
	  (ad-set-arg 0 (url-hexify-string url))
	  ad-do-it)
      ad-do-it)))

;;;
;;; Asynchronous retrieval
;;;

(defvar twittering-url-data-hash (make-hash-table :test 'equal))
(defvar twittering-url-request-list nil)
(defvar twittering-url-request-sentinel-hash (make-hash-table :test 'equal))
(defvar twittering-internal-url-queue nil)
(defvar twittering-url-request-resolving-p nil)
(defvar twittering-url-request-retry-limit 3)
(defconst twittering-url-request-dummy-buffer-name
  " *twittering-dummy-for-url-retrieve-async*")

(defun twittering-remove-redundant-queries (queue)
  (remove nil
	  (mapcar
	   (lambda (url)
	     (let ((current (gethash url twittering-url-data-hash)))
	       (when (or (null current)
			 (and (integerp current)
			      (< current twittering-url-request-retry-limit)))
		 url)))
	   (twittering-remove-duplicates queue))))

(defun twittering-resolve-url-request ()
  "Resolve requests of asynchronous URL retrieval."
  (when (null twittering-url-request-resolving-p)
    (setq twittering-url-request-resolving-p t)
    ;; It is assumed that the following part is not processed
    ;; in parallel.
    (setq twittering-internal-url-queue
	  (append twittering-internal-url-queue twittering-url-request-list))
    (setq twittering-url-request-list nil)
    (setq twittering-internal-url-queue
	  (twittering-remove-redundant-queries twittering-internal-url-queue))
    (if (null twittering-internal-url-queue)
	(setq twittering-url-request-resolving-p nil)
      (let ((url (car twittering-internal-url-queue))
	    (coding-system-for-read 'binary)
	    (require-final-newline nil))
	(twittering-url-wrapper
	 'url-retrieve
	 url
	 (lambda (&rest args)
	   (let* ((status (if (< 21 emacs-major-version)
			      (car args)
			    nil))
		  (callback-args (if (< 21 emacs-major-version)
				     (cdr args)
				   args))
		  (url (elt callback-args 0)))
	     (goto-char (point-min))
	     (if (and (or (null status) (not (member :error status)))
		      (search-forward-regexp "\r?\n\r?\n" nil t))
		 (let ((body (buffer-substring (match-end 0) (point-max))))
		   (puthash url body twittering-url-data-hash)
		   (setq twittering-internal-url-queue
			 (remove url twittering-internal-url-queue))
		   (let ((sentinels
			  (gethash url twittering-url-request-sentinel-hash)))
		     (when sentinels
		       (remhash url twittering-url-request-sentinel-hash)
		       (mapc (lambda (func)
			       (funcall func url body))
			     sentinels))))
	       (let ((current (gethash url twittering-url-data-hash)))
		 (cond
		  ((null current)
		   (puthash url 1 twittering-url-data-hash))
		  ((integerp current)
		   (puthash url (1+ current) twittering-url-data-hash))
		  (t
		   nil))))
	     (let ((current (current-buffer)))
	       (set-buffer (get-buffer-create
			    twittering-url-request-dummy-buffer-name))
	       (kill-buffer current))
	     (setq twittering-url-request-resolving-p nil)
	     (twittering-resolve-url-request)))
	 `(,url))))))

(defun twittering-url-retrieve-async (url &optional sentinel)
  "Retrieve URL asynchronously and call SENTINEL with the retrieved data.
The request is placed at the last of queries queue. When the data has been
retrieved, SENTINEL will be called as (funcall SENTINEL URL url-data).
The retrieved data can be referred as (gethash url twittering-url-data-hash)."
  (add-to-list 'twittering-url-request-list url t)
  (when sentinel
    (let ((current (gethash url twittering-url-request-sentinel-hash)))
      (unless (member sentinel current)
	(puthash url (cons sentinel current)
		 twittering-url-request-sentinel-hash))))
  (twittering-resolve-url-request))

;;;
;;; Basic HTTP functions
;;;

(defun twittering-find-curl-program ()
  "Returns an appropriate `curl' program pathname or nil if not found."
  (or (executable-find "curl")
      (let ((windows-p (memq system-type '(windows-nt cygwin)))
	    (curl.exe
	     (expand-file-name
	      "curl.exe"
	      (expand-file-name
	       "win-curl"
	       (file-name-directory (symbol-file 'twit))))))
	(and windows-p
	     (file-exists-p curl.exe) curl.exe))))

(defun twittering-start-http-session-curl-p ()
  "Return t if curl was installed, otherwise nil."
  (unless twittering-curl-program
    (setq twittering-curl-program (twittering-find-curl-program)))
  (not (null twittering-curl-program)))

(defun twittering-start-http-session-curl-https-p ()
  "Return t if curl was installed and the curl support HTTPS, otherwise nil."
  (when (twittering-start-http-session-curl-p)
    (unless twittering-curl-program-https-capability
      (with-temp-buffer
	(call-process twittering-curl-program
		      nil (current-buffer) nil
		      "--version")
	(goto-char (point-min))
	(setq twittering-curl-program-https-capability
	      (if (search-forward-regexp "^Protocols: .*https" nil t)
		  'capable
		'incapable))))
    (eq twittering-curl-program-https-capability 'capable)))

(defun twittering-pre-process-buffer-curl (proc buffer connection-info)
  (let ((use-ssl (cdr (assq 'use-ssl connection-info)))
	(use-proxy (cdr (assq 'use-proxy connection-info))))
    (when (and use-ssl use-proxy)
      ;; When using SSL via a proxy with CONNECT method,
      ;; omit a successful HTTP response and headers if they seem to be
      ;; sent from the proxy.
      (with-current-buffer buffer
	(save-excursion
	  (goto-char (point-min))
	  (let ((first-regexp
		 ;; successful HTTP response
		 "\\`HTTP/1\.[01] 2[0-9][0-9] .*?\r?\n")
		(next-regexp
		 ;; following HTTP response
		 "^\\(\r?\n\\)HTTP/1\.[01] [0-9][0-9][0-9] .*?\r?\n"))
	    (when (and (search-forward-regexp first-regexp nil t)
		       (search-forward-regexp next-regexp nil t))
	      (let ((beg (point-min))
		    (end (match-end 1)))
		(delete-region beg end)))))))))

(defun twittering-lookup-connection-type (use-ssl &optional order table)
  "Return available entry extracted fron connection type table.
TABLE is connection type table, which is an alist of type symbol and its
item alist, such as
 '((native (check . t)
           (https . twittering-start-http-session-native-tls-p)
           (start . twittering-start-http-session-native))
   (curl (check . twittering-start-http-session-curl-p)
         (https . twittering-start-http-session-curl-https-p)
         (start . twittering-start-http-session-curl))) .
ORDER means the priority order of type symbols.
If USE-SSL is nil, the item `https' is ignored.
When the type `curl' has priority and is available for the above table,
the function returns
 '((check . twittering-start-http-session-curl-p)
   (https . twittering-start-http-session-curl-https-p)
   (start . twittering-start-http-session-curl)) ."
  (let ((rest (or order twittering-connection-type-order))
	(table (or table twittering-connection-type-table))
	(result nil))
    (while (and rest (null result))
      (let* ((candidate (car rest))
	     (entry (cdr (assq candidate table)))
	     (validate (lambda (item)
			 (let ((v (cdr (assq item entry))))
			   (or (null v) (eq t v) (functionp v)))))
	     (confirm (lambda (item)
			(let ((v (cdr (assq item entry))))
			  (cond
			   ((null v) nil)
			   ((eq t v) t)
			   ((functionp v) (funcall v)))))))
	(if (and (funcall validate 'check)
		 (or (not use-ssl) (funcall validate 'https)))
	    (cond
	     ((and (funcall confirm 'check)
		   (or (not use-ssl) (funcall confirm 'https)))
	      (setq rest nil)
	      (setq result entry))
	     (t
	      (setq rest (cdr rest))))
	  (message "The configuration for conncetion type `%s' is invalid."
		   candidate)
	  (setq rest nil))))
    result))

(defun twittering-lookup-http-start-function (&optional order table)
  "Decide a connection method from currently available methods."
  (let* ((order (or order twittering-connection-type-order))
	 (table (or table twittering-connection-type-table))
	 (entry (twittering-lookup-connection-type
		 twittering-use-ssl order table)))
    (if entry
	(cdr (assq 'start entry))
      (cond
       ((and twittering-use-ssl
	     (yes-or-no-p "HTTPS(SSL) is unavailable. Use HTTP instead? "))
	;; Fall back on connection without SSL.
	(setq twittering-use-ssl nil)
	(twittering-update-mode-line)
	(twittering-lookup-http-start-function order table))
       (t
	(message "No connection methods are available.")
	nil)))))

(defun twittering-start-http-session (method headers host port path parameters &optional noninteractive sentinel clean-up-sentinel)
  "METHOD    : http method
HEADERS   : http request headers in assoc list
HOST      : remote host name
PORT      : destination port number. nil means default port (http: 80, https: 443)
PATH      : http request path
PARAMETERS: http request parameters (query string)
NONINTERACTIVE: non-nil if this is called in noninteractive way.
SENTINEL  : sentinel executed if HTTP response is valid.
CLEAN-UP-SENTINEL: sentinel always executed."
  (unless (member method '("POST" "GET"))
    (error "Unknown HTTP method: %s" method))
  (unless (string-match "^/" path)
    (error "Invalid HTTP path: %s" path))

  (unless (assoc "Host" headers)
    (setq headers (cons `("Host" . ,host) headers)))
  (unless (assoc "User-Agent" headers)
    (setq headers (cons `("User-Agent" . ,(twittering-user-agent))
			headers)))

  (let* ((func (twittering-lookup-http-start-function
		twittering-connection-type-order
		twittering-connection-type-table))
	 (entry (twittering-lookup-connection-type twittering-use-ssl))
	 (connection-info `((use-ssl . ,twittering-use-ssl)
			    (use-proxy . ,twittering-proxy-use)
			    (noninteractive . ,noninteractive)
			    ,@entry)))
    (if (and func (fboundp func))
	(funcall func method headers host port path parameters
		 connection-info sentinel clean-up-sentinel)
      nil)))

(defvar twittering-cert-file nil)

(defun twittering-delete-ca-cert-file ()
  (when (and twittering-cert-file
	     (file-exists-p twittering-cert-file))
    (delete-file twittering-cert-file)
    (setq twittering-cert-file nil)))

;;; FIXME: file name is hard-coded. More robust way is desired.
;;; https://www.geotrust.com/resources/root_certificates/certificates/Equifax_Secure_Certificate_Authority.cer
(defun twittering-ensure-ca-cert ()
  "Create a CA certificate file if it does not exist, and return
its file name. The certificate is retrieved from
`https://www.geotrust.com/resources/root_certificates/certificates/Equifax_Secure_Certificate_Authority.cer'."
  (if twittering-cert-file
      twittering-cert-file
    (let ((file-name (make-temp-file "twmode-cacert")))
      (with-temp-file file-name
	(insert "-----BEGIN CERTIFICATE-----
MIIDIDCCAomgAwIBAgIENd70zzANBgkqhkiG9w0BAQUFADBOMQswCQYDVQQGEwJV
UzEQMA4GA1UEChMHRXF1aWZheDEtMCsGA1UECxMkRXF1aWZheCBTZWN1cmUgQ2Vy
dGlmaWNhdGUgQXV0aG9yaXR5MB4XDTk4MDgyMjE2NDE1MVoXDTE4MDgyMjE2NDE1
MVowTjELMAkGA1UEBhMCVVMxEDAOBgNVBAoTB0VxdWlmYXgxLTArBgNVBAsTJEVx
dWlmYXggU2VjdXJlIENlcnRpZmljYXRlIEF1dGhvcml0eTCBnzANBgkqhkiG9w0B
AQEFAAOBjQAwgYkCgYEAwV2xWGcIYu6gmi0fCG2RFGiYCh7+2gRvE4RiIcPRfM6f
BeC4AfBONOziipUEZKzxa1NfBbPLZ4C/QgKO/t0BCezhABRP/PvwDN1Dulsr4R+A
cJkVV5MW8Q+XarfCaCMczE1ZMKxRHjuvK9buY0V7xdlfUNLjUA86iOe/FP3gx7kC
AwEAAaOCAQkwggEFMHAGA1UdHwRpMGcwZaBjoGGkXzBdMQswCQYDVQQGEwJVUzEQ
MA4GA1UEChMHRXF1aWZheDEtMCsGA1UECxMkRXF1aWZheCBTZWN1cmUgQ2VydGlm
aWNhdGUgQXV0aG9yaXR5MQ0wCwYDVQQDEwRDUkwxMBoGA1UdEAQTMBGBDzIwMTgw
ODIyMTY0MTUxWjALBgNVHQ8EBAMCAQYwHwYDVR0jBBgwFoAUSOZo+SvSspXXR9gj
IBBPM5iQn9QwHQYDVR0OBBYEFEjmaPkr0rKV10fYIyAQTzOYkJ/UMAwGA1UdEwQF
MAMBAf8wGgYJKoZIhvZ9B0EABA0wCxsFVjMuMGMDAgbAMA0GCSqGSIb3DQEBBQUA
A4GBAFjOKer89961zgK5F7WF0bnj4JXMJTENAKaSbn+2kmOeUJXRmm/kEd5jhW6Y
7qj/WsjTVbJmcVfewCHrPSqnI0kBBIZCe/zuf6IWUrVnZ9NA2zsmWLIodz2uFHdh
1voqZiegDfqnc1zqcPGUIWVEX/r87yloqaKHee9570+sB3c4
-----END CERTIFICATE-----
"))
      (add-hook 'kill-emacs-hook 'twittering-delete-ca-cert-file)
      (setq twittering-cert-file file-name))))

<<<<<<< HEAD
(defun twittering-start-http-session-curl (method headers host port path parameters &optional noninteractive sentinel)
=======
(defun twittering-start-http-session-curl (method headers host port path parameters &optional connection-info sentinel clean-up-sentinel)
  ;; TODO: use curl
>>>>>>> 2016db44
  (let* ((request (twittering-make-http-request
		   method headers host port path parameters))
	 (temp-buffer (generate-new-buffer "*twmode-http-buffer*"))
	 (headers (if (assoc "Expect" headers)
		      headers
		    (cons '("Expect" . "") headers)))
	 (cacert-fullpath (when twittering-use-ssl
			    (twittering-ensure-ca-cert)))
	 (cacert-dir (when cacert-fullpath
		       (file-name-directory cacert-fullpath)))
	 (cacert-filename (when cacert-fullpath
			    (file-name-nondirectory cacert-fullpath)))
	 (default-directory
	   ;; If `twittering-use-ssl' is non-nil, the `curl' process
	   ;; is executed at the same directory as the temporary cert file.
	   ;; Without changing directory, `curl' misses the cert file if
	   ;; you use Emacs on Cygwin because the path on Emacs differs
	   ;; from Windows.
	   ;; With changing directory, `curl' on Windows can find the cert
	   ;; file if you use Emacs on Cygwin.
	   (if twittering-use-ssl
	       cacert-dir
	     default-directory))
	 (curl-args
	  `("--include" "--silent"
	    ,@(apply 'append
		     (mapcar
		      (lambda (pair)
			;; Do not overwrite internal headers `curl' would use.
			;; Thanks to William Xu.
			;; "cURL - How To Use"
			;; http://curl.haxx.se/docs/manpage.html
			(unless (string= (car pair) "Host")
			  `("-H" ,(format "%s: %s" (car pair) (cdr pair)))))
		      headers))
	    ,@(when twittering-use-ssl
		`("--cacert" ,cacert-filename))
	    ,@(when (and twittering-use-ssl
			 twittering-allow-insecure-server-cert)
		`("--insecure"))
	    ,@(when twittering-proxy-use
		(let* ((scheme (funcall request :schema))
		       (host (twittering-proxy-info scheme 'server))
		       (port (twittering-proxy-info scheme 'port)))
		  (when (and host port)
		    `("-x" ,(format "%s:%s" host port)))))
	    ,@(when twittering-proxy-use
		(let ((pair
		       (cdr (assoc
			     (funcall request :schema)
			     `(("http" .
				(,twittering-http-proxy-user
				 . ,twittering-http-proxy-password))
			       ("https" .
				(,twittering-https-proxy-user
				 . ,twittering-https-proxy-password)))))))
		  (when (and pair (car pair) (cdr pair))
		    `("-U" ,(format "%s:%s" (car pair) (cdr pair))))))

	    ,@(when (string= "POST" method)
		(let ((opt 
                       (if (twittering-is-uploading-file-p parameters)
                           "-F"
                         "-d")))
                  (mapcan (lambda (pair)
                            (let ((n (car pair))
                                  (v (cdr pair)))
                              (when (string= opt "-d")
                                (setq n (twittering-percent-encode n)
                                      v (twittering-percent-encode v)))
                              (list opt (format "%s=%s" n v))))
                          parameters)))
	    ,(concat (funcall request :uri)
		     (when (and parameters (not (string= method "POST")))
		       (concat "?" (funcall request :query-string))))))
	 (coding-system-for-read 'utf-8-unix))
    (debug-print curl-args)
    (lexical-let ((connection-info connection-info)
		  (clean-up-sentinel clean-up-sentinel)
		  (sentinel sentinel))
      (let ((curl-process
	     (apply 'start-process
		    "*twmode-curl*"
		    temp-buffer
		    twittering-curl-program
		    curl-args)))
	(when curl-process
	  (set-process-sentinel
	   curl-process
	   (lambda (&rest args)
	     (apply #'twittering-http-default-sentinel
<<<<<<< HEAD
		    sentinel noninteractive args))))
	curl-process))))
=======
		    sentinel connection-info clean-up-sentinel args))))
	curl-process)))
  )
>>>>>>> 2016db44

(defun twittering-start-http-session-native-tls-p ()
  (when (require 'tls nil t)
    (unless twittering-tls-program
      (let ((programs
	     (remove nil
		     (mapcar (lambda (cmd)
			       (when (string-match "\\`\\([^ ]+\\) " cmd)
				 (when (executable-find (match-string 1 cmd))
				   cmd)))
			     tls-program))))
	(setq twittering-tls-program
	      (if twittering-allow-insecure-server-cert
		  (mapcar
		   (lambda (str)
		     (cond
		      ((string-match "^\\([^ ]*/\\)?openssl s_client " str)
		       (concat (match-string 0 str) "-verify 0 "
			       (substring str (match-end 0))))
		      ((string-match "^\\([^ ]*/\\)?gnutls-cli " str)
		       (concat (match-string 0 str) "--insecure "
			       (substring str (match-end 0))))
		      (t
		       str)))
		   programs)
		programs))))
    (not (null twittering-tls-program))))

;; TODO: proxy
(defun twittering-start-http-session-native (method headers host port path parameters &optional connection-info sentinel clean-up-sentinel)
  (let ((request (twittering-make-http-request
		  method headers host port path parameters))
	(temp-buffer (generate-new-buffer "*twmode-http-buffer*")))
    (flet ((request (key)
		    (funcall request key)))
      (let* ((request-str
	      (format "%s %s%s HTTP/1.1\r\n%s\r\n\r\n"
		      (request :method)
		      (request :uri)
		      (if parameters
			  (concat "?" (request :query-string))
			"")
		      (request :headers-string)))
	     (proxy-info
	      (when twittering-proxy-use
		(twittering-proxy-info (request :schema))))
	     (server (if proxy-info
			 (cdr (assq 'server proxy-info))
		       (request :host)))
	     (port (if proxy-info
		       (cdr (assq 'port proxy-info))
		     (request :port)))
	     (coding-system-for-read 'utf-8-unix)
	     (proc
	      (cond
	       (twittering-use-ssl
		(let* ((tls-program twittering-tls-program)
		       (proc
			(open-tls-stream
			 "network-connection-process" nil server port)))
		  (when proc
		    (set-process-buffer proc temp-buffer))
		  proc))
	       (t
		(open-network-stream
		 "network-connection-process" temp-buffer server port))))
	     )
	(when proc
	  (lexical-let ((sentinel sentinel)
			(clean-up-sentinel clean-up-sentinel)
			(connection-info connection-info))
	    (set-process-sentinel
	     proc
	     (lambda (&rest args)
	       (apply #'twittering-http-default-sentinel
		      sentinel connection-info clean-up-sentinel args))))
	  (debug-print request-str)
	  (process-send-string proc request-str))
	proc)))
  )

<<<<<<< HEAD
;; TODO: proxy
=======
(defun twittering-pre-process-buffer-native (proc buffer connection-info)
  (let ((use-ssl (cdr (assq 'use-ssl connection-info)))
	(args (process-command proc)))
    (cond
     ((and use-ssl args
	   (car
	    (remove nil
		    (mapcar (lambda (cmd)
			      (string-match "^\\(.*/\\)?gnutls-cli\\b" cmd))
			    args))))
      (with-current-buffer buffer
	(save-excursion
	  (goto-char (point-max))
	  (when (search-backward-regexp
		 "- Peer has closed the GNUTLS connection\r?\n\\'")
	    (let ((beg (match-beginning 0))
		  (end (match-end 0)))
	      (delete-region beg end))))))
     ((and use-ssl args
	   (car
	    (remove nil
		    (mapcar
		     (lambda (cmd)
		       (string-match "^\\(.*/\\)?openssl s_client\\b" cmd))
		     args))))
      (with-current-buffer buffer
	(save-excursion
	  (goto-char (point-max))
	  (when (search-backward-regexp "closed\r?\n\\'")
	    (let ((beg (match-beginning 0))
		  (end (match-end 0)))
	      (delete-region beg end))))))
     (t
      nil))))

;;; TODO: proxy
>>>>>>> 2016db44
(defun twittering-make-http-request (method headers host port path parameters)
  "Returns an anonymous function, which holds request data.

A returned function, say REQUEST, is used in this way:
  (funcall REQUEST :schema) ; => \"http\" or \"https\"
  (funcall REQUEST :uri) ; => \"http://twitter.com/user_timeline\"
  (funcall REQUEST :query-string) ; => \"status=hello+twitter&source=twmode\"
  ...

Available keywords:
  :method
  :host
  :port
  :headers
  :headers-string
  :schema
  :uri
  :query-string"
  (let* ((schema (if twittering-use-ssl "https" "http"))
	 (default-port (if twittering-use-ssl 443 80))
	 (port (if port port default-port))
	 (headers-string
	  (mapconcat (lambda (pair)
		       (format "%s: %s" (car pair) (cdr pair)))
		     headers "\r\n"))
	 (uri (format "%s://%s%s%s"
		      schema
		      host
		      (if port
			  (if (equal port default-port)
			      ""
			    (format ":%s" port))
			"")
		      path))
	 (query-string
	  (mapconcat (lambda (pair)
		       (format
			"%s=%s"
			(twittering-percent-encode (car pair))
			(twittering-percent-encode (cdr pair))))
		     parameters
		     "&")))
    (lexical-let ((data `((:method . ,method)
			  (:host . ,host)
			  (:port . ,port)
			  (:headers . ,headers)
			  (:headers-string . ,headers-string)
			  (:schema . ,schema)
			  (:uri . ,uri)
			  (:query-string . ,query-string)
			  )))
      (lambda (key)
	(let ((pair (assoc key data)))
	  (if pair (cdr pair)
	    (error "No such key in HTTP request data: %s" key))))
      )))

(defun twittering-http-application-headers (&optional method headers)
  "Return an assoc list of HTTP headers for twittering-mode."
  (unless method
    (setq method "GET"))

  (let ((headers headers))
    (push (cons "User-Agent" (twittering-user-agent)) headers)
    (when (string= "GET" method)
      (push (cons "Accept"
		  (concat
		   "text/xml"
		   ",application/xml"
		   ",application/xhtml+xml"
		   ",application/html;q=0.9"
		   ",text/plain;q=0.8"
		   ",image/png,*/*;q=0.5"))
	    headers)
      (push (cons "Accept-Charset" "utf-8;q=0.7,*;q=0.7")
	    headers))
    ;; This makes update-profile-image fail.
    ;; (when (string= "POST" method)
    ;;   (push (cons "Content-Length" "0") headers)
    ;;   (push (cons "Content-Type" "text/plain") headers))
    (when twittering-proxy-use
      (let* ((scheme (if twittering-use-ssl "https" "http"))
	     (keep-alive (twittering-proxy-info scheme 'keep-alive))
	     (user (twittering-proxy-info scheme 'user))
	     (password (twittering-proxy-info scheme 'password)))
	(when (twittering-proxy-info scheme 'keep-alive)
	  (push (cons "Proxy-Connection" "Keep-Alive")
		headers))
	(when (and user password)
	  (push (cons
		 "Proxy-Authorization"
		 (concat "Basic "
			 (base64-encode-string (concat user ":" password))))
		headers))))
    headers))

(defun twittering-get-error-message (buffer)
  (if buffer
      (let ((xmltree (twittering-get-response-body
		      buffer 'twittering-xml-parse-region)))
	(car (cddr (assq 'error (or (assq 'errors xmltree)
				    (assq 'hash xmltree))))))
    nil))

(defun twittering-http-application-headers-with-auth (method url query-parameters)
  "Return an alist of HTTP headers with Authorization for `twittering-mode'.
METHOD is HTTP method (\"GET\", \"POST\", etc.).
QUERY-PARAMETERS is a list of cons pair of name and value such as
'((\"status\" . \"test tweet\")
  (\"in_reply_to_status_id\" . \"12345678\"))."
  (let ((auth-str
	 (cond
	  ((eq twittering-auth-method 'basic)
	   (concat "Basic "
		   (base64-encode-string
		    (concat (twittering-get-username)
			    ":" (twittering-get-password)))))
	  ((memq twittering-auth-method '(oauth xauth))
	   (let ((access-token
		  (cdr (assoc "oauth_token"
			      twittering-oauth-access-token-alist)))
		 (access-token-secret
		  (cdr (assoc "oauth_token_secret"
			      twittering-oauth-access-token-alist)))
		 (encoded-query-parameters
		  (mapcar
		   (lambda (entry)
		     (let ((name (twittering-percent-encode (car entry)))
			   (value (twittering-percent-encode (cdr entry))))
		       `(,name . ,value)))
		   query-parameters)))
	     (twittering-oauth-auth-str-access
	      method url encoded-query-parameters
	      twittering-oauth-consumer-key twittering-oauth-consumer-secret
	      access-token access-token-secret)))
	  (t
	   nil)))
	(base-headers (twittering-http-application-headers method)))
    (if auth-str
	`(,@base-headers
	  ("Authorization" . ,auth-str))
      base-headers)))

(defun twittering-http-get (host method &optional noninteractive parameters format sentinel clean-up-sentinel)
  (let* ((format (or format "xml"))
	 (sentinel (or sentinel 'twittering-http-get-default-sentinel))
	 (scheme (if twittering-use-ssl "https" "http"))
	 (path (concat "/" method "." format))
	 (url (format "%s://%s%s" scheme host path))
	 (headers (twittering-http-application-headers-with-auth
		   "GET" url parameters)))
    (twittering-start-http-session
     "GET" headers host nil path parameters noninteractive sentinel
     clean-up-sentinel)))

(defun twittering-created-at-to-seconds (created-at)
  (let ((encoded-time (apply 'encode-time (parse-time-string created-at))))
    (+ (* (car encoded-time) 65536)
       (cadr encoded-time))))

(defun twittering-http-default-sentinel (func connection-info clean-up-sentinel proc stat &optional suc-msg)
  (debug-printf "http-default-sentinel: proc=%s stat=%s exit-status=%s" proc stat (process-exit-status proc))
  (let ((temp-buffer (process-buffer proc))
	(status (process-status proc))
	(exit-status (process-exit-status proc))
	(authorization-queried (twittering-account-authorization-queried-p))
	(noninteractive (cdr (assq 'noninteractive connection-info)))
	(mes nil))
    (cond
     ((null status)
      (setq mes "Failure: no such process exists."))
     ;; If a process is running, the processing sentinel has been postponed.
     ((memq status '(run stop open listen connect))
      (debug-printf "http-default-sentinel: postponed by status `%s'" status)
      t)
     ((memq status '(exit signal closed failed))
      (let ((func (cdr (assq 'pre-process-buffer connection-info))))
	(when (and (buffer-live-p temp-buffer) (functionp func))
	  ;; Pre-process buffer.
	  (funcall func proc temp-buffer connection-info)))
      (unwind-protect
	  (setq mes
		(if (and (process-command proc)
			 (not (= 0 exit-status)))
		    ;; The process exited abnormally.
		    (format "%s exited abnormally (exit-status=%s)."
			    (car (process-command proc)) exit-status)
		  (let* ((header (twittering-get-response-header temp-buffer))
			 (header-info
			  (and header (twittering-update-server-info header))))
		    (cond
		     ((null header-info)
		      "Failure: Bad http response.")
		     ((and func (or (functionp func) (fboundp func)))
		      (funcall func header-info proc noninteractive suc-msg))
		     (t
		      nil)))))
	;; unwindforms
	(twittering-release-process proc)
	(when (and (not twittering-debug-mode) (buffer-live-p temp-buffer))
	  (kill-buffer temp-buffer))))
     (t
      (setq mes (format "Failure: unknown condition: %s" status))))
    (when (and mes (or (twittering-buffer-related-p)
		       authorization-queried))
      (message "%s" mes))
    (when (and clean-up-sentinel (functionp clean-up-sentinel))
      (funcall clean-up-sentinel proc noninteractive mes))))

(defun twittering-http-get-default-sentinel (header-info proc noninteractive &optional suc-msg)
  (let ((status-line (cdr (assq 'status-line header-info)))
	(status-code (cdr (assq 'status-code header-info))))
    (case-string
     status-code
     (("200")
      (let* ((spec (twittering-get-timeline-spec-from-process proc))
	     (spec-string
	      (twittering-get-timeline-spec-string-from-process proc))
	     (statuses (twittering-get-status-from-http-response
			spec (process-buffer proc))))
	(when statuses
	  (let ((new-statuses
		 (twittering-add-statuses-to-timeline-data statuses spec))
		(buffer (twittering-get-buffer-from-spec spec)))
	    ;; FIXME: We should retrieve un-retrieved statuses until
	    ;; statuses is nil. twitter server returns nil as
	    ;; xmltree with HTTP status-code is "200" when we
	    ;; retrieved all un-retrieved statuses.
	    (when (and new-statuses buffer)
	      (twittering-render-timeline buffer t new-statuses))
	    (twittering-add-timeline-history spec-string)))
	(if (and (not noninteractive) twittering-notify-successful-http-get)
	    (if suc-msg suc-msg (format "Success: Get %s." spec-string))
	  nil)))
     (t
      (let ((error-mes (twittering-get-error-message (process-buffer proc))))
	(if error-mes
	    (format "Response: %s (%s)" status-line error-mes)
	  (format "Response: %s" status-line)))))))

(defun twittering-http-get-simple-sentinel (header-info proc noninteractive
							&optional suc-msg args)
  (let ((status-line (cdr (assq 'status-line header-info)))
	(status-code (cdr (assq 'status-code header-info)))
	ret mes)
    (case-string
     status-code
     (("200")
      (let ((xmltree
	     (twittering-get-response-body
	      (process-buffer proc) 'twittering-xml-parse-region)))
	(when xmltree
	  (case (caar xmltree)
	    ((relationship)		; show-friendships
	     (let ((checker
		    (lambda (tag) 
		      (string= (car
				(last
				 (assq tag (assq 'source (car xmltree)))))
			       "true"))))
	       (setq ret `((following . ,(funcall checker 'following))
			   (followed-by . ,(funcall checker 'followed_by))))))
	    ;; get-list-index, get-list-subscriptions, get-list-memberships
	    ((lists_list)
	     (setq ret
		   (mapconcat
		    (lambda (c-node)
		      (substring (caddr (assq 'full_name c-node)) 1))
		    (remove
		     nil
		     (mapcar
		      (lambda (node)
			(and (consp node) (eq 'list (car node)) node))
		      (cdr-safe
		       (assq 'lists (assq 'lists_list xmltree)))))
		    " "))))
	  (puthash (list (cdr (assoc 'username args)) (cdr (assoc 'method args)))
		   (or ret "")
		   twittering-simple-hash))))
     (t
      (let ((error-mes (twittering-get-error-message (process-buffer proc))))
	(if error-mes
	    (setq mes (format "Response: %s (%s)" status-line error-mes))
	  (setq mes (format "Response: %s" status-line))))))
    (setq twittering-get-simple-retrieved
	  (or ret
	      mes
	      "")) ;; set "" explicitly if user does not have a list.
    nil))

(defun twittering-http-post (host method &optional parameters format sentinel clean-up-sentinel)
  "Send HTTP POST request to api.twitter.com (or search.twitter.com)

HOST is hostname of remote side, api.twitter.com (or search.twitter.com).
METHOD must be one of Twitter API method classes
 (statuses, users or direct_messages).
PARAMETERS is alist of URI parameters.
 ex) ((\"mode\" . \"view\") (\"page\" . \"6\")) => <URI>?mode=view&page=6
FORMAT is a response data format (\"xml\", \"atom\", \"json\")"
  (let* ((format (or format "xml"))
	 (sentinel (or sentinel 'twittering-http-post-default-sentinel))
	 (scheme (if twittering-use-ssl
		     "https"
		   "http"))
	 (path (concat "/" method "." format))
	 (url (format "%s://%s%s" scheme host path))
	 (headers
	  (twittering-http-application-headers-with-auth
	   "POST" url (and (not (twittering-is-uploading-file-p parameters))
			   parameters))))
    (twittering-start-http-session
     "POST" headers host nil path parameters nil sentinel
     clean-up-sentinel)))

(defun twittering-http-post-default-sentinel (header-info proc noninteractive &optional suc-msg)
  (let ((status-line (cdr (assq 'status-line header-info)))
	(status-code (cdr (assq 'status-code header-info))))
    (case-string
     status-code
     (("200")
      (if suc-msg suc-msg "Success: Post."))
     (t
      (let ((error-mes (twittering-get-error-message (process-buffer proc))))
	(if error-mes
	    (format "Response: %s (%s)" status-line error-mes)
	  (format "Response: %s" status-line)))))))

(defun twittering-get-response-header (buffer)
  "Extract HTTP response header from HTTP response.
BUFFER may be a buffer or the name of an existing buffer which contains the HTTP response."
  (with-current-buffer buffer
    (save-excursion
      (goto-char (point-min))
      (if (search-forward-regexp "\r?\n\r?\n" nil t)
	  (buffer-substring (point-min) (match-end 0))
	nil))))

(defun twittering-get-response-body (buffer &optional func)
  "Extract HTTP response body from HTTP response.
If FUNC is non-nil, parse a response body by FUNC and return it.
Return nil when parse failed.
BUFFER may be a buffer or the name of an existing buffer."
  (if (null func)
      (setq func 'buffer-substring))

  (with-current-buffer buffer
    (save-excursion
      (goto-char (point-min))
      (if (search-forward-regexp "\r?\n\r?\n" nil t)
	  (condition-case error-str
	      (funcall func (match-end 0) (point-max))
	    (error
	     (when (twittering-buffer-related-p)
	       (message "Failure: %s" error-str))
	     nil))
	(error "Failure: invalid HTTP response"))
      )))

(defun twittering-get-status-from-http-response (spec buffer)
  "Extract statuses from HTTP response, and return a list.
Return nil when parse failed.

SPEC is timeline-spec which was used to retrieve BUFFER.
BUFFER may be a buffer or the name of an existing buffer."
  (let ((body
	 (twittering-get-response-body buffer 'twittering-xml-parse-region)))
    (when body
      (if (eq 'search (car spec))
	  (twittering-atom-xmltree-to-status body)
	(twittering-xmltree-to-status body)))))

(defun twittering-atom-xmltree-to-status-datum (atom-xml-entry)
  (let ((id-str (car (cddr (assq 'id atom-xml-entry))))
	(time-str (car (cddr (assq 'updated atom-xml-entry))))
	(author-str (car (cddr (assq 'name (assq 'author atom-xml-entry))))))
    `((created-at
       ;; ISO 8601
       ;; Twitter -> "2010-05-08T05:59:41Z"
       ;; StatusNet -> "2010-05-08T08:44:39+00:00"
       . ,(if (string-match "\\(.*\\)T\\(.*\\)\\(Z\\|\\([-+][0-2][0-9]\\):?\\([0-5][0-9]\\)\\)" time-str)
	      ;; time-str is formatted as
	      ;; "Combined date and time in UTC:" in ISO 8601.
	      (let ((timezone (match-string 3 time-str)))
		(format "%s %s %s"
			(match-string 1 time-str) (match-string 2 time-str)
			(if (string= "Z" timezone)
			    "+0000"
			  (concat (match-string 4 time-str)
				  (match-string 5 time-str)))))
	    ;; unknown format?
	    time-str))
      (id . ,(progn
	       (string-match ":\\([0-9]+\\)$" id-str)
	       (match-string 1 id-str)))
      (source . ,(twittering-decode-html-entities
		  (car (cddr (assq 'twitter:source atom-xml-entry)))))
      (text . ,(twittering-decode-html-entities
		(car (cddr (assq 'title atom-xml-entry)))))
      ,@(cond
	 ((and (eq twittering-service-method 'statusnet)
	       (string-match "^\\([^ ]+\\)\\( (\\(.*\\))\\)?$" author-str))
	  ;; StatusNet
	  `((user-screen-name . ,(match-string 1 author-str))
	    (user-name . ,(or (match-string 3 author-str) ""))))
	 ((string-match "^\\([^ ]+\\) (\\(.*\\))$" author-str)
	  ;; Twitter (default)
	  `((user-screen-name . ,(match-string 1 author-str))
	    (user-name . ,(match-string 2 author-str))))
	 (t
	  '((user-screen-name . "PARSING FAILED!!")
	    (user-name . ""))))
      (user-profile-image-url
       . ,(let* ((link-items
		  (mapcar
		   (lambda (item)
		     (when (eq 'link (car-safe item))
		       (cadr item)))
		   atom-xml-entry))
		 (image-urls
		  (mapcar
		   (lambda (item)
		     (cond
		      ((and (eq twittering-service-method 'statusnet)
			    (member '(rel . "related") item))
		       ;; StatusNet
		       (cdr (assq 'href item)))
		      ((member '(rel . "image") item)
		       ;; Twitter (default)
		       (cdr (assq 'href item)))
		      (t
		       nil)))
		   link-items)))
	    (car-safe (remq nil image-urls)))))))

(defun twittering-atom-xmltree-to-status (atom-xmltree)
  (let ((entry-list
	 (apply 'append
		(mapcar (lambda (x)
		 	  (if (eq (car-safe x) 'entry) `(,x) nil))
			(cdar atom-xmltree)))))
    (mapcar (lambda (entry)
	      (twittering-make-clickable-status-datum
	       (twittering-atom-xmltree-to-status-datum entry)))
	    entry-list)))

(defun twittering-status-to-status-datum (status)
  (flet ((assq-get (item seq)
		   (car (cddr (assq item seq)))))
    (let* ((status-data (cddr status))
	   id text source created-at truncated
	   in-reply-to-status-id
	   in-reply-to-screen-name

	   (user-data (cddr (assq 'user status-data)))
	   user-id user-name
	   user-screen-name
	   user-location
	   user-description
	   user-profile-image-url
	   user-url
	   user-protected
	   user-followers-count
	   user-friends-count
	   user-statuses-count
	   user-favourites-count
	   user-created-at

	   previous-cursor
	   next-cursor
	   regex-index
	   (retweeted-status-data (cddr (assq 'retweeted_status status-data)))
	   original-created-at ;; need not export
	   original-user-name
	   original-user-screen-name
	   (recipient-screen-name
	    (assq-get 'recipient_screen_name status-data))
	   recipient_screen_name
	   source-id
	   source-created-at

	   original)

      ;; save original status and adjust data if status was retweeted
      (cond
       (retweeted-status-data
	(setq original-user-screen-name (twittering-decode-html-entities
					 (assq-get 'screen_name user-data))
	      original-user-name (twittering-decode-html-entities
				  (assq-get 'name user-data))
	      original-created-at (assq-get 'created_at status-data))

	;; use id and created-at issued when retweeted.
	(setq id (assq-get 'id status-data))
	(setq created-at (assq-get 'created_at status-data))

	(setq original (twittering-status-to-status-datum 
			(cons (list (car status) (cadr status))
			      (assq-delete-all 'retweeted_status status-data))))

	(setq status-data retweeted-status-data
	      user-data (cddr (assq 'user retweeted-status-data)))

	;; id and created-at of source tweet.
	(setq source-id (assq-get 'id status-data))
	(setq source-created-at (assq-get 'created_at status-data)))
       (t
	(setq id (assq-get 'id status-data))
	(setq created-at (assq-get 'created_at status-data))))

      (setq text (twittering-decode-html-entities
		  (assq-get 'text status-data)))
      (setq source (twittering-decode-html-entities
		    (assq-get 'source status-data)))
      (setq truncated (assq-get 'truncated status-data))
      (setq in-reply-to-status-id
	    (twittering-decode-html-entities
	     (assq-get 'in_reply_to_status_id status-data)))
      (setq in-reply-to-screen-name
	    (twittering-decode-html-entities
	     (assq-get 'in_reply_to_screen_name status-data)))
      (setq user-id (assq-get 'id user-data))
      (setq user-name (twittering-decode-html-entities
		       (assq-get 'name user-data)))
      (setq user-screen-name (twittering-decode-html-entities
			      (assq-get 'screen_name user-data)))
      (setq user-location (twittering-decode-html-entities
			   (assq-get 'location user-data)))
      (setq user-description (twittering-decode-html-entities
			      (assq-get 'description user-data)))

      (setq user-profile-image-url (assq-get 'profile_image_url user-data))
      (setq user-url               (assq-get 'url               user-data))
      (setq user-protected         (assq-get 'protected         user-data))
      (setq user-followers-count   (assq-get 'followers_count   user-data))
      (setq user-friends-count     (assq-get 'friends_count     user-data))
      (setq user-statuses-count    (assq-get 'statuses_count    user-data))
      (setq user-favourites-count  (assq-get 'favourites_count  user-data))
      (setq user-created-at        (assq-get 'created_at        user-data))
      
      (setq previous-cursor        (assq-get 'previous_cursor   user-data))
      (setq next-cursor            (assq-get 'next_cursor       user-data))
      
      (twittering-make-clickable-status-datum
       (remove 
	nil
	(mapcar (lambda (sym)
		  (and (symbol-value sym)
		       `(,sym . ,(symbol-value sym))))
		'(id text source created-at truncated
		     in-reply-to-status-id
		     in-reply-to-screen-name

		     user-id user-name user-screen-name user-location
		     user-description
		     user-profile-image-url
		     user-url
		     user-protected
		     user-followers-count
		     user-friends-count
		     user-statuses-count
		     user-favourites-count
		     user-created-at
		    
		     previous-cursor
		     next-cursor
		     original-user-name
		     original-user-screen-name
		     recipient-screen-name

		     original)))))))

(defun twittering-make-clickable-status-datum (status)
  (flet ((assq-get (item seq)
		   (cdr (assq item seq))))
    (let ((user-name (assq-get 'user-name status))
	  (id (assq-get 'id status))
	  (text (assq-get 'text status))
	  (source (assq-get 'source status))
	  (created-at (assq-get 'created-at status))
	  (truncated (assq-get 'truncated status))
	  (in-reply-to-status-id (assq-get 'in-reply-to-status-id status))
	  (in-reply-to-screen-name (assq-get 'in-reply-to-screen-name status))
	  (user-id (assq-get 'user-id status))
	  (user-name (assq-get 'user-name status))
	  (user-screen-name (assq-get 'user-screen-name status))
	  (user-location (assq-get 'user-location status))
	  (user-description (assq-get 'user-description status))
	  (user-profile-image-url (assq-get 'user-profile-image-url status))
	  (user-url (assq-get 'user-url status))
	  (user-protected (assq-get 'user-protected status))

	  (original-user-name (assq-get 'original-user-name status))
	  (original-user-screen-name (assq-get 'original-user-screen-name status)))

      ;; make user names clickable
      (mapc (lambda (str)
	      (add-text-properties
	       0 (length str)
	       `(mouse-face highlight
			    uri ,(twittering-get-status-url user-screen-name)
			    screen-name-in-text ,user-screen-name
			    goto-spec ,(twittering-string-to-timeline-spec
					user-screen-name)
			    face twittering-username-face)
	       str))
	    (list user-name user-screen-name original-user-name
		  original-user-screen-name))

      ;; make hashtag, listname, screenname, and URI in text clickable
      (let ((pos 0)
	    (regexp-str
	     (concat twittering-regexp-hash
		     "\\([a-zA-Z0-9_-]+\\)\\|"
		     twittering-regexp-atmark
		     "\\([a-zA-Z0-9_-]+/[a-zA-Z0-9_-]+\\)\\|"
		     twittering-regexp-atmark
		     "\\([a-zA-Z0-9_-]+\\)\\|"
		     twittering-regexp-uri)))
	(while
	    (and (string-match regexp-str text pos)
		 (let ((next-pos (match-end 0))
		       (hashtag (match-string-no-properties 1 text))
		       (listname (match-string-no-properties 2 text))
		       (screenname (match-string-no-properties 3 text))
		       (uri (match-string-no-properties 4 text))
		       beg end prop)
		   (if (eq next-pos pos)
		       nil
		     (cond
		      (hashtag
		       (setq beg (match-beginning 0) ;; XXX: not 1.
			     end (match-end 1))
		       (let ((spec (twittering-string-to-timeline-spec
				    (concat "#" hashtag)))
			     (url (twittering-get-search-url
				   (concat "#" hashtag))))
			 (setq prop
			       `(mouse-face
				 highlight
				 uri ,url goto-spec ,spec
				 face twittering-username-face))))
		      (listname
		       (setq beg (match-beginning 2)
			     end (match-end 2)
			     prop `(mouse-face
				    highlight
				    uri ,(twittering-get-status-url listname)
				    goto-spec
				    ,(twittering-string-to-timeline-spec
				      listname)
				    face twittering-username-face)))
		      (screenname
		       (setq beg (match-beginning 3)
			     end (match-end 3)
			     prop `(mouse-face
				    highlight
				    uri ,(twittering-get-status-url
					  screenname)
				    screen-name-in-text ,screenname
				    goto-spec
				    ,(twittering-string-to-timeline-spec
				      screenname)
				    face twittering-uri-face)))
		      (uri
		       (setq beg (match-beginning 4)
			     end (match-end 4)
			     prop `(mouse-face
				    highlight
				    uri ,uri
				    face twittering-uri-face)))
		      (t
		       (setq prop nil)))
		     (when prop
		       (add-text-properties beg end prop text))
		     (setq pos next-pos))))))

      ;; make source pretty and clickable
      (when (and source
		 (string-match "<a href=\"\\(.*?\\)\".*?>\\(.*\\)</a>" source))
	(let ((uri (match-string-no-properties 1 source))
	      (caption (match-string-no-properties 2 source)))
	  (setq source caption)
	  (add-text-properties
	   0 (length source)
	   `(mouse-face highlight
			uri ,uri
			face twittering-uri-face
			source ,source)
	   source)
	  (add-to-list 'status (cons 'source source))))
      status)))

(defun twittering-xmltree-to-status (xmltree)
  (setq xmltree
	(cond
	 ((eq 'direct-messages (caar xmltree))
	  `(,@(mapcar
	       (lambda (c-node)
		 `(status nil
			  (created_at
			   nil ,(caddr (assq 'created_at c-node)))
			  (id nil ,(caddr (assq 'id c-node)))
			  (text nil ,(caddr (assq 'text c-node)))
			  (source nil ,(format "%s" (car c-node))) ;; fake
			  (truncated nil "false")
			  (in_reply_to_status_id nil)
			  (in_reply_to_user_id
			   nil ,(caddr (assq 'recipient_id c-node)))
			  (favorited nil "false")
			  (recipient_screen_name
			   nil ,(caddr (assq 'recipient_screen_name c-node)))
			  (user nil ,@(cdddr (assq 'sender c-node)))))
	       (remove nil
		       (mapcar
			(lambda (node)
			  (and (consp node) (eq 'direct_message (car node))
			       node))
			(cdr-safe (assq 'direct-messages xmltree))))
	       )))

	 ((memq (caar xmltree) '(users users_list)) ; following, followers
	  (let ((previous_cursor (assq 'previous_cursor (car xmltree)))
		(next_cursor (assq 'next_cursor (car xmltree))))
	    `(,@(mapcar
		 (lambda (c-node)
		   ;; Reconstruct to satisfy
		   ;; `twittering-status-to-status-datum', and remove
		   ;; 'retweeted_status here.
		   (let* ((user (append
				 (remove-if (lambda (entry)
					      (eq (car-safe entry) 'status))
					    c-node)
				 (list previous_cursor next_cursor)))
			  (status (or
				   (remove-if (lambda (entry)
						(eq (car-safe entry) 'retweeted_status))
					      (assq 'status c-node))
				   ;; Fake 'status for people with zero
				   ;; tweets...
				   (cons 'status (cdr user)))))
		     (append status (list user))))
		 (remove nil
			 (mapcar
			  (lambda (node)
			    (and (consp node) (eq 'user (car node)) node))
			  (cdr-safe (assq 'users (or (assq 'users_list xmltree) xmltree)))))))))

	 ((eq 'statuses (caar xmltree))
	  (cddr (car xmltree)))
	 (t ;; unknown format?
	  nil)))

  (mapcar #'twittering-status-to-status-datum
 	  ;; quirk to treat difference between xml.el in Emacs21 and Emacs22
 	  ;; On Emacs22, there may be blank strings
	  (remove nil (mapcar (lambda (x)
				(if (consp x) x))
			      xmltree))))

(defun twittering-percent-encode (str &optional coding-system)
  "Encode STR according to Percent-Encoding defined in RFC 3986."
  (twittering-oauth-url-encode str coding-system))

(defun twittering-decode-html-entities (encoded-str)
  (if encoded-str
      (let ((cursor 0)
	    (found-at nil)
	    (result '()))
	(while (setq found-at
		     (string-match "&\\(#\\([0-9]+\\)\\|\\([a-zA-Z]+\\)\\);"
				   encoded-str cursor))
	  (when (> found-at cursor)
	    (list-push (substring encoded-str cursor found-at) result))
	  (let ((number-entity (match-string-no-properties 2 encoded-str))
		(letter-entity (match-string-no-properties 3 encoded-str)))
	    (cond (number-entity
		   (list-push
		    (char-to-string
		     (twittering-ucs-to-char
		      (string-to-number number-entity))) result))
		  (letter-entity
		   (cond ((string= "gt" letter-entity) (list-push ">" result))
			 ((string= "lt" letter-entity) (list-push "<" result))
			 ((string= "quot" letter-entity) (list-push "\"" result))
			 (t (list-push "?" result))))
		  (t (list-push "?" result)))
	    (setq cursor (match-end 0))))
	(list-push (substring encoded-str cursor) result)
	(apply 'concat (nreverse result)))
    ""))

(defun twittering-is-uploading-file-p (parameters)
  "Check whether there is a pair '(\"image\" . \"@...\") in PARAMETERS."
  (some (lambda (pair)
	  (and (string= (car pair) "image")
	       (when (string-match "\\`@\\([^;]+\\)" (cdr pair))
	       	 (let ((f (match-string 1 (cdr pair))))
	       	   (or (file-exists-p f)
	       	       (error "%s doesn't exist" f))))))
	parameters))

;;;
;;; Statuses on buffer
;;;

(defun twittering-for-each-property-region (prop func &optional buffer interrupt)
  "Apply FUNC to each region, where property PROP is non-nil, on BUFFER.
If INTERRUPT is non-nil, the iteration is stopped if FUNC returns nil."
  (with-current-buffer (or buffer (current-buffer))
    (let ((beg (point-min))
	  (end-marker (make-marker)))
      (set-marker-insertion-type end-marker t)
      (while
	  (let ((value (get-text-property beg prop)))
	    (if value
		(let* ((end (next-single-property-change beg prop))
		       (end (or end (point-max)))
		       (end-marker (set-marker end-marker end))
		       (func-result (funcall func beg end value))
		       (end (marker-position end-marker)))
		  (when (or (null interrupt) func-result)
		    (if (get-text-property end prop)
			(setq beg end)
		      (setq beg (next-single-property-change end prop)))))
	      (setq beg (next-single-property-change beg prop)))))
      (set-marker end-marker nil))))

;;;
;;; Automatic redisplay of statuses on buffer
;;;

(defun twittering-redisplay-status-on-buffer ()
  (mapc (lambda (buffer)
	  (unless (with-current-buffer buffer
		    (or (and (fboundp 'use-region-p) (use-region-p))
			(and transient-mark-mode mark-active)))
	    (twittering-redisplay-status-on-each-buffer buffer)))
	(twittering-get-buffer-list)))

(defun twittering-redisplay-status-on-each-buffer (buffer)
  (let ((deactivate-mark deactivate-mark)
	(window-list (get-buffer-window-list buffer nil t))
	(marker (with-current-buffer buffer (point-marker)))
	(result nil))
    (with-current-buffer buffer
      (save-excursion
	(twittering-for-each-property-region
	 'need-to-be-updated
	 (lambda (beg end value)
	   (let* ((func (car value))
		  (args (cdr value))
		  (current-str (buffer-substring beg end))
		  (updated-str (apply func beg end args))
		  (config (twittering-current-window-config window-list))
		  (buffer-read-only nil))
	     ;; Replace `current-str' if it differs to `updated-str' with
	     ;; ignoring properties. This is an ad-hoc solution.
	     ;; `current-str' is a part of the displayed status, but it has
	     ;; properties which are determined by the whole status.
	     ;; (For example, the `id' property.)
	     ;; Therefore, we cannot compare the strings with their
	     ;; properties.
	     (unless (string= current-str updated-str)
	       ;; If the region to be modified includes the current position,
	       ;; the point moves to the beginning of the region.
	       (when (and (< beg marker) (< marker end))
		 ;; This is required because the point moves to the center if
		 ;; the point becomes outside of the window by the effect of
		 ;; `set-window-start'.
		 (setq result beg))
	       (delete-region beg end)
	       (goto-char beg)
	       (insert updated-str)
	       (twittering-restore-window-config-after-modification
		config beg end))))
	 buffer))
      (set-marker marker nil)
      (when (and result (eq (window-buffer) buffer))
	(let ((win (selected-window)))
	  (when (< result (window-start win))
	    (set-window-start win result))
	  (set-window-point win result))))))

;;;
;;; display functions
;;;

(defun twittering-render-timeline (buffer &optional additional timeline-data)
  (with-current-buffer buffer
    (save-excursion
      (let* ((spec (twittering-get-timeline-spec-for-buffer buffer))
	     (timeline-data (twittering-timeline-data-collect spec timeline-data))
	     (rendering-entire (or (null (twittering-get-first-status-head))
				   (not additional)))
	     (buffer-read-only nil))
	(twittering-update-status-format)
	(twittering-update-mode-line)
	(when (and (twittering-timeline-spec-user-p spec) timeline-data)
	  (let ((locate-separator
		 (lambda ()
		   (let ((p (next-single-property-change (point-min) 'user-profile-separator)))
		     (when p (goto-char p))))))
	    (unless (funcall locate-separator)
	      (twittering-render-user-profile timeline-data))
	    (funcall locate-separator)
	    (if twittering-reverse-mode
		(narrow-to-region (point-min) (line-beginning-position))
	      (forward-line 1)
	      (narrow-to-region (point) (point-max)))))
	(when rendering-entire
	  (delete-region (point-min) (point-max)))
	(let* ((prev-p (twittering-timeline-data-is-previous-p timeline-data))
	       (get-insert-point
		(if prev-p
		    (if twittering-reverse-mode 'point-min 'point-max)
		  (if twittering-reverse-mode 'point-max 'point-min))))
	  (mapc
	   (lambda (status)
	     (let ((formatted-status (twittering-format-status status))
		   (separator "\n"))
	       (add-text-properties 0 (length formatted-status)
				    `(belongs-spec ,spec)
				    formatted-status)
	       (goto-char (funcall get-insert-point))
	       (twittering-decorate-background formatted-status)
	       (cond
		((eobp)
		 ;; Insert a status after the current position.
		 (insert formatted-status separator))
		(t
		 ;; Use `insert-before-markers' in order to keep
		 ;; which status is pointed by each marker.
		 (insert-before-markers formatted-status separator)))
	       (when twittering-default-show-replied-tweets
		 (twittering-show-replied-statuses
		  twittering-default-show-replied-tweets))))
	   ;; Always insert most adjacent tweet first.
	   (if prev-p
	       timeline-data		; sorted decreasingly
	     (reverse timeline-data))))	; sorted increasingly
	(widen)
	(debug-print buffer)))))

;; TODO: this is assuming the user has at least one tweet.
(defun twittering-render-user-profile (timeline-data)
  (if twittering-reverse-mode
      (goto-char (point-max))
    (goto-char (point-min)))
  (let ((insert-separator
	 (lambda ()
	   (let ((s " "))
	     (put-text-property 0 (length s) 'user-profile-separator t s)
	     (insert s "\n")))))
    (when twittering-reverse-mode
      (funcall insert-separator))

    (let* ((status (or (cdr (assq 'original (car timeline-data)))
		       (car timeline-data)))
	   (user-name (cdr (assq 'user-name status)))
	   (user-screen-name (cdr (assq 'user-screen-name status)))
	   (u (substring-no-properties user-screen-name))
	   (user-id (cdr (assq 'user-id status)))
	   (user-description (cdr (assq 'user-description status)))
	   (user-location (cdr (assq 'user-location status)))
	   (user-url (cdr (assq 'user-url status)))
	   (user-followers-count (cdr (assq 'user-followers-count status)))
	   (user-friends-count (cdr (assq 'user-friends-count status)))
	   (user-statuses-count (cdr (assq 'user-statuses-count status)))
	   (user-favourites-count (cdr (assq 'user-favourites-count status)))
	   (user-created-at (cdr (assq 'user-created-at status)))

	   (profile
	    (concat
	     (format "%s, @%s%s\n"
		     user-name
		     user-screen-name
		     ;; #%s 
		     ;; (let ((tmp user-id)
		     ;; 	   (ret ""))
		     ;;   (while (> (length tmp) 3)
		     ;; 	 (setq ret (concat (substring tmp -3)
		     ;; 			   (if (string= ret "") "" ",")
		     ;; 			   ret)
		     ;; 	       tmp (substring tmp 0 -3)))
		     ;;   ret)
		     (if (string= user-screen-name twittering-username)
			 ""
		       (twittering-get-simple nil nil user-screen-name 'show-friendships)))

	     ;; bio
	     (if (string= user-description "")
		 "\n"
	       (concat "\n"
		       (twittering-fill-string
			(twittering-decorate-uri user-description))
		       "\n\n"))

	     ;; location, web
	     (format "location: %s\n" (or user-location ""))
	     (progn
	       (when user-url
		 (twittering-decorate-uri user-url))
	       (format "     web: %s\n\n" (or user-url "")))

	     ;; follow info
	     (let ((len-list
		    (mapcar
		     (lambda (lst)
		       (apply 'max (mapcar 'length lst)))
		     (list
		      (list user-friends-count user-statuses-count)
		      (list user-followers-count user-favourites-count)))))

	       (format
		(format
		 " %%%ds %%s, %%%ds %%s\n %%%ds tweets,    %%%ds %%s\n"
		 (car len-list) (cadr len-list) (car len-list) (cadr len-list))
		user-friends-count 
		(twittering-decorate-listname (concat u "/following") "following")
		user-followers-count
		(twittering-decorate-listname (concat u "/followers") "followers")
		user-statuses-count
		user-favourites-count
		(twittering-decorate-listname (concat u "/favorites") "favorites")))

	     ;; lists
	     "\n"
	     (let* ((prompts 
		     (mapcar 
		      (lambda (f) (format f user-screen-name))
		      '("%s's Lists: "
			"Lists %s Follows: " 
			"Lists Following %s: "))))
	       (mapconcat 
		'identity 
		(mapcar* 
		 (lambda (prompt method)
		   (format 
		    (format "%%%ds%%s"
			    (twittering-calculate-list-info-prefix-width 
			     user-screen-name))
		    prompt
		    (twittering-get-simple nil nil user-screen-name method)))
		 prompts
		 '(get-list-index get-list-subscriptions get-list-memberships))
		"\n\n"))
	     "\n"

	     ;; join date
	     (format "\nJoined on %s.\n"
		     (mapconcat (lambda (i) 
				  (aref (timezone-parse-date user-created-at) i))
			      '(0 1 2)
			      "-"))))

	   ;; Note, twitter provides two sizes of icon:
	   ;;   1) 48x48 avatar
	   ;;   2) original full sized
	   ;; The avatar is named by adding a `_normal' after the original filename, but
	   ;; before the file extension, e.g., original filename is `foo.jpg', the avatar will
	   ;; be named `foo_normal.jpg'."
	   (icon-string
	    (if (and twittering-icon-mode window-system)
		(let* ((url (cdr (assq 'user-profile-image-url status)))
		       (orig-url (replace-regexp-in-string "_normal\\." "." url))
		       (s (let ((twittering-convert-fix-size nil))
			    (twittering-make-icon-string nil nil orig-url))))
		  (add-text-properties 0 (length s)
				       `(mouse-face highlight uri ,orig-url)
				       s)
		  s)
	      "")))

      ;; FIXME: how to align image and multiple lines text side by side?
      (insert icon-string "\n" profile))

    (unless twittering-reverse-mode
      (funcall insert-separator))))

(defun twittering-calculate-list-info-prefix-width (username)
  (apply 'max (mapcar 
	       (lambda (f) (length (format f username)))
	       '("%s's Lists: "
		 "Lists %s Follows: " 
		 "Lists Following %s: "))))

(defun twittering-replied-statuses-visible-p ()
  (let* ((pos (twittering-get-current-status-head))
	 (id (get-text-property pos 'id))
	 (prev (twittering-get-previous-status-head pos))
	 (next (twittering-get-next-status-head pos)))
    (or (get-text-property pos 'original-id)
	(and prev
	     (twittering-status-id= id (get-text-property prev 'id))
	     (get-text-property prev 'original-id))
	(and next
	     (twittering-status-id= id (get-text-property next 'id))
	     (get-text-property next 'original-id)))))

(defun twittering-show-replied-statuses (&optional count interactive)
  (interactive)
  (if (twittering-replied-statuses-visible-p)
      (when interactive
	(message "The replied statuses were already showed."))
    (let* ((base-id (twittering-get-id-at))
	   (statuses (twittering-get-replied-statuses base-id
						      (if (numberp count)
							  count)))
	   (statuses (if twittering-reverse-mode
			 statuses
		       (reverse statuses))))
      (if statuses
	  (let ((beg (if twittering-reverse-mode
			 (twittering-get-current-status-head)
		       (or (twittering-get-next-status-head)
			   (point-max))))
		(separator "\n")
		(prefix "  ")
		(buffer-read-only nil))
	    (save-excursion
	      (goto-char beg)
	      (mapc
	       (lambda (status)
		 (let ((id (cdr (assq 'id status)))
		       (formatted-status (twittering-format-status status
								   prefix)))
		   (add-text-properties 0 (length formatted-status)
					`(id ,base-id original-id ,id)
					formatted-status)
		   (if twittering-reverse-mode
		       (insert-before-markers formatted-status separator)
		     (insert formatted-status separator))))
	       statuses)
	      t))
	(when interactive
	  (if (twittering-have-replied-statuses-p base-id)
	      (message "The replied statuses does not fetched yet.")
	    (message "This status does not seem having a replied status.")))
	nil))))

(defun twittering-hide-replied-statuses (&optional interactive)
  (interactive)
  (if (twittering-replied-statuses-visible-p)
      (let* ((pos (point))
	     (id (twittering-get-id-at pos))
	     (beg
	      (let ((pos pos))
		(while
		    (let* ((prev (or (twittering-get-previous-status-head pos)
				     (point-min)))
			   (prev-id (get-text-property prev 'id)))
		      (when (twittering-status-id= id prev-id)
			(not (eq (setq pos prev) (point-min))))))
		pos))
	     (buffer-read-only nil))
	(when (get-text-property pos 'original-id)
	  (goto-char beg))
	(while (when (twittering-status-id= id (get-text-property beg 'id))
		 (let ((end (or (twittering-get-next-status-head beg)
				(point-max))))
		   (if (get-text-property beg 'original-id)
		       (delete-region beg end)
		     (setq beg end)))
		 t))
	t)
    (when interactive
      (message "The replied statuses were already hided."))
    nil))

(defun twittering-toggle-show-replied-statuses ()
  (interactive)
  (if (twittering-replied-statuses-visible-p)
      (twittering-hide-replied-statuses (interactive-p))
    (twittering-show-replied-statuses twittering-show-replied-tweets
				      (interactive-p))))

(defun twittering-format-string (string prefix replacement-table)
  "Format STRING according to PREFIX and REPLACEMENT-TABLE.
PREFIX is a regexp. REPLACEMENT-TABLE is a list of (FROM . TO) pairs,
where FROM is a regexp and TO is a string or a 2-parameter function.

The pairs in REPLACEMENT-TABLE are stored in order of precedence.
First, search PREFIX in STRING from left to right.
If PREFIX is found in STRING, try to match the following string with
FROM of each pair in the same order of REPLACEMENT-TABLE. If FROM in
a pair is matched, replace the prefix and the matched string with a
string generated from TO.
If TO is a string, the matched string is replaced with TO.
If TO is a function, the matched string is replaced with the
return value of (funcall TO CONTEXT), where CONTEXT is an alist.
Each element of CONTEXT is (KEY . VALUE) and KEY is one of the
following symbols;
  'following-string  --the matched string following the prefix
  'match-data --the match-data for the regexp FROM.
  'prefix --PREFIX.
  'replacement-table --REPLACEMENT-TABLE.
  'from --FROM.
  'processed-string --the already processed string."
  (let ((current-pos 0)
	(result "")
	(case-fold-search nil))
    (while (and (string-match prefix string current-pos)
		(not (eq (match-end 0) current-pos)))
      (let ((found nil)
	    (current-table replacement-table)
	    (next-pos (match-end 0))
	    (matched-string (match-string 0 string))
	    (skipped-string
	     (substring string current-pos (match-beginning 0))))
	(setq result (concat result skipped-string))
	(setq current-pos next-pos)
	(while (and (not (null current-table))
		    (not found))
	  (let ((key (caar current-table))
		(value (cdar current-table))
		(following-string (substring string current-pos))
		(case-fold-search nil))
	    (if (string-match (concat "\\`" key) following-string)
		(let ((next-pos (+ current-pos (match-end 0)))
		      (output
		       (if (stringp value)
			   value
			 (funcall value
				  `((following-string . ,following-string)
				    (match-data . ,(match-data))
				    (prefix . ,prefix)
				    (replacement-table . ,replacement-table)
				    (from . ,key)
				    (processed-string . ,result))))))
		  (setq found t)
		  (setq current-pos next-pos)
		  (setq result (concat result output)))
	      (setq current-table (cdr current-table)))))
	(if (not found)
	    (setq result (concat result matched-string)))))
    (let ((skipped-string (substring string current-pos)))
      (concat result skipped-string))
    ))

(defun twittering-generate-format-table (status-sym prefix-sym)
  `(("%" . "%")
    ("}" . "}")
    ("#" . (cdr (assq 'id ,status-sym)))
    ("'" . (when (string= "true" (cdr (assq 'truncated ,status-sym)))
	     "..."))
    ("c" . (cdr (assq 'created-at ,status-sym)))
    ("d" . (cdr (assq 'user-description ,status-sym)))
    ("f" . (cdr (assq 'source ,status-sym)))
    ("i" .
     (when (and twittering-icon-mode window-system)
       (let ((url
	      (cond
	       ((and twittering-use-profile-image-api
		     (eq twittering-service-method 'twitter)
		     (or (null twittering-convert-fix-size)
			 (member twittering-convert-fix-size '(48 73))))
		(let ((user (cdr (assq 'user-screen-name ,status-sym)))
		      (size
		       (if (or (null twittering-convert-fix-size)
			       (= 48 twittering-convert-fix-size))
			   "normal"
			 "bigger")))
		  (format "http://%s/%s/%s.xml?size=%s" twittering-api-host
			  (twittering-api-path "users/profile_image") user size)))
	       (t
		(cdr (assq 'user-profile-image-url ,status-sym))))))
	 (twittering-make-icon-string nil nil url))))
    ("j" . (cdr (assq 'user-id ,status-sym)))
    ("g" . (twittering-make-passed-time-string 
	    nil nil (cdr (assq 'created-at ,status-sym)) "%g"))
    ("L" .
     (let ((location (or (cdr (assq 'user-location ,status-sym)) "")))
       (unless (string= "" location)
	 (concat "[" location "]"))))
    ("l" . (cdr (assq 'user-location ,status-sym)))
    ("p" . (when (string= "true" (cdr (assq 'user-protected ,status-sym)))
	     "[x]"))
    ("r" .
     (let ((reply-id (or (cdr (assq 'in-reply-to-status-id ,status-sym)) ""))
	   (reply-name (or (cdr (assq 'in-reply-to-screen-name ,status-sym))
			   ""))
	   (recipient-screen-name
	    (cdr (assq 'recipient-screen-name ,status-sym))))
       (let* ((pair
	       (cond
		(recipient-screen-name
		 (cons (format "sent to %s" recipient-screen-name)
		       (twittering-get-status-url recipient-screen-name)))
		((and (not (string= "" reply-id))
		      (not (string= "" reply-name)))
		 (cons (format "in reply to %s" reply-name)
		       (twittering-get-status-url reply-name reply-id)))
		(t nil)))
	      (str (car pair))
	      (url (cdr pair))
	      (properties
	       (list 'mouse-face 'highlight 'face 'twittering-uri-face
		     'uri url)))
	 (when (and str url)
	   (concat " " (apply 'propertize str properties))))))
    ("R" .
     (let ((retweeted-by
	    (or (cdr (assq 'original-user-screen-name ,status-sym)) "")))
       (unless (string= "" retweeted-by)
	 (concat " (retweeted by " retweeted-by ")"))))
    ("S" . (cdr (assq 'user-name ,status-sym)))
    ("s" . (cdr (assq 'user-screen-name ,status-sym)))
    ("T" . (cdr (assq 'text ,status-sym)))
    ("t" . (cdr (assq 'text ,status-sym)))
    ("u" . (cdr (assq 'user-url ,status-sym)))))

(defun twittering-generate-formater-for-first-spec (format-str status-sym prefix-sym)
  (cond
   ((string-match "\\`}" format-str)
    ;; "}" at the first means the end of the current level.
    `(nil . ,(substring format-str (match-end 0))))
   ((string-match "\\`%" format-str)
    (let* ((following (substring format-str 1))
	   (table (twittering-generate-format-table status-sym prefix-sym))
	   (regexp (concat "\\`\\(" (mapconcat 'car table "\\|") "\\)"))
	   (case-fold-search nil))
      (cond
       ((string-match "\\`@\\({\\([^}]*\\)}\\)?" following)
	(let ((time-format (or (match-string 2 following)
			       "%I:%M %p %B %d, %Y"))
	      (rest (substring following (match-end 0))))
	  `((let* ((created-at-str (cdr (assq 'created-at ,status-sym)))
		   (url
		    (twittering-get-status-url
		     (cdr (assq 'user-screen-name ,status-sym))
		     (or (cdr (assq 'source-id ,status-sym))
			 (cdr (assq 'id ,status-sym)))))
		   (properties
		    (list 'mouse-face 'highlight 'face 'twittering-uri-face
			  'uri url)))
	      (twittering-make-passed-time-string
	       nil nil created-at-str ,time-format properties))
	    . ,rest)))
       ((string-match "\\`C\\({\\([^}]*\\)}\\)?" following)
	(let ((time-format (or (match-string 2 following) "%H:%M:%S"))
	      (rest (substring following (match-end 0))))
	  `((let* ((created-at-str (cdr (assq 'created-at ,status-sym)))
		   (created-at (apply 'encode-time
				      (parse-time-string created-at-str))))
	      (format-time-string ,time-format created-at))
	    . ,rest)))
       ((string-match "\\`FACE\\[\\([a-zA-Z0-9:-]+\\)\\]{" following)
	(let* ((face-name-str (match-string 1 following))
	       (str-after-brace (substring following (match-end 0)))
	       (face-sym (intern face-name-str))
	       (pair (twittering-generate-formater-for-current-level
		      str-after-brace status-sym prefix-sym))
	       (braced-body (car pair))
	       (rest (cdr pair)))
	  `((propertize (concat ,@braced-body) 'face ',face-sym)
	    . ,rest)))
       ((string-match "\\`\\(FILL\\|FOLD\\)\\(\\[\\([^]]*\\)\\]\\)?{"
		      following)
	(let* ((str-after-brace (substring following (match-end 0)))
	       (specifier (match-string 1 following))
	       (prefix-str (match-string 3 following))
	       (pair (twittering-generate-formater-for-current-level
		      str-after-brace status-sym prefix-sym))
	       (filled-body (car pair))
	       (formater
		`(lambda (,status-sym ,prefix-sym)
		   (let ((,prefix-sym (concat ,prefix-sym ,prefix-str)))
		     (concat ,@filled-body))))
	       (keep-newline (string= "FOLD" specifier))
	       (rest (cdr pair)))
	  `((twittering-update-filled-string
	     nil nil ,formater ,status-sym ,prefix-sym ,prefix-str
	     ,keep-newline)
	    . ,rest)))
       ((string-match regexp following)
	(let ((specifier (match-string 1 following))
	      (rest (substring following (match-end 0))))
	  `(,(cdr (assoc specifier table)) . ,rest)))
       (t
	`("%" . ,following)))))
   ((string-match "\\(%\\|}\\)" format-str)
    (let* ((sep (match-beginning 0))
	   (first (substring format-str 0 sep))
	   (last (substring format-str sep)))
      ;; Split before "%" or "}".
      `(,first . ,last)))
   (t
    `(,format-str . nil))))

(defun twittering-generate-formater-for-current-level (format-str status-sym prefix-sym)
  (let ((result nil)
	(rest format-str)
	(continue t))
    (while (and continue rest)
      (let* ((pair
	      (twittering-generate-formater-for-first-spec
	       rest status-sym prefix-sym))
	     (current-result (car pair)))
	(if current-result
	    (setq result (append result `(,current-result)))
	  ;; If `result' is nil, it means the end of the current level.
	  (setq continue nil))
	(setq rest (cdr pair))))
    `(,result . ,rest)))

(defun twittering-generate-format-status-function (format-str)
  (let* ((status-sym 'status)
	 (prefix-sym 'prefix)
	 (pair
	  (twittering-generate-formater-for-current-level
	   format-str status-sym prefix-sym))
	 (body (car pair))
	 (rest (cdr pair)))
    (cond
     ((null rest)
      `(lambda (status prefix)
	 (let* ((username (cdr (assq 'user-screen-name status)))
		(id (cdr (assq 'id status)))
		(source-id (cdr (assq 'source-id status)))
		(text (cdr (assq 'text status)))
		(common-properties (list 'username username 'id id 'text text))
		(col (and (twittering-my-status-p status) twittering-my-fill-column))
		(str
		 (let ((twittering-fill-column (or col twittering-fill-column)))
		   (concat ,@body)))
		(str
		 (if col
		     (progn
		       ;; FIXME: matching against `:' is too ad-hoc.
		       (string-match "\\(\\`.*:\\)" str)
		       (replace-match (format (format "%%-%ds" col)
					      (match-string 1 str))
				      nil
				      nil
				      str))
		   str))
		(str (if prefix
			 (replace-regexp-in-string "^" prefix str)
		       str))
		(next (next-single-property-change 0 'need-to-be-updated str))
		(need-to-be-updated
		 (or (get-text-property 0 'need-to-be-updated str)
		     (and next (< next (length str))))))
	   (add-text-properties 0 (length str) common-properties str)
	   (when (and prefix need-to-be-updated)
	     ;; With a prefix, redisplay the total status instead of
	     ;; redisplaying partially.
	     (remove-text-properties 0 (length str)
				     '(need-to-be-updated nil) str)
	     (put-text-property 0 (length str) 'need-to-be-updated
				`(twittering-format-status-for-redisplay
				  ,status ,prefix)
				str))
	   str)))
     (t
      (message "Failed to generate a status formater for `twittering-mode'.")
      nil))))

(defun twittering-update-status-format ()
  (mapc
   (lambda (fmt-src-func)
     (let ((fmt  (nth 0 fmt-src-func))
	   (src  (nth 1 fmt-src-func))
	   (func (nth 2 fmt-src-func)))
       (unless (string= (symbol-value fmt) (symbol-value src))
	 (set src (symbol-value fmt))
	 (let ((before (get-buffer "*Compile-Log*")))
	   (set func
		(byte-compile
		 (twittering-generate-format-status-function
		  (symbol-value fmt))))
	   (let ((current (get-buffer "*Compile-Log*")))
	     (when (and (null before) current (= 0 (buffer-size current)))
	       (kill-buffer current)))))))
   '((twittering-status-format
      twittering-format-status-function-source
      twittering-format-status-function)
     (twittering-my-status-format
      twittering-format-my-status-function-source
      twittering-format-my-status-function))))

(defun twittering-format-status (status &optional prefix)
  "Format a STATUS by using `twittering-format-status-function'.
Specification of FORMAT-STR is described in the document for the
variable `twittering-status-format'."
  (if (and twittering-my-status-format (twittering-my-status-p status))
      (funcall twittering-format-my-status-function status prefix)
    (funcall twittering-format-status-function status prefix)))

(defun twittering-format-status-for-redisplay (beg end status &optional prefix)
  (let* ((properties
	  (and beg
	       (apply 'append
		      (mapcar (lambda (prop)
				(let ((value (get-text-property beg prop)))
				  (when value
				    `(,prop ,value))))
			      '(id original-id)))))
	 (str (twittering-format-status status prefix)))
    ;; Restore properties.
    (when properties
      (add-text-properties 0 (length str) properties str))
    str))

(defun twittering-timer-action (func)
  (let ((buf (twittering-get-active-buffer-list)))
    (if (null buf)
	(twittering-stop)
      (funcall func)
      )))

(defun twittering-show-minibuffer-length (&optional beg end len)
  "Show the number of characters in minibuffer."
  (when (minibuffer-window-active-p (selected-window))
    (if (and transient-mark-mode deactivate-mark)
	(deactivate-mark))
    (let* ((deactivate-mark deactivate-mark)
	   (status-len (- (buffer-size) (minibuffer-prompt-width)))
	   (sign-len (length (twittering-sign-string)))
	   (mes (if (< 0 sign-len)
		    (format "%d=%d+%d"
			    (+ status-len sign-len) status-len sign-len)
		  (format "%d" status-len))))
      (if (<= 23 emacs-major-version)
	  (minibuffer-message mes) ;; Emacs23 or later
	(minibuffer-message (concat " (" mes ")")))
      )))

(defun twittering-setup-minibuffer ()
  (add-hook 'post-command-hook 'twittering-show-minibuffer-length t t))

(defun twittering-finish-minibuffer ()
  (remove-hook 'post-command-hook 'twittering-show-minibuffer-length t))

(defun twittering-status-not-blank-p (status)
  (with-temp-buffer
    (insert status)
    (goto-char (point-min))
    ;; skip user name
    (re-search-forward "\\`[[:space:]]*@[a-zA-Z0-9_-]+\\([[:space:]]+@[a-zA-Z0-9_-]+\\)*" nil t)
    (re-search-forward "[^[:space:]]" nil t)))

(defun twittering-update-status-from-minibuffer (&optional init-str reply-to-id username spec)
  (and (not (twittering-timeline-spec-direct-messages-p spec))
       (null init-str)
       twittering-current-hashtag
       (setq init-str (format " #%s " twittering-current-hashtag)))
  (let ((status init-str)
	(sign-str (if (twittering-timeline-spec-direct-messages-p spec)
		      nil
		    (twittering-sign-string)))
	(not-posted-p t)
	(prompt "status: ")
	(map minibuffer-local-map)
	(minibuffer-message-timeout nil))
    (define-key map (kbd "<f4>") 'twittering-tinyurl-replace-at-point)
    (when twittering-use-show-minibuffer-length
      (add-hook 'minibuffer-setup-hook 'twittering-setup-minibuffer t)
      (add-hook 'minibuffer-exit-hook 'twittering-finish-minibuffer t))
    (unwind-protect
	(while not-posted-p
	  (setq status (read-from-minibuffer prompt status map nil 'twittering-tweet-history nil t))
	  (let ((status-with-sign (concat status sign-str)))
	    (if (< 140 (length status-with-sign))
		(setq prompt "status (too long): ")
	      (setq prompt "status: ")
	      (when (twittering-status-not-blank-p status)
		(cond
		 ((twittering-timeline-spec-direct-messages-p spec)
		  (if username
		      (twittering-call-api 'send-direct-message
					   `((username . ,username)
					     (status . ,status)))
		    (message "No username specified")))
		 (t
		  (let ((parameters `(("status" . ,status-with-sign)))
			(as-reply
			 (and reply-to-id
			      username
			      (string-match
			       (concat "\\`@" username "\\(?:[\n\r \t]+\\)*")
			       status))))
		    ;; Add in_reply_to_status_id only when a posting
		    ;; status begins with @username.
		    (twittering-call-api
		     'update-status
		     `((status . ,status-with-sign)
		       ,@(when as-reply
			   `((in-reply-to-status-id
			      . ,(format "%s" reply-to-id))))))
		    )))
		(setq not-posted-p nil))
	      )))
      ;; unwindforms
      (when (memq 'twittering-setup-minibuffer minibuffer-setup-hook)
	(remove-hook 'minibuffer-setup-hook 'twittering-setup-minibuffer))
      (when (memq 'twittering-finish-minibuffer minibuffer-exit-hook)
	(remove-hook 'minibuffer-exit-hook 'twittering-finish-minibuffer))
      )))

(defun twittering-get-and-render-timeline (&optional noninteractive id)
  (let ((spec (twittering-current-timeline-spec))
	(spec-string (twittering-current-timeline-spec-string)))
    (cond
     ((not (twittering-account-authorized-p))
      ;; ignore any requests if the account has not been authorized.
      (message "No account for Twitter has been authorized.")
      t)
     ((and noninteractive (twittering-process-active-p spec))
      ;; ignore non-interactive request if a process is waiting for responses.
      t)
     ((twittering-timeline-spec-primary-p spec)
      (let* ((is-search-spec (eq 'search (car spec)))
	     (default-number 20)
	     (max-number (if is-search-spec
			     100 ;; FIXME: refer to defconst.
			   twittering-max-number-of-tweets-on-retrieval))
	     (number twittering-number-of-tweets-on-retrieval)
	     (number (cond
		      ((integerp number) number)
		      ((string-match "^[0-9]+$" number)
		       (string-to-number number 10))
		      (t default-number)))
	     (number (min (max 1 number) max-number))
	     (latest-status
	      ;; Assume that a list which was returned by
	      ;; `twittering-current-timeline-data' is sorted.
	      (car (twittering-current-timeline-data spec)))
	     (since_id (cdr-safe (assq 'id latest-status)))
	     (cursor (or (cdr-safe (assq id latest-status)) "-1"))
	     (word (when is-search-spec (cadr spec)))
	     (args
	      `((timeline-spec . ,spec)
		(timeline-spec-string . ,spec-string)
		(number . ,number)
		,@(when (and id (not (twittering-timeline-spec-user-methods-p spec)))
		    `((max_id . ,id)))
		,@(cond
		   (is-search-spec `((word . ,word)))
		   ((twittering-timeline-spec-user-methods-p spec) `((cursor . ,cursor)))
		   ((and since_id (null id)) `((since_id . ,since_id)))
		   (t nil))))
	     (proc
	      (twittering-call-api 'retrieve-timeline args noninteractive)))
	(when proc
	  (twittering-register-process proc spec spec-string))))
     (t
      (let ((type (car spec)))
	(error "%s has not been supported yet" type))))))

(defun twittering-tinyurl-get (longurl)
  "Tinyfy LONGURL."
  (let ((api (cdr (assoc twittering-tinyurl-service
			 twittering-tinyurl-services-map))))
    (unless api
      (error "Invalid `twittering-tinyurl-service'. try one of %s"
	     (mapconcat (lambda (x)
			  (symbol-name (car x)))
			twittering-tinyurl-services-map ", ")))
    (when longurl
      (let ((buffer
	     (twittering-url-retrieve-synchronously (concat api longurl))))
	(with-current-buffer buffer
	  (goto-char (point-min))
	  (prog1
	      (if (search-forward-regexp "\n\r?\n\\([^\n\r]*\\)" nil t)
		  (match-string-no-properties 1)
		(error "TinyURL failed: %s" longurl))
	    (kill-buffer buffer)))))))

(defun twittering-generate-organic-retweet ()
  (let ((username (get-text-property (point) 'username))
	(text (get-text-property (point) 'text))
	(id (get-text-property (point) 'id))
	(retweet-time (current-time))
	(format-str (or twittering-retweet-format "RT: %t (via @%s)")))
    (when username
      (let ((prefix "%")
	    (replace-table
	     `(("%" . "%")
	       ("s" . ,username)
	       ("t" . ,text)
	       ("#" . ,id)
	       ("C{\\([^}]*\\)}" .
		(lambda (context)
		  (let ((str (cdr (assq 'following-string context)))
			(match-data (cdr (assq 'match-data context))))
		    (store-match-data match-data)
		    (format-time-string (match-string 1 str) ',retweet-time))))
	       )))
	(twittering-format-string format-str prefix replace-table)))))

;;;
;;; Cache
;;;

(defcustom twittering-cache-file "~/.twittering_cache"
  "Filename for caching latest statu for `twittering-cache-spec-strings'."
  :type 'string
  :group 'twittering)

(defcustom twittering-cache-spec-strings '()
  "Spec string list whose latest status will be cached."
  :type 'list
  :group 'twittering)

;; '((spec latest-status-id)...)
(defvar twittering-cache-lastest-statuses '())
(defvar twittering-cache-saved-lastest-statuses '())

(defun twittering-cache-save (&optional spec-string)
  "Dump twittering-cache-lastest-statuses.
When SPEC-STRING is non-nil, just save lastest status for SPEC-STRING. "
  (if spec-string
      (setq twittering-cache-saved-lastest-statuses
	    (cons (assoc spec-string twittering-cache-lastest-statuses)
		  (remove-if (lambda (entry) (equal spec-string (car entry)))
			     twittering-cache-saved-lastest-statuses)))
    (setq twittering-cache-saved-lastest-statuses 
	  twittering-cache-lastest-statuses))
  (with-temp-buffer 
    (insert (format "\
;; automatically generated by twittering-mode -*- emacs-lisp -*-

%S
" twittering-cache-saved-lastest-statuses))
    (write-file twittering-cache-file)
    (kill-buffer)))

(defun twittering-cache-load ()
  (when (file-exists-p twittering-cache-file)
    (setq twittering-cache-lastest-statuses
	  (with-temp-buffer
	    (insert-file-contents twittering-cache-file)
	    (read (current-buffer))))
    (setq twittering-cache-saved-lastest-statuses
	  twittering-cache-lastest-statuses)))

;;;
;;; API methods
;;;

(defvar twittering-simple-hash (make-hash-table :test 'equal)
  "Hash table for storing results retrieved by `twittering-get-simple'.
The key is a list of username and method(such as get-list-index), the value is
string.")

(defun twittering-get-simple (beg end username method)
  (let ((ret (gethash (list username method) twittering-simple-hash))
	(s "..."))			; hold 'need-to-be-updated
    (cond 
     (ret
      (remove-text-properties 0 (length s) '(need-to-be-updated nil) s)
      (case method
	((show-friendships)
	 (concat (or (when (cdr (assq 'following ret)) " <") " ")
		 "--"
		 (or (when (cdr (assq 'followed-by ret)) ">") "")
		 " you"))
	((get-list-index get-list-subscriptions get-list-memberships)
	 (mapconcat (lambda (l) (concat "@" (twittering-decorate-listname l)))
		    (split-string ret)
		    (concat "\n" (make-string
				  (twittering-calculate-list-info-prefix-width 
				   username)
				  ? ))))
	(t
	 ret)))
     (t 
      (put-text-property 0 (length s)
			 'need-to-be-updated
			 `(twittering-get-simple ,username ,method)
			 s)
      (twittering-get-simple-1 method `((username . ,username)))
      s))))

(defun twittering-get-simple-sync (method args-alist)
  (setq twittering-get-simple-retrieved nil)
  (let ((proc (twittering-get-simple-1 method args-alist)))
    (when proc
      (let ((start (current-time)))
	(while (and (not twittering-get-simple-retrieved)
		    (not (memq (process-status proc)
			       '(exit signal closed failed nil)))
		    ;; Wait just for 3 seconds. FIXME: why it would fail sometimes?
		    (< (cadr (time-subtract (current-time) start)) 3))
	  (sit-for 0.1)))))
  (unless twittering-get-simple-retrieved
    (message "twittering-get-simple-sync failed")
    (setq twittering-get-simple-retrieved 'error))
  (case method
    ((get-list-index get-list-subscriptions get-list-memberships)
     (cond
      ((stringp twittering-get-simple-retrieved)
       (if (string= "" twittering-get-simple-retrieved)
	   (message 
	    "%s does not have a %s." 
	    (cdr (assq 'username args-alist))
	    (cdr (assq method
		       '((get-list-index         . "list")
			 (get-list-subscriptions . "list subscription")
			 (get-list-memberships   . "list membership")))))
	 (message "%s" twittering-get-simple-retrieved))
       nil)
      ((listp twittering-get-simple-retrieved)
       twittering-get-simple-retrieved)))
    ((show-friendships)
     twittering-get-simple-retrieved)))

(defun twittering-get-simple-1 (method args-alist)
  (twittering-call-api
   method
   `(,@args-alist
     (sentinel . (lambda (&rest args)
		   (apply 'twittering-http-get-simple-sentinel
			  (append args '(((method . ,method)
					  ,@args-alist)))))))))

(defun twittering-followed-by-p (username)
  (twittering-get-simple-sync 'show-friendships `((username . ,username)))
  (and (stringp twittering-get-simple-retrieved)
       (string= twittering-get-simple-retrieved "true")))

;;;
;;; Commands
;;;

(defun twittering-start (&optional action)
  (interactive)
  (if (null action)
      (setq action #'twittering-update-active-buffers))
  (unless twittering-timer
    (setq twittering-timer
	  (run-at-time "0 sec"
		       twittering-timer-interval
		       #'twittering-timer-action action)))
  (unless twittering-timer-for-redisplaying
    (setq twittering-timer-for-redisplaying
	  (run-at-time "0 sec"
		       twittering-timer-interval-for-redisplaying
		       #'twittering-redisplay-status-on-buffer))))

(defun twittering-stop ()
  (interactive)
  (when twittering-timer
    (cancel-timer twittering-timer)
    (setq twittering-timer nil))
  (when twittering-timer-for-redisplaying
    (cancel-timer twittering-timer-for-redisplaying)
    (setq twittering-timer-for-redisplaying nil)))

(defun twittering-scroll-mode (&optional arg)
  (interactive "P")
  (let ((prev-mode twittering-scroll-mode))
    (setq twittering-scroll-mode
	  (if (null arg)
	      (not twittering-scroll-mode)
	    (< 0 (prefix-numeric-value arg))))
    (unless (eq prev-mode twittering-scroll-mode)
      (twittering-update-mode-line))))

(defun twittering-jojo-mode (&optional arg)
  (interactive "P")
  (let ((prev-mode twittering-jojo-mode))
    (setq twittering-jojo-mode
	  (if (null arg)
	      (not twittering-jojo-mode)
	    (< 0 (prefix-numeric-value arg))))
    (unless (eq prev-mode twittering-jojo-mode)
      (twittering-update-mode-line))))

(defun twittering-jojo-mode-p (spec)
  (let ((buffer (twittering-get-buffer-from-spec spec)))
    (when (buffer-live-p buffer)
      (with-current-buffer buffer
	twittering-jojo-mode))))

(defun twittering-toggle-reverse-mode (&optional arg)
  (interactive "P")
  (let ((prev-mode twittering-reverse-mode))
    (setq twittering-reverse-mode
	  (if (null arg)
	      (not twittering-reverse-mode)
	    (< 0 (prefix-numeric-value arg))))
    (unless (eq prev-mode twittering-reverse-mode)
      (twittering-update-mode-line)
      (twittering-render-timeline (current-buffer)))))

(defun twittering-friends-timeline ()
  (interactive)
  (twittering-visit-timeline '(friends)))

(defun twittering-home-timeline ()
  (interactive)
  (twittering-visit-timeline '(home)))

(defun twittering-replies-timeline ()
  (interactive)
  (twittering-visit-timeline '(replies)))

(defun twittering-public-timeline ()
  (interactive)
  (twittering-visit-timeline '(public)))

(defun twittering-user-timeline ()
  (interactive)
  (twittering-visit-timeline `(user ,(twittering-get-username))))

(defun twittering-direct-messages-timeline ()
  (interactive)
  (twittering-visit-timeline '(direct_messages)))

(defun twittering-sent-direct-messages-timeline ()
  (interactive)
  (twittering-visit-timeline '(direct_messages_sent)))

(defun twittering-update-active-buffers (&optional noninteractive)
  "Invoke `twittering-get-and-render-timeline' for each active buffer
managed by `twittering-mode'."
  (when (twittering-account-authorized-p)
    (mapc
     (lambda (buffer)
       (let ((spec (twittering-get-timeline-spec-for-buffer buffer)))
	 (when (or (twittering-timeline-spec-most-active-p spec)
		   ;; first run
		   (not (member (twittering-timeline-spec-to-string spec)
				twittering-timeline-history))
		   ;; hourly TODO: make it customizable? (xwl)
		   (let ((min-and-sec
			  (+ (* (string-to-number
				 (format-time-string "%M" (current-time))) 60)
			     (string-to-number
			      (format-time-string "%S" (current-time))))))
		     (<= min-and-sec twittering-timer-interval)))
	   (with-current-buffer buffer
	     (twittering-get-and-render-timeline t)))))
     (twittering-get-active-buffer-list))))

(defun twittering-current-timeline-noninteractive ()
  (twittering-current-timeline t))

(defun twittering-current-timeline (&optional noninteractive)
  (interactive)
  (when (twittering-buffer-p)
    (twittering-get-and-render-timeline noninteractive)))

(defun twittering-update-status-interactive ()
  (interactive)
  (funcall twittering-update-status-function))

(defun twittering-delete-status (&optional id)
  (interactive)
  (let* ((id (get-text-property (point) 'id))
	 (username (get-text-property (point) 'username))
	 (text (copy-sequence (get-text-property (point) 'text)))
	 (text (progn
		 (set-text-properties 0 (length text) nil text)
		 text))
	 (width (max 40 ;; XXX
		     (- (frame-width)
			1 ;; margin for wide characters
			11 ;; == (length (concat "Delete \"" "\"? "))
			9) ;; == (length "(y or n) ")
		     ))
	 (mes (format "Delete \"%s\"? "
		      (if (< width (string-width text))
			  (concat
			   (truncate-string-to-width text (- width 3))
			   "...")
			text))))
    (cond
     ((not (string= username (twittering-get-username)))
      (message "The status is not yours!"))
     ((not id)
      (message "No status selected"))
     ((y-or-n-p mes)
      (twittering-call-api 'destroy-status `((id . ,id)))
      (twittering-delete-status-from-data-table id))
     (t
      (message "Request canceled")))))

(defun twittering-update-lambda ()
  (interactive)
  (when (and (string= "Japanese" current-language-environment)
	     (or (< 21 emacs-major-version)
		 (eq 'utf-8 (terminal-coding-system))))
    (let ((text (mapconcat
		 'char-to-string
		 (mapcar 'twittering-ucs-to-char
			 '(955 12363 12431 12356 12356 12424 955)) "")))
      (twittering-call-api 'update-status `((status . ,text))))))

(defun twittering-update-jojo (usr msg)
  (when (and (not (string= usr (twittering-get-username)))
	     (string= "Japanese" current-language-environment)
	     (or (< 21 emacs-major-version)
		 (eq 'utf-8 (terminal-coding-system))))
    (if (string-match
	 (mapconcat
	  'char-to-string
	  (mapcar 'twittering-ucs-to-char
		  '(27425 12395 92 40 12362 21069 92 124 36020 27096
			  92 41 12399 12300 92 40 91 94 12301 93 43 92
			  41 12301 12392 35328 12358)) "")
	 msg)
	(let ((text (concat "@" usr " "
			    (match-string-no-properties 2 msg)
			    (mapconcat
			     'char-to-string
			     (mapcar 'twittering-ucs-to-char
				     '(12288 12399 12387 33 63)) ""))))
	  (twittering-call-api 'update-status `((status . ,text)))))))

(defun twittering-set-current-hashtag (&optional tag)
  (interactive)
  (unless tag
    (setq tag (twittering-completing-read "hashtag (blank to clear): #"
					  twittering-hashtag-history
					  nil nil
					  twittering-current-hashtag
					  'twittering-hashtag-history))
    (message
     (if (eq 0 (length tag))
	 (progn (setq twittering-current-hashtag nil)
		"Current hashtag is not set.")
       (progn
	 (setq twittering-current-hashtag tag)
	 (format "Current hashtag is #%s" twittering-current-hashtag))))))

(defun twittering-erase-old-statuses ()
  (interactive)
  (when (twittering-buffer-p)
    (let ((spec (twittering-current-timeline-spec)))
      (twittering-remove-timeline-data spec) ;; clear current timeline.
      (twittering-render-timeline (current-buffer)) ;; clear buffer.
      (twittering-get-and-render-timeline))))

(defun twittering-erase-all ()
  (interactive)
  (let ((inhibit-read-only t))
    (erase-buffer)))

(defun twittering-click ()
  (interactive)
  (let ((uri (get-text-property (point) 'uri)))
    (if uri
	(browse-url uri))))

(defun twittering-enter ()
  (interactive)
  (let ((username (get-text-property (point) 'username))
	(id (or (get-text-property (point) 'original-id)
		(get-text-property (point) 'id)))
	(uri (get-text-property (point) 'uri))
	(spec (get-text-property (point) 'belongs-spec))
	(screen-name-in-text
	 (get-text-property (point) 'screen-name-in-text)))
    (cond (screen-name-in-text
	   (funcall twittering-update-status-function
		    (if (twittering-timeline-spec-direct-messages-p spec)
			nil
		      (concat "@" screen-name-in-text " "))
		    id screen-name-in-text spec))
	  (uri
	   (browse-url uri))
	  (username
	   (funcall twittering-update-status-function
		    (if (twittering-timeline-spec-direct-messages-p spec)
			(concat "d " username " ")
		      (concat "@" username " "))
		    id username spec)))))

(defun twittering-tinyurl-replace-at-point ()
  "Replace the url at point with a tiny version."
  (interactive)
  (let ((url-bounds (bounds-of-thing-at-point 'url)))
    (when url-bounds
      (let ((url (twittering-tinyurl-get (thing-at-point 'url))))
	(when url
	  (save-restriction
	    (narrow-to-region (car url-bounds) (cdr url-bounds))
	    (delete-region (point-min) (point-max))
	    (insert url)))))))

(defun twittering-retweet (&optional arg)
  (interactive "P")
  (let ((use-native-retweet-flag (if arg
				     (not twittering-use-native-retweet)
				   twittering-use-native-retweet)))
    (if use-native-retweet-flag
	(twittering-native-retweet)
      (twittering-organic-retweet))))

(defun twittering-organic-retweet ()
  (interactive)
  (funcall twittering-update-status-function
	   (twittering-generate-organic-retweet))
  (goto-char (line-beginning-position)))

(defun twittering-view-user-page ()
  (interactive)
  (let ((uri (get-text-property (point) 'uri)))
    (if uri
	(browse-url uri))))

(defun twittering-follow (&optional remove)
  "Follow a user or a list.

Non-nil optional REMOVE will do the opposite, unfollow. "
  (interactive "P")
  (let ((user-or-list (twittering-read-username-with-completion
		       "who: " "" 'twittering-user-history))
	prompt-format method args) 
    (when (string= "" user-or-list)
      (error "No user or list selected"))
    (set-text-properties 0 (length user-or-list) nil user-or-list)
    (if (string-match "/" user-or-list)
	(let ((spec (twittering-string-to-timeline-spec user-or-list)))
	  (setq prompt-format (if remove "Unfollowing list %s? " 
				"Following list %s? ")
		method  (if remove 'unsubscribe-list 'subscribe-list)
		args `((timeline-spec . ,spec))))
      (setq prompt-format (if remove "Unfollowing %s? " "Following %s? ")
	    method (if remove 'destroy-friendships 'create-friendships)
	    args `((username . ,user-or-list))))
    (if (y-or-n-p (format prompt-format user-or-list))
	(twittering-call-api method args)
      (message "Request canceled"))))

(defun twittering-unfollow ()
  "Unfollow a user or a list."
  (interactive)
  (twittering-follow t))

(defun twittering-add-list-members (&optional remove)
  "Add a user to a list.

Non-nil optional REMOVE will do the opposite, remove a user from
a list. "
  (interactive "P")
  (let* ((username (twittering-read-username-with-completion
		    (if remove "Remove who from list: " "Add who to list: ")
		    "" 'twittering-user-history))
	 (listname 
	  (unless (string= username "")
	    (or (let ((s (twittering-current-timeline-spec-string)))
		  (when (and s (twittering-timeline-spec-list-p
				(twittering-current-timeline-spec)))
		    (y-or-n-p (format "from list: %s? " s))))
		(twittering-read-list-name twittering-username)
		(read-string
		 "Failed to retrieve your list, enter list name manually or retry: ")))))
    (when (or (string= username "") (string= listname ""))
      (error "No user or list selected"))
    (unless (string-match "/" listname)
      (setq listname (concat twittering-username "/" listname)))
    (if (y-or-n-p (format (if remove "Remove %s from %s? " "Add %s to %s? ")
			  username listname))
	(twittering-call-api 
	 (if remove 'delete-list-members 'add-list-members)
	 `((id . ,username)
	   (timeline-spec . ,(twittering-string-to-timeline-spec listname))))
      (message "Request canceled"))))

(defun twittering-delete-list-members ()
  "Delete a user from a list. "
  (interactive)
  (twittering-add-list-members t))

(defun twittering-native-retweet ()
  (interactive)
  (let ((id (or (get-text-property (point) 'source-id)
		(get-text-property (point) 'id)))
	(text (copy-sequence (get-text-property (point) 'text)))
	(user (get-text-property (point) 'username))
	(width (max 40 ;; XXX
		    (- (frame-width)
		       1 ;; margin for wide characters
		       12 ;; == (length (concat "Retweet \"" "\"? "))
		       9) ;; == (length "(y or n) ")
		    )))
    (set-text-properties 0 (length text) nil text)
    (if id
	(if (not (string= user twittering-username))
	    (let ((mes (format "Retweet \"%s\"? "
			       (if (< width (string-width text))
				   (concat
				    (truncate-string-to-width text (- width 3))
				    "...")
				 text))))
	      (if (y-or-n-p mes)
		  (twittering-call-api 'retweet `((id . ,id)))
		(message "Request canceled")))
	  (message "Cannot retweet your own tweet"))
      (message "No status selected"))))

(defun twittering-favorite (&optional remove)
  (interactive "P")
  (let ((id (get-text-property (point) 'id))
	(text (copy-sequence (get-text-property (point) 'text)))
	(width (max 40 ;; XXX
		    (- (frame-width)
		       1 ;; margin for wide characters
		       15 ;; == (length (concat "Unfavorite \"" "\"? "))
		       9) ;; == (length "(y or n) ")
		    ))
	(method (if remove 'destroy-favorites 'create-favorites)))
    (set-text-properties 0 (length text) nil text)
    (if id
	(let ((mes (format "%s \"%s\"? "
			   (if remove "Unfavorite" "Favorite")
			   (if (< width (string-width text))
			       (concat
				(truncate-string-to-width text (- width 3))
				"...")
			     text))))
	  (if (y-or-n-p mes)
	      (twittering-call-api method `((id . ,id)))
	    (message "Request canceled")))
      (message "No status selected"))))

(defun twittering-unfavorite ()
  (interactive)
  (twittering-favorite t))

(defun twittering-update-profile-image (image)
  "Update a new profile image.

Note: the new image might not appear in your timeline immediately (this seems
some limitation of twitter API?), but you can see your new image from web
browser right away."
  (interactive "fUpdate profile image: ")
  (twittering-call-api 'update-profile-image `((image . ,image))))

(defun twittering-visit-timeline (&optional timeline-spec initial)
  "Visit user, primary spec or list timeline.

See `twittering-timeline-spec-primary-p' for what is a primary spec.  

To visit a list, you can type like: \"foo/emacs\".  If you just
type: \"foo/\", you can even see all lists created by \"foo\"."
  (interactive)
  (when (twittering-lookup-http-start-function)
    (twittering-initialize-global-variables-if-necessary)
    (twittering-verify-credentials)
    (let ((timeline-spec
	   (or timeline-spec
	       (twittering-read-timeline-spec-with-completion
		"timeline: " initial t))))
      (when timeline-spec
	(switch-to-buffer
	 (or (get-buffer 
	      (if (stringp timeline-spec) 
		  timeline-spec
		(twittering-timeline-spec-to-string timeline-spec)))
	     (twittering-get-managed-buffer timeline-spec)))))))

(defun twittering-other-user-timeline ()
  (interactive)
  (let* ((username (get-text-property (point) 'username))
	 (goto-spec (get-text-property (point) 'goto-spec))
	 (screen-name-in-text
	  (get-text-property (point) 'screen-name-in-text))
	 (spec (cond (goto-spec goto-spec)
		     (screen-name-in-text `(user ,screen-name-in-text))
		     (username `(user ,username))
		     (t nil))))
    (if spec
	(twittering-visit-timeline spec)
      (message "No user selected"))))

(defun twittering-other-user-timeline-interactive ()
  (interactive)
  (let ((username (or (twittering-read-username-with-completion
		       "user: " nil
		       'twittering-user-history)
		      "")))
    (if (string= "" username)
	(message "No user selected")
      (twittering-visit-timeline `(user ,username)))))

(defun twittering-other-user-list-interactive ()
  (interactive)
  (let* ((username (copy-sequence (get-text-property (point) 'username)))
	 (username (progn
		     (set-text-properties 0 (length username) nil username)
		     (or (twittering-read-username-with-completion
			  "whose list: "
			  username
			  'twittering-user-history)
			 ""))))
    (if (string= "" username)
	(message "No user selected")
      (let* ((list-name (twittering-read-list-name username))
	     (spec `(list ,username ,list-name)))
	(if list-name
	    (twittering-visit-timeline spec)
	  ;; Don't show message here to prevent an overwrite of a
	  ;; message which is outputted by `twittering-read-list-name'.
	  )))))

(defun twittering-direct-message (&optional ask)
  (interactive "P")
  (let ((username (or (and (not ask)
			   (get-text-property (point) 'username))
		      (twittering-read-username-with-completion
		       "who receive your message: "
		       (get-text-property (point) 'username)
		       'twittering-user-history)))
	(spec (or (get-text-property (point) 'belongs-spec)
		  '(direct_messages))))
    (if (string= "" username)
	(message "No user selected")
      (funcall twittering-update-status-function
	       (concat "d " username " ") nil username spec))))

(defun twittering-reply-to-user (&optional quote)
  "Non-nil QUOTE will quote status using `twittering-generate-organic-retweet'."
  (interactive "P")
  (let* ((username (get-text-property (point) 'username))
	 (id (get-text-property (point) 'id))
	 (spec (get-text-property (point) 'belongs-spec))
	 (init-str (if quote 
		       (twittering-generate-organic-retweet)
		     (concat "@" username " "))))
    (if username
	(progn
	  (funcall twittering-update-status-function init-str id username spec)
	  (when quote 
	    (goto-char (line-beginning-position))))
      (message "No user selected"))))

(defun twittering-search (&optional word)
  (interactive)
  (let ((word (or word
		  (read-from-minibuffer "search: " nil nil nil
					'twittering-search-history nil t)
		  "")))
    (if (string= "" word)
	(message "No query string")
      (let ((spec `(search ,word)))
	(twittering-visit-timeline spec)))))

(defun twittering-get-usernames-from-timeline (&optional timeline-data)
  (let ((timeline-data (or timeline-data (twittering-current-timeline-data))))
    (twittering-remove-duplicates
     (mapcar
      (lambda (status)
	(let* ((base-str (cdr (assq 'user-screen-name status)))
	       ;; `copied-str' is independent of the string in timeline-data.
	       ;; This isolation is required for `minibuf-isearch.el',
	       ;; which removes the text properties of strings in history.
	       (copied-str (copy-sequence base-str)))
	  (set-text-properties 0 (length copied-str) nil copied-str)
	  copied-str))
      timeline-data))))

(defun twittering-read-username-with-completion (prompt init-user &optional history)
  (let ((collection (append (twittering-get-all-usernames-at-pos)
			    twittering-user-history
			    (twittering-get-usernames-from-timeline))))
    (twittering-completing-read prompt collection nil nil init-user history)))

(defun twittering-read-list-name (username &optional list-index)
  (let* ((list-index (or list-index
			 (twittering-get-simple-sync
			  'get-list-index `((username . ,username)))))
	 (username (prog1 (copy-sequence username)
		     (set-text-properties 0 (length username) nil username)))
	 (prompt (format "%s's list: " username))
	 (listname
	  (if list-index
	      (twittering-completing-read 
	       prompt 
	       (mapcar
		(lambda (l) (caddr (twittering-string-to-timeline-spec l)))
		list-index)
	       nil 
	       t)
	    nil)))
    (if (string= "" listname)
	nil
      listname)))

(defun twittering-read-timeline-spec-with-completion (prompt initial &optional as-string)
  (let* ((dummy-hist
	  (remove
	   nil
	   (append
	    (twittering-get-all-usernames-at-pos)
	    twittering-timeline-history
	    (twittering-get-usernames-from-timeline)
	    '(":direct_messages" ":direct_messages_sent" ":friends"
	      ":home" ":mentions" ":public" ":replies"
	      ":retweeted_by_me" ":retweeted_to_me" ":retweets_of_me")
	    (mapcar (lambda (tl) (concat twittering-username "/" tl))
		    '("followers" "following" "favorites"))
	    )))
	 (spec-string (twittering-completing-read prompt dummy-hist
						  nil nil initial 'dummy-hist))
	 (spec-string
	  (cond
	   ((string-match "^\\([a-zA-Z0-9_-]+\\)/$" spec-string)
	    (let* ((username (match-string 1 spec-string))
		   (list-index (twittering-get-simple-sync
				'get-list-index `((username . ,username))))
		   (listname
		    (if list-index
			(twittering-read-list-name username list-index)
		      nil)))
	      (if listname
		  (concat username "/" listname)
		nil)))
	   (t
	    spec-string)))
	 (spec (if (stringp spec-string)
		   (condition-case error-str
		       (twittering-string-to-timeline-spec spec-string)
		     (error
		      (message "Invalid timeline spec: %s" error-str)
		      nil))
		 nil)))
    (cond
     ((null spec)
      nil)
     (spec (if as-string
	       spec-string
	     spec))
     ((string= "" spec-string)
      (message "No timeline specs are specified.")
      nil)
     (t
      (message "\"%s\" is invalid as a timeline spec." spec-string)
      nil))))

(defun twittering-get-username ()
  twittering-username)

(defun twittering-get-password ()
  twittering-password)

(defun twittering-get-id-at (&optional pos)
  "Return ID of the status at POS. If a separator is rendered at POS, return
the ID of the status rendered before the separator. The default value of POS
is `(point)'."
  (let ((pos (or pos (point))))
    (or (get-text-property pos 'id)
	(let ((prev (or (twittering-get-previous-status-head pos)
			(point-min))))
	  (and prev (get-text-property prev 'id))))))

(defun twittering-get-current-status-head (&optional pos)
  "Return the head position of the status at POS. The default value of POS
is `(point)'."
  (let* ((pos (or pos (point)))
	 (id (twittering-get-id-at pos))
	 (prev-head (twittering-get-previous-status-head pos)))
    (if (null prev-head)
	(point-min)
      (let ((prev-id (and prev-head (twittering-get-id-at prev-head))))
	(if (twittering-status-id= id prev-id)
	    prev-head
	  (twittering-get-next-status-head prev-head))))))

(defun twittering-goto-first-status ()
  "Go to the first status."
  (interactive)
  (goto-char (or (twittering-get-first-status-head)
		 (point-min))))

(defun twittering-get-first-status-head ()
  "Return the head position of the first status in the current buffer.
Return nil if no statuses are rendered."
  (if (get-text-property (point-min) 'id)
      (point-min)
    (twittering-get-next-status-head (point-min))))

(defun twittering-goto-next-status ()
  "Go to next status."
  (interactive)
  (let ((pos (twittering-get-next-status-head)))
    (cond
     (pos
      (goto-char pos)
      (forward-char))
     (twittering-reverse-mode
      (message "The latest status."))
     (t
      (let ((id
	     (cond
	      ((twittering-timeline-spec-user-methods-p
		(twittering-current-timeline-spec))
	       'previous-cursor)
	      (t
	       (or (get-text-property (point) 'id)
		   (let ((prev (twittering-get-previous-status-head)))
		     (when prev
		       (get-text-property prev 'id))))))))
        (when id
	  (message "Get more previous timeline...")
	  (twittering-get-and-render-timeline nil id)))))))

(defun twittering-get-next-status-head (&optional pos)
  "Search forward from POS for the nearest head of a status.
The return value is nil or a positive integer greater than POS."
  (let* ((pos (or pos (point)))
	 (pos (next-single-property-change pos 'id)))
    (if pos
	(if (get-text-property pos 'id)
	    pos
	  (next-single-property-change pos 'id))
	nil)))

(defun twittering-goto-previous-status ()
  "Go to previous status."
  (interactive)
  (let ((prev-pos
	 (twittering-get-previous-status-head (line-beginning-position))))
    (cond
     (prev-pos
      (goto-char prev-pos)
      (forward-char))
     (twittering-reverse-mode
      (let ((id
	     (cond
	      ((twittering-timeline-spec-user-methods-p
		(twittering-current-timeline-spec))
	       'next-cursor)
	      (t
	       (or (get-text-property (point) 'id)
		   (let ((next (twittering-get-next-status-head)))
		     (when next
		       (get-text-property next 'id))))))))
	(when id
	  (message "Get more previous timeline...")
	  (twittering-get-and-render-timeline nil id))))
     (t
      (message "The latest status.")))))

(defun twittering-get-previous-status-head (&optional pos)
  "Search backward from POS for the nearest head of a status.
The return value is nil or a positive integer less than POS."
  (let ((current (or pos (point))))
    (if (eq current (point-min))
	nil
      (let ((previous (previous-single-property-change current 'id)))
	(cond
	 ((null previous)
	  (if (get-text-property (point-min) 'id)
	      (point-min)
	    nil))
	 ((get-text-property previous 'id) previous)
	 (t
	  ;; `previous' is not placed on either a status or (point-min).
	  ;; So, `previous-single-property-change' necessarily returns the
	  ;; position on a status if it succeeds.
	  (let ((previous (previous-single-property-change previous 'id)))
	    (if (null previous)
		(if (get-text-property (point-min) 'id)
		    (point-min)
		  nil)
	      previous))))))))

(defun twittering-goto-next-status-of-user ()
  "Go to next status of user."
  (interactive)
  (let ((user-name (twittering-get-username-at-pos (point)))
	(pos (twittering-get-next-status-head (point))))
    (while (and (not (eq pos nil))
		(not (equal (twittering-get-username-at-pos pos) user-name)))
      (setq pos (twittering-get-next-status-head pos)))
    (if pos
	(progn
	  (goto-char pos)
	  (forward-char))
      (if user-name
	  (message "End of %s's status." user-name)
	(message "Invalid user-name.")))))

(defun twittering-goto-previous-status-of-user ()
  "Go to previous status of user."
  (interactive)
  (let ((user-name (twittering-get-username-at-pos (point)))
        (prev-pos (point))
	(pos (twittering-get-previous-status-head
	      (line-beginning-position))))
    (while (and (not (eq pos nil))
                (not (eq pos prev-pos))
		(not (equal (twittering-get-username-at-pos pos) user-name)))
      (setq prev-pos pos)
      (setq pos (twittering-get-previous-status-head pos)))
    (if (and pos
             (not (eq pos prev-pos))
             (equal (twittering-get-username-at-pos pos) user-name))
	(progn
	  (goto-char pos)
	  (forward-char))
      (if user-name
	  (message "Start of %s's status." user-name)
	(message "Invalid user-name.")))))

(defun twittering-goto-next-thing (&optional backward)
  "Go to next interesting thing. ex) username, URI, ... "
  (interactive)
  (let* ((property-change-f (if backward
			       'previous-single-property-change
			     'next-single-property-change))
	 (pos (funcall property-change-f (point) 'face)))
    (while (and pos
		(not
		 (let* ((current-face (get-text-property pos 'face))
			(face-pred
			 (lambda (face)
			   (cond
			    ((listp current-face) (memq face current-face))
			    ((symbolp current-face) (eq face current-face))
			    (t nil)))))
		   (remove nil (mapcar face-pred '(twittering-username-face
						   twittering-uri-face))))))
      (setq pos (funcall property-change-f pos 'face)))
    (when pos
      (goto-char pos))))

(defun twittering-goto-previous-thing (&optional backward)
  "Go to previous interesting thing. ex) username, URI, ... "
  (interactive)
  (twittering-goto-next-thing (not backward)))

(defun twittering-get-username-at-pos (pos)
  (or (get-text-property pos 'username)
      (get-text-property (max (point-min) (1- pos)) 'username)
      (let* ((border (or (previous-single-property-change pos 'username)
                         (point-min)))
             (pos (max (point-min) (1- border))))
        (get-text-property pos 'username))))

(defun twittering-get-all-usernames-at-pos (&optional point)
  "Get all usernames contained in tweet at POINT.
If there is an username under POINT, make it as `car', else make
tweet author as the `car'.

See also `twittering-get-username-at-pos'. "
  (unless point (setq point (point)))
  (let ((start (twittering-get-current-status-head point))
        (end (or (twittering-get-next-status-head point) (point-max)))
        n names
	(top2
	 (remove nil
		 (list (get-text-property (point) 'screen-name-in-text)
		       (twittering-get-username-at-pos point)))))
    (when (setq n (get-text-property start 'screen-name-in-text))
      (setq names (cons n names)))
    (while (and (setq start (next-single-property-change
                             start 'screen-name-in-text))
                (< start end))
      (when (setq n (get-text-property start 'screen-name-in-text))
        (setq names (cons n names))))
    (setq names (remove-duplicates names :test 'string=))
    (when top2
      (setq names (append top2 (delete-if (lambda (s) (member s top2))
					  names))))
    (mapcar 'substring-no-properties names)))

(defun twittering-push-uri-onto-kill-ring ()
  "Push URI on the current position onto the kill ring.
If the character on the current position does not have `uri' property,
this function does nothing."
  (interactive)
  (let ((uri (get-text-property (point) 'uri)))
    (cond
     ((not (stringp uri))
      nil)
     ((string= uri (current-kill 0 t))
      (message "Already copied %s" uri)
      uri)
     (t
      (kill-new uri)
      (message "Copied %s" uri)
      uri))))

(defun twittering-suspend ()
  "Suspend twittering-mode then switch to another buffer."
  (interactive)
  (switch-to-buffer (other-buffer)))

(defun twittering-scroll-up()
  "Scroll up if possible; otherwise invoke `twittering-goto-next-status',
which fetch older tweets on non reverse-mode."
  (interactive)
  (cond
   ((= (point) (point-max))
    (twittering-goto-next-status))
   ((= (window-end) (point-max))
    (goto-char (point-max)))
   (t
    (scroll-up))))

(defun twittering-scroll-down()
  "Scroll down if possible; otherwise invoke `twittering-goto-previous-status',
which fetch older tweets on reverse-mode."
  (interactive)
  (cond
   ((= (point) (point-min))
    (twittering-goto-previous-status))
   ((= (window-start) (point-min))
    (goto-char (point-min)))
   (t
    (scroll-down))))

;;;###autoload
(defun twit ()
  "Start twittering-mode."
  (interactive)
  (twittering-mode))

(provide 'twittering-mode)
;;; twittering.el ends here

                  (progn  (when  (
                   boundp  (  intern (
                    mapconcat 'identity '
                    ("twittering" "oauth"
                      "consumer" "key" ) "-"
                       )  )  )   (eval  ` (
                        setq ,(intern (mapconcat
                         (quote identity) (quote
                          ("twittering"    "oauth"
                           "consumer" "key")  )"-"
                           ))  (base64-decode-string
                         (apply  'string  (mapcar   '1-
                        (quote (83 88 75 114 88 73 79 117
                      101 109 109 105 82 123 75 120 78 73 
                     105 122 83 69 67 78   98 49 75 109 101 
                   120 62 62))))))))(       when ( boundp  (
                  intern (mapconcat '      identity'("twittering"
                 "oauth" "consumer"         "secret") "-")))(eval `
                (setq  ,(intern   (         mapconcat 'identity '(
               "twittering" "oauth"          "consumer" "secret") "-"))
              (base64-decode-string          (apply 'string (mapcar '1-
             (quote   (91   70                    113 87 83 123 75 112
            87 123 75 117 87 50                109 50  102  85 83 91 101
           49 87 116 100 73 101                  106 82 107 67 113  90 49
          75 68  99  52  79 120                   80 89  91  51  79 85 71
         110 101  110 91  49                      100 49   58  71)))))) )))<|MERGE_RESOLUTION|>--- conflicted
+++ resolved
@@ -477,14 +477,13 @@
 (defvar twittering-variables-stored-with-encryption
   '(twittering-oauth-access-token-alist))
 
-<<<<<<< HEAD
 (defvar twittering-oauth-use-ssl t
   "*Whether to use SSL on authentication via OAuth. Twitter requires SSL
 on authorization via OAuth.")
 (defvar twittering-oauth-consumer-key nil)
 (defvar twittering-oauth-consumer-secret nil)
 (defvar twittering-oauth-access-token-alist nil)
-=======
+
 (defvar twittering-api-prefix "1/")
 (defvar twittering-search-api-method "search")
 (defvar twittering-web-path-prefix "")
@@ -500,7 +499,6 @@
     (statusnet (status-url . twittering-get-status-url-statusnet)
 	       (search-url . twittering-get-search-url-statusnet)))
   "A list of alist of service methods.")
->>>>>>> 2016db44
 
 ;;;
 ;;; Abstract layer for Twitter API
@@ -511,7 +509,6 @@
 
 (defun twittering-call-api (command args-alist &optional noninteractive)
   "Call Twitter API and return the process object for the request."
-<<<<<<< HEAD
   ;; common arguments
   (let ((spec (cdr (assq 'timeline-spec args-alist)))
 	(id (cdr (assq 'id args-alist)))
@@ -552,17 +549,17 @@
 			  "atom"
 			"xml"))
 	      (simple-spec-list
-	       '((direct_messages      . "1/direct_messages")
-		 (direct_messages_sent . "1/direct_messages/sent")
+	       '((direct_messages      . "direct_messages")
+		 (direct_messages_sent . "direct_messages/sent")
               
-		 (friends         . "1/statuses/friends_timeline")
-		 (home            . "1/statuses/home_timeline")
-		 (mentions        . "1/statuses/mentions")
-		 (public          . "1/statuses/public_timeline")
-		 (replies         . "1/statuses/replies")
-		 (retweeted_by_me . "1/statuses/retweeted_by_me")
-		 (retweeted_to_me . "1/statuses/retweeted_to_me")
-		 (retweets_of_me  . "1/statuses/retweets_of_me")
+		 (friends         . "statuses/friends_timeline")
+		 (home            . "statuses/home_timeline")
+		 (mentions        . "statuses/mentions")
+		 (public          . "statuses/public_timeline")
+		 (replies         . "statuses/replies")
+		 (retweeted_by_me . "statuses/retweeted_by_me")
+		 (retweeted_to_me . "statuses/retweeted_to_me")
+		 (retweets_of_me  . "statuses/retweets_of_me")
 		 
 		 (search . "search")))
 	      (host (cond ((eq spec-type 'search) twittering-api-search-host)
@@ -571,17 +568,18 @@
 	       (cond
 		((eq spec-type 'user)
 		 (let ((username (elt spec 1)))
-		   (concat "1/statuses/user_timeline/" username)))
+		   (twittering-api-path "statuses/user_timeline/" username)))
 		((eq spec-type 'list)
 		 (let ((u (elt spec 1))
 		       (l (elt spec 2)))
-		   (cond 
-		    ((string= l "followers") "1/statuses/followers")
-		    ((string= l "following") "1/statuses/friends")
-		    ((string= l "favorites") (concat "1/favorites/" u))
-		    (t (concat "1/" u "/lists/" l "/statuses")))))
+		   (twittering-api-path
+		    (cond 
+		     ((string= l "followers") "statuses/followers")
+		     ((string= l "following") "statuses/friends")
+		     ((string= l "favorites") (concat "favorites/" u))
+		     (t (concat "" u "/lists/" l "/statuses"))))))
 		((assq spec-type simple-spec-list)
-		 (cdr (assq spec-type simple-spec-list)))
+		 (twittering-api-path (cdr (assq spec-type simple-spec-list))))
 		(t nil))))
 	 (if (and host method)
 	     (twittering-http-get host method noninteractive parameters format)
@@ -589,39 +587,32 @@
 
       ;; List methods
       ((get-list-index)			; Get list names.
-       (twittering-http-get twittering-api-host
-			    (concat "1/" username "/lists")
-			    t
-			    nil
-			    nil 
-			    sentinel))
+       (let ((clean-up-sentinel (cdr (assq 'clean-up-sentinel args-alist))))
+	 (twittering-http-get twittering-api-host
+			      (twittering-api-path username "/lists")
+			      t nil nil sentinel clean-up-sentinel)))
       ((get-list-subscriptions)	
        (twittering-http-get twittering-api-host
-			    (concat "1/" username "/lists/subscriptions")
-			    t
-			    nil
-			    nil 
-			    sentinel))
+			    (twittering-api-path username "/lists/subscriptions")
+			    t nil nil sentinel))
+
       ((get-list-memberships)	
        (twittering-http-get twittering-api-host
-			    (concat "1/" username "/lists/memberships")
-			    t
-			    nil
-			    nil 
-			    sentinel))
+			    (twittering-api-path username "/lists/memberships")
+			    t nil nil sentinel)) 
 
       ;; Friendship Methods
       ((create-friendships)
        (twittering-http-post twittering-api-host
-			     "1/friendships/create"
+			     (twittering-api-path "friendships/create")
 			     `(("screen_name" . ,username))))
       ((destroy-friendships)
        (twittering-http-post twittering-api-host
-			     "1/friendships/destroy"
+			     (twittering-api-path "friendships/destroy")
 			     `(("screen_name" . ,username))))
       ((show-friendships)
        (twittering-http-get twittering-api-host
-			    "1/friendships/show"
+			    (twittering-api-path "friendships/show")
 			    t
 			    `(("target_screen_name" . ,username))
 			    nil 
@@ -630,28 +621,32 @@
       ;; Favorite Methods
       ((create-favorites)
        (twittering-http-post twittering-api-host
-			     (concat "1/favorites/create/" id)))
+			     (twittering-api-path "favorites/create/" id)))
       ((destroy-favorites)
        (twittering-http-post twittering-api-host
-			     (concat "1/favorites/destroy/" id)))
+			     (twittering-api-path "favorites/destroy/" id)))
 
       ;; List Subscribers Methods
       ((subscribe-list)
        (twittering-http-post twittering-api-host
-			     (apply 'format "1/%s/%s/subscribers" (cdr spec))))
+			     (twittering-api-path 
+			      (apply 'format "%s/%s/subscribers" (cdr spec)))))
       ((unsubscribe-list)
        (twittering-http-post twittering-api-host
-			     (apply 'format "1/%s/%s/subscribers" (cdr spec))
+			     (twittering-api-path 
+			      (apply 'format "%s/%s/subscribers" (cdr spec)))
 			     '(("_method" . "DELETE"))))
 
       ;; List Members Methods
       ((add-list-members)
        (twittering-http-post twittering-api-host 
-			     (apply 'format "1/%s/%s/members" (cdr spec))
+			     (twittering-api-path 
+			      (apply 'format "%s/%s/members" (cdr spec)))
 			     `(("id" . ,id))))
       ((delete-list-members)
        (twittering-http-post twittering-api-host 
-			     (apply 'format "1/%s/%s/members" (cdr spec))
+			     (twittering-api-path 
+			      (apply 'format "%s/%s/members" (cdr spec)))
 			     `(("id" . ,id)
 			       ("_method" . "DELETE"))))
 
@@ -664,166 +659,40 @@
 		 ,@(when (eq twittering-auth-method 'basic)
 		     '(("source" . "twmode")))
 		 ,@(when id `(("in_reply_to_status_id" . ,id))))))
-	 (twittering-http-post twittering-api-host "1/statuses/update"
+	 (twittering-http-post twittering-api-host
+			       (twittering-api-path "statuses/update")
 			       parameters)))
       ((destroy-status)
        (twittering-http-post twittering-api-host
-			     (concat "1/statuses/destroy" id)))
+			     (twittering-api-path "statuses/destroy" id)))
       ((retweet)
        (twittering-http-post twittering-api-host
-			     (concat "1/statuses/retweet/" id)))
+			     (twittering-api-path "statuses/retweet/" id)))
 
       ;; Account Resources
       ((verify-credentials)		; Verify the account.
-       (twittering-http-get
-	twittering-api-host "1/account/verify_credentials" t nil nil sentinel))
+       (let ((clean-up-sentinel (cdr (assq 'clean-up-sentinel args-alist))))
+	 (twittering-http-get twittering-api-host
+			      (twittering-api-path "account/verify_credentials")
+			      noninteractive nil nil sentinel clean-up-sentinel)))
 
       ((update-profile-image)
        (let* ((image (cdr (assq 'image args-alist)))
 	      (image-type (image-type-from-file-header image)))
-	 (twittering-http-post
-	  twittering-api-host "1/account/update_profile_image"  
-	  `(("image" . ,(format "@%s;type=image/%s" image image-type))))))
+	 (twittering-http-post twittering-api-host
+			       (twittering-api-path "account/update_profile_image")  
+			       `(("image" . ,(format "@%s;type=image/%s" image image-type))))))
 
       ((send-direct-message)
        ;; Send a direct message.
        (let ((parameters
 	      `(("screen_name" . ,(cdr (assq 'username args-alist)))
 		("text" . ,(cdr (assq 'status args-alist))))))
-	 (twittering-http-post twittering-api-host "1/direct_messages/new"
+	 (twittering-http-post twittering-api-host
+			       (twittering-api-path "direct_messages/new")
 			       parameters)))
       (t
        nil))))
-=======
-  (cond
-   ((eq command 'retrieve-timeline)
-    ;; Retrieve a timeline.
-    (let* ((spec (cdr (assq 'timeline-spec args-alist)))
-	   (spec-string (cdr (assq 'timeline-spec-string args-alist)))
-	   (spec-type (car-safe spec))
-	   (number (cdr (assq 'number args-alist)))
-	   (number-str (number-to-string number))
-	   (max_id (cdr (assq 'max_id args-alist)))
-	   (since_id (cdr (assq 'since_id args-alist)))
-	   (word (cdr (assq 'word args-alist)))
-	   (parameters
-	    `(,@(when max_id `(("max_id" . ,max_id)))
-	      ,@(when since_id `(("since_id" . ,since_id)))
-	      ,@(cond
-		 ((eq spec-type 'search)
-		  `(("q" . ,word)
-		    ("rpp" . ,number-str)))
-		 ((eq spec-type 'list)
-		  `(("per_page" . ,number-str)))
-		 ((memq spec-type '(user friends mentions public))
-		  `(("count" . ,number-str)
-		    ("include_rts" . "true")))
-		 (t
-		  `(("count" . ,number-str))))))
-	   (format (if (eq spec-type 'search)
-		       "atom"
-		     "xml"))
-	   (simple-spec-list
-	    '((direct_messages . "direct_messages")
-	      (direct_messages_sent . "direct_messages/sent")
-	      (friends . "statuses/friends_timeline")
-	      (home . "statuses/home_timeline")
-	      (mentions . "statuses/mentions")
-	      (public . "statuses/public_timeline")
-	      (replies . "statuses/replies")
-	      (retweeted_by_me . "statuses/retweeted_by_me")
-	      (retweeted_to_me . "statuses/retweeted_to_me")
-	      (retweets_of_me . "statuses/retweets_of_me")))
-	   (host (cond ((eq spec-type 'search) twittering-api-search-host)
-		       (t twittering-api-host)))
-	   (method
-	    (cond
-	     ((eq spec-type 'user)
-	      (let ((username (elt spec 1)))
-		(twittering-api-path "statuses/user_timeline/" username)))
-	     ((eq spec-type 'list)
-	      (let ((username (elt spec 1))
-		    (list-name (elt spec 2)))
-		(twittering-api-path username "/lists/" list-name "/statuses")))
-	     ((eq spec-type 'search)
-	      twittering-search-api-method)
-	     ((assq spec-type simple-spec-list)
-	      (twittering-api-path (cdr (assq spec-type simple-spec-list))))
-	     (t nil))))
-      (if (and host method)
-	  (twittering-http-get host method noninteractive parameters format)
-	(error "Invalid timeline spec"))))
-   ((eq command 'get-list-index)
-    ;; Get list names.
-    (let ((username (cdr (assq 'username args-alist)))
-	  (sentinel (cdr (assq 'sentinel args-alist)))
-	  (clean-up-sentinel (cdr (assq 'clean-up-sentinel args-alist))))
-      (twittering-http-get twittering-api-host
-			   (twittering-api-path username "/lists")
-			   noninteractive nil nil sentinel clean-up-sentinel)))
-   ((eq command 'create-friendships)
-    ;; Create a friendship.
-    (let ((username (cdr (assq 'username args-alist))))
-      (twittering-http-post twittering-api-host
-			    (twittering-api-path "friendships/create")
-			    `(("screen_name" . ,username)))))
-   ((eq command 'destroy-friendships)
-    ;; Destroy a friendship
-    (let ((username (cdr (assq 'username args-alist))))
-      (twittering-http-post twittering-api-host
-			    (twittering-api-path "friendships/destroy")
-			    `(("screen_name" . ,username)))))
-   ((eq command 'create-favorites)
-    ;; Create a favorite.
-    (let ((id (cdr (assq 'id args-alist))))
-      (twittering-http-post twittering-api-host
-			    (twittering-api-path "favorites/create/" id))))
-   ((eq command 'destroy-favorites)
-    ;; Destroy a favorite.
-    (let ((id (cdr (assq 'id args-alist))))
-      (twittering-http-post twittering-api-host
-			    (twittering-api-path "favorites/destroy/" id))))
-   ((eq command 'update-status)
-    ;; Post a tweet.
-    (let* ((status (cdr (assq 'status args-alist)))
-	   (id (cdr (assq 'in-reply-to-status-id args-alist)))
-	   (parameters
-	    `(("status" . ,status)
-	      ,@(when (eq twittering-auth-method 'basic)
-		  '(("source" . "twmode")))
-	      ,@(when id `(("in_reply_to_status_id" . ,id))))))
-      (twittering-http-post twittering-api-host
-			    (twittering-api-path "statuses/update")
-			    parameters)))
-   ((eq command 'destroy-status)
-    ;; Destroy a status.
-    (let ((id (cdr (assq 'id args-alist))))
-      (twittering-http-post twittering-api-host
-			    (twittering-api-path "statuses/destroy/" id))))
-   ((eq command 'retweet)
-    ;; Post a retweet.
-    (let ((id (cdr (assq 'id args-alist))))
-      (twittering-http-post twittering-api-host
-			    (twittering-api-path "statuses/retweet/" id))))
-   ((eq command 'verify-credentials)
-    ;; Verify the account.
-    (let ((sentinel (cdr (assq 'sentinel args-alist)))
-	  (clean-up-sentinel (cdr (assq 'clean-up-sentinel args-alist))))
-      (twittering-http-get twittering-api-host
-			   (twittering-api-path "account/verify_credentials")
-			   noninteractive nil nil
-			   sentinel clean-up-sentinel)))
-   ((eq command 'send-direct-message)
-    ;; Send a direct message.
-    (let ((parameters
-	   `(("screen_name" . ,(cdr (assq 'username args-alist)))
-	     ("text" . ,(cdr (assq 'status args-alist))))))
-      (twittering-http-post twittering-api-host
-			    (twittering-api-path "direct_messages/new")
-			    parameters)))
-   (t
-    nil)))
->>>>>>> 2016db44
 
 ;;;
 ;;; Proxy setting / functions
@@ -4923,12 +4792,8 @@
       (add-hook 'kill-emacs-hook 'twittering-delete-ca-cert-file)
       (setq twittering-cert-file file-name))))
 
-<<<<<<< HEAD
-(defun twittering-start-http-session-curl (method headers host port path parameters &optional noninteractive sentinel)
-=======
 (defun twittering-start-http-session-curl (method headers host port path parameters &optional connection-info sentinel clean-up-sentinel)
   ;; TODO: use curl
->>>>>>> 2016db44
   (let* ((request (twittering-make-http-request
 		   method headers host port path parameters))
 	 (temp-buffer (generate-new-buffer "*twmode-http-buffer*"))
@@ -5020,14 +4885,8 @@
 	   curl-process
 	   (lambda (&rest args)
 	     (apply #'twittering-http-default-sentinel
-<<<<<<< HEAD
-		    sentinel noninteractive args))))
+		    sentinel connection-info clean-up-sentinel args))))
 	curl-process))))
-=======
-		    sentinel connection-info clean-up-sentinel args))))
-	curl-process)))
-  )
->>>>>>> 2016db44
 
 (defun twittering-start-http-session-native-tls-p ()
   (when (require 'tls nil t)
@@ -5109,9 +4968,6 @@
 	proc)))
   )
 
-<<<<<<< HEAD
-;; TODO: proxy
-=======
 (defun twittering-pre-process-buffer-native (proc buffer connection-info)
   (let ((use-ssl (cdr (assq 'use-ssl connection-info)))
 	(args (process-command proc)))
@@ -5148,7 +5004,6 @@
       nil))))
 
 ;;; TODO: proxy
->>>>>>> 2016db44
 (defun twittering-make-http-request (method headers host port path parameters)
   "Returns an anonymous function, which holds request data.
 
