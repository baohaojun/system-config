--- conflicted
+++ resolved
@@ -373,82 +373,9 @@
   "*Non-nil means tweets are aligned in reverse order of `http://twitter.com/'.")
 (defvar twittering-display-remaining nil
   "*If non-nil, display remaining of rate limit on the mode line.")
-<<<<<<< HEAD
-=======
-(defvar twittering-status-format "%i %s,  %@:\n%FILL[  ]{%T // from %f%L%r%R}\n "
-  "Format string for rendering statuses.
-Ex. \"%i %s,  %@:\\n%FILL{  %T // from %f%L%r%R}\n \"
-
-Items:
- %s - screen_name
- %S - name
- %i - profile_image
- %d - description
- %l - location
- %L - \" [location]\"
- %r - \" sent to user\" (use on direct_messages{,_sent})
- %r - \" in reply to user\" (use on other standard timeline)
- %R - \" (retweeted by user)\"
- %u - url
- %j - user.id
- %p - protected?
- %c - created_at (raw UTC string)
- %C{time-format-str} - created_at (formatted with time-format-str)
- %@ - X seconds ago
- %T - raw text
- %t - text filled as one paragraph
- %' - truncated
- %FACE[face-name]{...} - strings decorated with the specified face.
- %FILL[prefix]{...} - strings filled as a paragraph. The prefix is optional.
-                      You can use any other specifiers in braces.
- %FOLD[prefix]{...} - strings folded within the frame width.
-                      The prefix is optional. This keeps newlines.
-                      You can use any other specifiers in braces.
- %f - source
- %# - id
-")
-
-(defvar twittering-retweet-format "RT: %t (via @%s)"
-  "Format string for retweet.
-
-Items:
- %s - screen_name
- %t - text
- %% - %
-")
-
-(defvar twittering-fill-column nil
-  "*The fill-column used for \"%FILL{...}\" in `twittering-status-format'.
-If nil, the fill-column is automatically calculated.")
-
-(defvar twittering-show-replied-tweets t
-  "*The number of replied tweets which will be showed in one tweet.
-
-If the value is not a number and is non-nil, show all replied tweets
-which is already fetched.
-If the value is nil, doesn't show replied tweets.")
-
-(defvar twittering-default-show-replied-tweets nil
-  "*The number of default replied tweets which will be showed in one tweet.
-This value will be used only when showing new tweets.
-
-See `twittering-show-replied-tweets' for more details.")
-
-(defvar twittering-use-show-minibuffer-length t
-  "*Show current length of minibuffer if this variable is non-nil.
-
-We suggest that you should set to nil to disable the showing function
-when it conflict with your input method (such as AquaSKK, etc.)")
-
-(defvar twittering-notify-successful-http-get t)
-
-(defvar twittering-use-ssl t
-  "Use SSL connection if this variable is non-nil.
-
-SSL connections use 'curl' command as a backend.")
+
 (defvar twittering-allow-insecure-server-cert nil
   "*If non-nil, twittering-mode allows insecure server certificates.")
->>>>>>> bdbbb495
 
 (defvar twittering-curl-program nil
   "Cache a result of `twittering-find-curl-program'.
