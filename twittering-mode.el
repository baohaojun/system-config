;;; -*- indent-tabs-mode: t; tab-width: 8 -*-
;;;
;;; twittering-mode.el --- Major mode for Twitter

;; Copyright (C) 2007, 2009, 2010 Yuto Hayamizu.
;;               2008 Tsuyoshi CHO

;; Author: Y. Hayamizu <y.hayamizu@gmail.com>
;;         Tsuyoshi CHO <Tsuyoshi.CHO+develop@Gmail.com>
;;         Alberto Garcia  <agarcia@igalia.com>
;; Created: Sep 4, 2007
;; Version: HEAD
;; Identity: $Id$
;; Keywords: twitter web
;; URL: http://twmode.sf.net/

;; This file is free software; you can redistribute it and/or modify
;; it under the terms of the GNU General Public License as published by
;; the Free Software Foundation; either version 2, or (at your option)
;; any later version.

;; This file is distributed in the hope that it will be useful,
;; but WITHOUT ANY WARRANTY; without even the implied warranty of
;; MERCHANTABILITY or FITNESS FOR A PARTICULAR PURPOSE.  See the
;; GNU General Public License for more details.

;; You should have received a copy of the GNU General Public License
;; along with GNU Emacs; see the file COPYING.  If not, write to
;; the Free Software Foundation, Inc., 59 Temple Place - Suite 330,
;; Boston, MA 02111-1307, USA.

;;; Commentary:

;; twittering-mode.el is a major mode for Twitter.
;; You can check friends timeline, and update your status on Emacs.

;;; Feature Request:

;; URL : http://twitter.com/d00dle/statuses/577876082
;; * Status Input from Popup buffer and C-cC-c to POST.
;; URL : http://code.nanigac.com/source/view/419
;; * update status for region

;;; Code:

(eval-when-compile (require 'cl))
(require 'xml)
(require 'parse-time)
(when (> 22 emacs-major-version)
  (setq load-path
	(append (mapcar (lambda (dir)
			  (expand-file-name
			   dir
			   (if load-file-name
			       (or (file-name-directory load-file-name)
				   ".")
			     ".")))
			'("url-emacs21" "emacs21"))
		load-path))
  (and (require 'un-define nil t)
       ;; the explicitly require 'unicode to update a workaround with
       ;; navi2ch. see a comment of `twittering-ucs-to-char' for more
       ;; details.
       (require 'unicode nil t)))
(require 'url)

(defconst twittering-mode-version "HEAD")
(defconst twittering-mode-identity "$Id$")
(defvar twittering-api-host "api.twitter.com")
(defvar twittering-api-search-host "search.twitter.com")
(defvar twittering-web-host "twitter.com")
(defvar twittering-oauth-request-token-url
  "https://api.twitter.com/oauth/request_token")
(defvar twittering-oauth-authorization-url-base
  "https://api.twitter.com/oauth/authorize?oauth_token=")
(defvar twittering-oauth-access-token-url
  "https://api.twitter.com/oauth/access_token")

(defun twittering-mode-version ()
  "Display a message for twittering-mode version."
  (interactive)
  (let ((version-string
	 (format "twittering-mode-v%s" twittering-mode-version)))
    (if (interactive-p)
	(message "%s" version-string)
      version-string)))

(defvar twittering-auth-method 'oauth
  "*Authentication method for `twittering-mode'.
The symbol `basic' means Basic Authentication. The symbol `oauth' means
OAuth Authentication. OAuth Authentication requires
`twittering-oauth-consumer-key' and `twittering-oauth-consumer-secret'.
Additionally, it requires an external command `curl' or another command
included in `tls-program', which may be `openssl' or `gnutls-cli', for SSL.")

(defvar twittering-oauth-use-ssl t
  "*Whether to use SSL on authentication via OAuth. Twitter requires SSL
on authorization via OAuth.")
(defvar twittering-oauth-consumer-key nil)
(defvar twittering-oauth-consumer-secret nil)
(defvar twittering-oauth-access-token-alist nil)

(defconst twittering-max-number-of-tweets-on-retrieval 200
  "The maximum number of `twittering-number-of-tweets-on-retrieval'.")

(defvar twittering-number-of-tweets-on-retrieval 20
  "*The number of tweets which will be retrieved in one request.
The upper limit is `twittering-max-number-of-tweets-on-retrieval'.")

(defvar twittering-tinyurl-service 'tinyurl
  "The service to use. One of 'tinyurl' or 'toly'.")

(defvar twittering-tinyurl-services-map
  '((tinyurl . "http://tinyurl.com/api-create.php?url=")
    (toly    . "http://to.ly/api.php?longurl="))
  "Alist of tinyfy services.")

(defvar twittering-mode-map (make-sparse-keymap))

(defvar twittering-tweet-history nil)
(defvar twittering-user-history nil)
(defvar twittering-timeline-history nil)
(defvar twittering-hashtag-history nil)
(defvar twittering-search-history nil)

(defvar twittering-current-hashtag nil
  "A hash tag string currently set. You can set it by calling
`twittering-set-current-hashtag'.")

(defvar twittering-timer nil
  "Timer object for timeline refreshing will be stored here.
DO NOT SET VALUE MANUALLY.")

(defvar twittering-timer-interval 90
  "The interval of auto reloading. You should use 60 or more
seconds for this variable because the number of API call is
limited by the hour.")

(defvar twittering-timer-for-redisplaying nil
  "Timer object for timeline redisplay statuses will be stored here.
DO NOT SET VALUE MANUALLY.")

(defvar twittering-timer-interval-for-redisplaying 17
  "The interval of auto redisplaying statuses.")

(defvar twittering-username nil
  "*An username of your Twitter account.")

(defvar twittering-password nil
  "*A password of your Twitter account. Leave it blank is the
recommended way because writing a password in .emacs file is so
dangerous.")

(defvar twittering-initial-timeline-spec-string ":home"
  "*The initial timeline spec string. If the value of the variable is a
list of timeline spec strings, the timelines are rendered on their own
buffers.")

(defvar twittering-timeline-spec nil
  "The timeline spec for the current buffer.")
(defvar twittering-timeline-spec-string ""
  "The timeline spec string for the current buffer.")

(defvar twittering-timeline-spec-alias nil
  "*Alist for aliases of timeline spec.
Each element is (NAME . SPEC-STRING), where NAME is a string and
SPEC-STRING is a string or a function that returns a timeline spec string.

The alias can be referred as \"$NAME\" or \"$NAME(ARG)\" in timeline spec
string. If SPEC-STRING is a string, ARG is simply ignored.
If SPEC-STRING is a function, it is called with a string argument.
For the style \"$NAME\", the function is called with nil.
For the style \"$NAME(ARG)\", the function is called with a string ARG.

For example, if you specify
 '((\"FRIENDS\" . \"(USER1+USER2+USER3)\")
   (\"to_me\" . \"(:mentions+:retweets_of_me+:direct_messages)\")
   (\"related-to\" .
            ,(lambda (username)
               (if username
                   (format \":search/to:%s OR from:%s OR @%s/\"
                           username username username)
                 \":home\")))),
then you can use \"$to_me\" as
\"(:mentions+:retweets_of_me+:direct_messages)\".")

(defvar twittering-current-timeline-spec-string nil
  "The current timeline spec string. This variable should not be referred
directly. Use `twittering-current-timeline-spec-string' or
`twittering-current-timeline-spec'.")
(defvar twittering-list-index-retrieved nil)

(defvar twittering-process-info-alist nil
  "Alist of active process and timeline spec retrieved by the process.")

(defvar twittering-server-info-alist nil
  "Alist of server information.")

(defvar twittering-new-tweets-count 0
  "Number of new tweets when `twittering-new-tweets-hook' is run.")
(defvar twittering-new-tweets-spec nil
  "Timeline spec, which new tweets belong to, when
`twittering-new-tweets-hook' is run.")

(defvar twittering-new-tweets-hook nil
  "*Hook run when new tweets are received.

You can read `twittering-new-tweets-count' or `twittering-new-tweets-spec'
to get the number of new tweets received when this hook is run.")

(defvar twittering-active-mode nil
  "Non-nil if new statuses should be retrieved periodically.
Do not modify this variable directly. Use `twittering-activate-buffer',
`twittering-deactivate-buffer', `twittering-toggle-activate-buffer' or
`twittering-set-active-flag-for-buffer'.")
(defvar twittering-scroll-mode nil)

(defvar twittering-jojo-mode nil)
(defvar twittering-reverse-mode nil
  "*Non-nil means tweets are aligned in reverse order of `http://twitter.com/'.")
(defvar twittering-display-remaining nil
  "*If non-nil, display remaining of rate limit on the mode line.")
(defvar twittering-status-format "%i %s,  %@:\n%FILL[  ]{%T // from %f%L%r%R}\n "
  "Format string for rendering statuses.
Ex. \"%i %s,  %@:\\n%FILL{  %T // from %f%L%r%R}\n \"

Items:
 %s - screen_name
 %S - name
 %i - profile_image
 %d - description
 %l - location
 %L - \" [location]\"
 %r - \" sent to user\" (use on direct_messages{,_sent})
 %r - \" in reply to user\" (use on other standard timeline)
 %R - \" (retweeted by user)\"
 %u - url
 %j - user.id
 %p - protected?
 %c - created_at (raw UTC string)
 %C{time-format-str} - created_at (formatted with time-format-str)
 %@ - X seconds ago
 %T - raw text
 %t - text filled as one paragraph
 %' - truncated
 %FACE[face-name]{...} - strings decorated with the specified face.
 %FILL[prefix]{...} - strings filled as a paragraph. The prefix is optional.
                      You can use any other specifiers in braces.
 %FOLD[prefix]{...} - strings folded within the frame width.
                      The prefix is optional. This keeps newlines.
                      You can use any other specifiers in braces.
 %f - source
 %# - id
")

(defvar twittering-retweet-format "RT: %t (via @%s)"
  "Format string for retweet.

Items:
 %s - screen_name
 %t - text
 %% - %
")

(defvar twittering-fill-column nil
  "*The fill-column used for \"%FILL{...}\" in `twittering-status-format'.
If nil, the fill-column is automatically calculated.")

(defvar twittering-show-replied-tweets t
  "*The number of replied tweets which will be showed in one tweet.

If the value is not a number and is non-nil, show all replied tweets
which is already fetched.
If the value is nil, doesn't show replied tweets.")

(defvar twittering-default-show-replied-tweets nil
  "*The number of default replied tweets which will be showed in one tweet.
This value will be used only when showing new tweets.

See `twittering-show-replied-tweets' for more details.")

(defvar twittering-use-show-minibuffer-length t
  "*Show current length of minibuffer if this variable is non-nil.

We suggest that you should set to nil to disable the showing function
when it conflict with your input method (such as AquaSKK, etc.)")

(defvar twittering-notify-successful-http-get t)

(defvar twittering-use-ssl t
  "Use SSL connection if this variable is non-nil.

SSL connections use 'curl' command as a backend.")

(defvar twittering-curl-program nil
  "Cache a result of `twittering-find-curl-program'.
DO NOT SET VALUE MANUALLY.")
(defvar twittering-curl-program-https-capability nil
  "Cache a result of `twittering-start-http-session-curl-https-p'.
DO NOT SET VALUE MANUALLY.")

(defvar twittering-tls-program nil
  "*List of strings containing commands to start TLS stream to a host.
Each entry in the list is tried until a connection is successful.
%h is replaced with server hostname, %p with port to connect to.
Also see `tls-program'.
If nil, this is initialized with a list of valied entries extracted from
`tls-program'.")

(defvar twittering-connection-type-order '(curl native))
  "*A list of connection methods in the preferred order."

(defvar twittering-connection-type-table
  '((native (check . t)
	    (https . twittering-start-http-session-native-tls-p)
	    (start . twittering-start-http-session-native)
	    (oauth-get-token . native))
    (curl (check . twittering-start-http-session-curl-p)
	  (https . twittering-start-http-session-curl-https-p)
	  (start . twittering-start-http-session-curl)
	  (oauth-get-token . curl)))
  "A list of alist of connection methods.")

(defvar twittering-format-status-function-source ""
  "The status format string that has generated the current
`twittering-format-status-function'.")
(defvar twittering-format-status-function nil
  "The formating function generated from `twittering-format-status-function-source'.")

(defvar twittering-timeline-data-table (make-hash-table :test 'equal))

(defvar twittering-username-face 'twittering-username-face)
(defvar twittering-uri-face 'twittering-uri-face)

(defvar twittering-use-native-retweet nil
  "Post retweets using native retweets if this variable is non-nil.")

(defvar twittering-update-status-function
  'twittering-update-status-from-pop-up-buffer
  "The function used to posting a tweet. It takes two arguments:
the first argument INIT-STR is initial text to be edited and the
second argument REPLY-TO-ID is a user ID of a tweet to which you
are going to reply.

Twittering-mode provides two functions for updating status:
* `twittering-update-status-from-minibuffer': edit tweets in minibuffer
* `twittering-update-status-from-pop-up-buffer': edit tweets in pop-up buffer")

(defvar twittering-request-confirmation-on-posting nil
  "*If *non-nil*, confirmation will be requested on posting a tweet edited in
pop-up buffer.")

(defvar twittering-use-master-password nil
  "*Wheter to store private information encrypted with a master password.")
(defvar twittering-private-info-file
  (expand-file-name "~/.twittering-mode.gpg")
  "*File for storing encrypted private information when
`twittering-use-master-password' is non-nil.")
(defvar twittering-variables-stored-with-encryption
  '(twittering-oauth-access-token-alist))

;;;
;;; Abstract layer for Twitter API
;;;

(defun twittering-call-api (command args-alist &optional noninteractive)
  "Call Twitter API and return the process object for the request."
  (cond
   ((eq command 'retrieve-timeline)
    ;; Retrieve a timeline.
    (let* ((spec (cdr (assq 'timeline-spec args-alist)))
	   (spec-string (cdr (assq 'timeline-spec-string args-alist)))
	   (spec-type (car-safe spec))
	   (number (cdr (assq 'number args-alist)))
	   (number-str (number-to-string number))
	   (max_id (cdr (assq 'max_id args-alist)))
	   (since_id (cdr (assq 'since_id args-alist)))
	   (word (cdr (assq 'word args-alist)))
	   (parameters
	    `(,@(when max_id `(("max_id" . ,max_id)))
	      ,@(when since_id `(("since_id" . ,since_id)))
	      ,@(cond
		 ((eq spec-type 'search)
		  `(("q" . ,word)
		    ("rpp" . ,number-str)))
		 ((eq spec-type 'list)
		  `(("per_page" . ,number-str)))
		 (t
		  `(("count" . ,number-str))))))
	   (format (if (eq spec-type 'search)
		       "atom"
		     "xml"))
	   (simple-spec-list
	    '((direct_messages . "1/direct_messages")
	      (direct_messages_sent . "1/direct_messages/sent")
	      (friends . "1/statuses/friends_timeline")
	      (home . "1/statuses/home_timeline")
	      (mentions . "1/statuses/mentions")
	      (public . "1/statuses/public_timeline")
	      (replies . "1/statuses/replies")
	      (retweeted_by_me . "1/statuses/retweeted_by_me")
	      (retweeted_to_me . "1/statuses/retweeted_to_me")
	      (retweets_of_me . "1/statuses/retweets_of_me")
	      (search . "search")))
	   (host (cond ((eq spec-type 'search) twittering-api-search-host)
		       (t twittering-api-host)))
	   (method
	    (cond
	     ((eq spec-type 'user)
	      (let ((username (elt spec 1)))
		(concat "1/statuses/user_timeline/" username)))
	     ((eq spec-type 'list)
	      (let ((username (elt spec 1))
		    (list-name (elt spec 2)))
		(concat "1/" username "/lists/" list-name "/statuses")))
	     ((assq spec-type simple-spec-list)
	      (cdr (assq spec-type simple-spec-list)))
	     (t nil))))
      (if (and host method)
	  (twittering-http-get host method noninteractive parameters format)
	(error "Invalid timeline spec"))))
   ((eq command 'get-list-index)
    ;; Get list names.
    (let ((username (cdr (assq 'username args-alist)))
	  (sentinel (cdr (assq 'sentinel args-alist))))
      (twittering-http-get twittering-api-host
			   (concat "1/" username "/lists")
			   t nil nil sentinel)))
   ((eq command 'create-friendships)
    ;; Create a friendship.
    (let ((username (cdr (assq 'username args-alist))))
      (twittering-http-post twittering-api-host
			    "1/friendships/create"
			    `(("screen_name" . ,username)))))
   ((eq command 'destroy-friendships)
    ;; Destroy a friendship
    (let ((username (cdr (assq 'username args-alist))))
      (twittering-http-post twittering-api-host
			    "1/friendships/destroy"
			    `(("screen_name" . ,username)))))
   ((eq command 'create-favorites)
    ;; Create a favorite.
    (let ((id (cdr (assq 'id args-alist))))
      (twittering-http-post twittering-api-host
			    (concat "1/favorites/create/" id))))
   ((eq command 'destroy-favorites)
    ;; Destroy a favorite.
    (let ((id (cdr (assq 'id args-alist))))
      (twittering-http-post twittering-api-host
			    (concat "1/favorites/destroy/" id))))
   ((eq command 'update-status)
    ;; Post a tweet.
    (let* ((status (cdr (assq 'status args-alist)))
	   (id (cdr (assq 'in-reply-to-status-id args-alist)))
	   (parameters
	    `(("status" . ,status)
	      ,@(when id `(("in_reply_to_status_id" . ,id))))))
      (twittering-http-post twittering-api-host "1/statuses/update"
			    parameters)))
   ((eq command 'destroy-status)
    ;; Destroy a status.
    (let ((id (cdr (assq 'id args-alist))))
      (twittering-http-post twittering-api-host
			    "1/statuses/destroy"
			    `(("id" . ,id)))))
   ((eq command 'retweet)
    ;; Post a retweet.
    (let ((id (cdr (assq 'id args-alist))))
      (twittering-http-post twittering-api-host
			    (concat "1/statuses/retweet/" id))))
   ((eq command 'verify-credentials)
    ;; Verify the account.
    (let ((sentinel (cdr (assq 'sentinel args-alist))))
      (twittering-http-get twittering-api-host
			   "1/account/verify_credentials"
			   t nil nil
			   sentinel)))
   ((eq command 'send-direct-message)
    ;; Send a direct message.
    (let ((parameters
	   `(("user" . ,(cdr (assq 'username args-alist)))
	     ("text" . ,(cdr (assq 'status args-alist))))))
      (twittering-http-post twittering-api-host "1/direct_messages/new"
			    parameters)))
   (t
    nil)))

;;;
;;; Proxy setting / functions
;;;

(defvar twittering-proxy-use nil)
(defvar twittering-proxy-server nil
  "*Proxy server for `twittering-mode'.
If both `twittering-proxy-server' and `twittering-proxy-port' are
non-nil, the variables `twittering-proxy-*' have priority over other
variables `twittering-http-proxy-*' or `twittering-https-proxy-*'
regardless of HTTP or HTTPS.

To use individual proxies for HTTP and HTTPS, both `twittering-proxy-server'
and `twittering-proxy-port' must be nil.")
(defvar twittering-proxy-port nil
  "*Port number for `twittering-mode'.
If both `twittering-proxy-server' and `twittering-proxy-port' are
non-nil, the variables `twittering-proxy-*' have priority over other
variables `twittering-http-proxy-*' or `twittering-https-proxy-*'
regardless of HTTP or HTTPS.

To use individual proxies for HTTP and HTTPS, both `twittering-proxy-server'
and `twittering-proxy-port' must be nil.")
(defvar twittering-proxy-keep-alive nil)
(defvar twittering-proxy-user nil
  "*Username for `twittering-proxy-server'.

NOTE: If both `twittering-proxy-server' and `twittering-proxy-port' are
non-nil, the variables `twittering-proxy-*' have priority over other
variables `twittering-http-proxy-*' or `twittering-https-proxy-*'
regardless of HTTP or HTTPS.")
(defvar twittering-proxy-password nil
  "*Password for `twittering-proxy-server'.

NOTE: If both `twittering-proxy-server' and `twittering-proxy-port' are
non-nil, the variables `twittering-proxy-*' have priority over other
variables `twittering-http-proxy-*' or `twittering-https-proxy-*'
regardless of HTTP or HTTPS.")

(defvar twittering-http-proxy-server nil
  "*HTTP proxy server for `twittering-mode'.
If nil, it is initialized on entering `twittering-mode'.
The port number is specified by `twittering-http-proxy-port'.
For HTTPS connection, the proxy specified by `twittering-https-proxy-server'
and `twittering-https-proxy-port' is used.

NOTE: If both `twittering-proxy-server' and `twittering-proxy-port' are
non-nil, the variables `twittering-proxy-*' have priority over other
variables `twittering-http-proxy-*' or `twittering-https-proxy-*'
regardless of HTTP or HTTPS.")
(defvar twittering-http-proxy-port nil
  "*Port number of a HTTP proxy server for `twittering-mode'.
If nil, it is initialized on entering `twittering-mode'.
The server is specified by `twittering-http-proxy-server'.
For HTTPS connection, the proxy specified by `twittering-https-proxy-server'
and `twittering-https-proxy-port' is used.

NOTE: If both `twittering-proxy-server' and `twittering-proxy-port' are
non-nil, the variables `twittering-proxy-*' have priority over other
variables `twittering-http-proxy-*' or `twittering-https-proxy-*'
regardless of HTTP or HTTPS.")
(defvar twittering-http-proxy-keep-alive nil
  "*If non-nil, the Keep-alive is enabled. This is experimental.")
(defvar twittering-http-proxy-user nil
  "*Username for `twittering-http-proxy-server'.

NOTE: If both `twittering-proxy-server' and `twittering-proxy-port' are
non-nil, the variables `twittering-proxy-*' have priority over other
variables `twittering-http-proxy-*' or `twittering-https-proxy-*'
regardless of HTTP or HTTPS.")
(defvar twittering-http-proxy-password nil
  "*Password for `twittering-http-proxy-server'.

NOTE: If both `twittering-proxy-server' and `twittering-proxy-port' are
non-nil, the variables `twittering-proxy-*' have priority over other
variables `twittering-http-proxy-*' or `twittering-https-proxy-*'
regardless of HTTP or HTTPS.")

(defvar twittering-https-proxy-server nil
  "*HTTPS proxy server for `twittering-mode'.
If nil, it is initialized on entering `twittering-mode'.
The port number is specified by `twittering-https-proxy-port'.
For HTTP connection, the proxy specified by `twittering-http-proxy-server'
and `twittering-http-proxy-port' is used.

NOTE: If both `twittering-proxy-server' and `twittering-proxy-port' are
non-nil, the variables `twittering-proxy-*' have priority over other
variables `twittering-http-proxy-*' or `twittering-https-proxy-*'
regardless of HTTP or HTTPS.")
(defvar twittering-https-proxy-port nil
  "*Port number of a HTTPS proxy server for `twittering-mode'.
If nil, it is initialized on entering `twittering-mode'.
The server is specified by `twittering-https-proxy-server'.
For HTTP connection, the proxy specified by `twittering-http-proxy-server'
and `twittering-http-proxy-port' is used.

NOTE: If both `twittering-proxy-server' and `twittering-proxy-port' are
non-nil, the variables `twittering-proxy-*' have priority over other
variables `twittering-http-proxy-*' or `twittering-https-proxy-*'
regardless of HTTP or HTTPS.")
(defvar twittering-https-proxy-keep-alive nil
  "*If non-nil, the Keep-alive is enabled. This is experimental.")
(defvar twittering-https-proxy-user nil
  "*Username for `twittering-https-proxy-server'.

NOTE: If both `twittering-proxy-server' and `twittering-proxy-port' are
non-nil, the variables `twittering-proxy-*' have priority over other
variables `twittering-http-proxy-*' or `twittering-https-proxy-*'
regardless of HTTP or HTTPS.")
(defvar twittering-https-proxy-password nil
  "*Password for `twittering-https-proxy-server'.

NOTE: If both `twittering-proxy-server' and `twittering-proxy-port' are
non-nil, the variables `twittering-proxy-*' have priority over other
variables `twittering-http-proxy-*' or `twittering-https-proxy-*'
regardless of HTTP or HTTPS.")

(defun twittering-normalize-proxy-vars ()
  "Normalize the type of `twittering-http-proxy-port' and
`twittering-https-proxy-port'."
  (mapc (lambda (sym)
	  (let ((value (symbol-value sym)))
	    (cond
	     ((null value)
	      nil)
	     ((integerp value)
	      nil)
	     ((stringp value)
	      (set sym (string-to-number value)))
	     (t
	      (set sym nil)))))
	'(twittering-proxy-port
	  twittering-http-proxy-port
	  twittering-https-proxy-port)))

(defun twittering-proxy-info (scheme &optional item)
  "Return an alist for proxy configuration registered for SCHEME.
SCHEME must be a string \"http\", \"https\" or a symbol 'http or 'https.
The server name is a string and the port number is an integer."
  (twittering-normalize-proxy-vars)
  (let ((scheme (if (symbolp scheme)
		    (symbol-name scheme)
		  scheme))
	(info-list
	 `((("http" "https")
	    . ((server . ,twittering-proxy-server)
	       (port . ,twittering-proxy-port)
	       (keep-alive . ,twittering-proxy-keep-alive)
	       (user . ,twittering-proxy-user)
	       (password . ,twittering-proxy-password)))
	   (("http")
	    . ((server . ,twittering-http-proxy-server)
	       (port . ,twittering-http-proxy-port)
	       (keep-alive . ,twittering-http-proxy-keep-alive)
	       (user . ,twittering-http-proxy-user)
	       (password . ,twittering-http-proxy-password)))
	   (("https")
	    . ((server . ,twittering-https-proxy-server)
	       (port . ,twittering-https-proxy-port)
	       (keep-alive . ,twittering-https-proxy-keep-alive)
	       (user . ,twittering-https-proxy-user)
	       (password . ,twittering-https-proxy-password))))))
    (let ((info
	   (car (remove nil
			(mapcar
			 (lambda (entry)
			   (when (member scheme (car entry))
			     (let ((info (cdr entry)))
			       (when (and (cdr (assq 'server info))
					  (cdr (assq 'port info)))
				 info))))
			 info-list)))))
      (if item
	  (cdr (assq item info))
	info))))

(defun twittering-url-proxy-services ()
  "Return the current proxy configuration for `twittering-mode' in the format
of `url-proxy-services'."
  (remove nil (mapcar
	       (lambda (scheme)
		 (let ((server (twittering-proxy-info scheme 'server))
		       (port (twittering-proxy-info scheme 'port)))
		   (when (and server port)
		     `(,scheme . ,(format "%s:%s" server port)))))
	       '("http" "https"))))

(defun twittering-find-proxy (scheme)
  "Find proxy server and its port from the environmental variables and return
a cons pair of them.
SCHEME must be \"http\" or \"https\"."
  (cond
   ((require 'url-methods nil t)
    (url-scheme-register-proxy scheme)
    (let* ((proxy-service (assoc scheme url-proxy-services))
           (proxy (if proxy-service (cdr proxy-service) nil)))
      (if (and proxy
               (string-match "^\\([^:]+\\):\\([0-9]+\\)$" proxy))
          (let ((host (match-string 1 proxy))
		(port (string-to-number (match-string 2 proxy))))
            (cons host port))
        nil)))
   (t
    (let* ((env-var (concat scheme "_proxy"))
           (env-proxy (or (getenv (upcase env-var))
                          (getenv (downcase env-var))))
	   (default-port (if (string= "https" scheme) "443" "80")))
      (if (and env-proxy
	       (string-match
		"^\\(https?://\\)?\\([^:/]+\\)\\(:\\([0-9]+\\)\\)?/?$"
		env-proxy))
          (let* ((host (match-string 2 env-proxy))
		 (port-str (or (match-string 4 env-proxy) default-port))
		 (port (string-to-number port-str)))
            (cons host port))
	nil)))))

(defun twittering-setup-proxy ()
  (when (require 'url-methods nil t)
    ;; If `url-scheme-registry' is not initialized,
    ;; `url-proxy-services' will be reset by calling
    ;; `url-insert-file-contents' or `url-retrieve-synchronously', etc.
    ;; To avoid it, initialize `url-scheme-registry' by calling
    ;; `url-scheme-get-property' before calling such functions.
    (url-scheme-get-property "http" 'name)
    (url-scheme-get-property "https" 'name))
  (unless (and twittering-http-proxy-server
	       twittering-http-proxy-port)
    (let ((info (twittering-find-proxy "http")))
      (setq twittering-http-proxy-server (car-safe info))
      (setq twittering-http-proxy-port (cdr-safe info))))
  (unless (and twittering-https-proxy-server
	       twittering-https-proxy-port)
    (let ((info (twittering-find-proxy "https")))
      (setq twittering-https-proxy-server (car-safe info))
      (setq twittering-https-proxy-port (cdr-safe info))))
  (if (and twittering-proxy-use
	   (null (twittering-proxy-info "http"))
	   (null (twittering-proxy-info "https")))
      (progn
	(message "Disabling proxy due to lack of configuration.")
	(setq twittering-proxy-use nil))
    t))

(defun twittering-toggle-proxy ()
  (interactive)
  (setq twittering-proxy-use
	(not twittering-proxy-use))
  (if (twittering-setup-proxy)
      (message (if twittering-proxy-use "Use Proxy:on" "Use Proxy:off")))
  (twittering-update-mode-line))

;;;
;;; OAuth
;;;

(defvar twittering-oauth-get-token-function-table
  '((native . twittering-oauth-get-token-alist-native)
    (curl . twittering-oauth-get-token-alist-curl)
    (url . twittering-oauth-get-token-alist-url))
  "Alist of functions used for getting a token on OAuth.")

(defvar twittering-oauth-get-token-function-type 'curl
  "*Symbol specifying function type used for getting a token on OAuth.
The function corresponding to the symbol is determined by
`twittering-oauth-get-token-function-table'.")

(defvar twittering-oauth-invoke-browser nil
  "*Whether to invoke a browser on authorization of access key automatically.")

(defun twittering-oauth-url-encode (str &optional coding-system)
  "Encode string according to Percent-Encoding defined in RFC 3986."
  (let ((coding-system (or (when (and coding-system
				      (coding-system-p coding-system))
			     coding-system)
			   'utf-8)))
    (mapconcat
     (lambda (c)
       (cond
	((or (and (<= ?A c) (<= c ?Z))
	     (and (<= ?a c) (<= c ?z))
	     (and (<= ?0 c) (<= c ?9))
	     (eq ?. c)
	     (eq ?- c)
	     (eq ?_ c)
	     (eq ?~ c))
	 (char-to-string c))
	(t (format "%%%02X" c))))
     (encode-coding-string str coding-system)
     "")))

(defun twittering-oauth-unhex (c)
  (cond
   ((and (<= ?0 c) (<= c ?9))
    (- c ?0))
   ((and (<= ?A c) (<= c ?F))
    (+ 10 (- c ?A)))
   ((and (<= ?a c) (<= c ?f))
    (+ 10 (- c ?a)))
   ))

(defun twittering-oauth-url-decode (str &optional coding-system)
  (let* ((coding-system (or (when (and coding-system
				       (coding-system-p coding-system))
			      coding-system)
			    'utf-8))
	 (substr-list (split-string str "%"))
	 (head (car substr-list))
	 (tail (cdr substr-list)))
    (decode-coding-string
     (concat
      head
      (mapconcat
       (lambda (substr)
	 (if (string-match "\\`\\([0-9a-fA-F]\\)\\([0-9a-fA-F]\\)\\(.*\\)\\'"
			   substr)
	     (let* ((c1 (string-to-char (match-string 1 substr)))
		    (c0 (string-to-char (match-string 2 substr)))
		    (tail (match-string 3 substr))
		    (ch (+ (* 16 (twittering-oauth-unhex c1))
			   (twittering-oauth-unhex c0))))
	       (concat (char-to-string ch) tail))
	   substr))
       tail
       ""))
     coding-system)))

(defun twittering-oauth-make-signature-base-string (method base-url parameters)
  ;; "OAuth Core 1.0a"
  ;; http://oauth.net/core/1.0a/#anchor13
  (let* ((sorted-parameters (copy-sequence parameters))
	 (sorted-parameters
	  (sort sorted-parameters
		(lambda (entry1 entry2)
		  (string< (car entry1) (car entry2))))))
    (concat
     method
     "&"
     (twittering-oauth-url-encode base-url)
     "&"
     (mapconcat
      (lambda (entry)
	(let ((key (car entry))
	      (value (cdr entry)))
	  (concat (twittering-oauth-url-encode key)
		  "%3D"
		  (twittering-oauth-url-encode value))))
      sorted-parameters
      "%26"))))

(defun twittering-oauth-make-random-string (len)
  (let* ((table
	  (concat
	   "0123456789"
	   "ABCDEFGHIJKLMNOPQRSTUVWXYZ"
	   "abcdefghijklmnopqrstuvwxyz"))
	 (n (length table))
	 (l 0)
	 (result (make-string len ?0)))
    (while (< l len)
      (aset result l (aref table (random n)))
      (setq l (1+ l)))
    result))

;;;
;;; The below function is derived from `hmac-sha1' retrieved
;;; from http://www.emacswiki.org/emacs/HmacShaOne.
;;;
(defun twittering-hmac-sha1 (key message)
  "Return an HMAC-SHA1 authentication code for KEY and MESSAGE.

KEY and MESSAGE must be unibyte strings.  The result is a unibyte
string.  Use the function `encode-hex-string' or the function
`base64-encode-string' to produce human-readable output.

See URL:<http://en.wikipedia.org/wiki/HMAC> for more information
on the HMAC-SHA1 algorithm.

The Emacs multibyte representation actually uses a series of
8-bit values under the hood, so we could have allowed multibyte
strings as arguments.  However, internal 8-bit values don't
correspond to any external representation \(at least for major
version 22).  This makes multibyte strings useless for generating
hashes.

Instead, callers must explicitly pick and use an encoding for
their multibyte data.  Most callers will want to use UTF-8
encoding, which we can generate as follows:

  (let ((unibyte-key   (encode-coding-string key   'utf-8 t))
        (unibyte-value (encode-coding-string value 'utf-8 t)))
    (twittering-hmac-sha1 unibyte-key unibyte-value))

For keys and values that are already unibyte, the
`encode-coding-string' calls just return the same string."
;;; Return an HMAC-SHA1 authentication code for KEY and MESSAGE.
;;; 
;;; KEY and MESSAGE must be unibyte strings.  The result is a unibyte
;;; string.  Use the function `encode-hex-string' or the function
;;; `base64-encode-string' to produce human-readable output.
;;; 
;;; See URL:<http://en.wikipedia.org/wiki/HMAC> for more information
;;; on the HMAC-SHA1 algorithm.
;;; 
;;; The Emacs multibyte representation actually uses a series of
;;; 8-bit values under the hood, so we could have allowed multibyte
;;; strings as arguments.  However, internal 8-bit values don't
;;; correspond to any external representation \(at least for major
;;; version 22).  This makes multibyte strings useless for generating
;;; hashes.
;;; 
;;; Instead, callers must explicitly pick and use an encoding for
;;; their multibyte data.  Most callers will want to use UTF-8
;;; encoding, which we can generate as follows:
;;; 
;;; (let ((unibyte-key   (encode-coding-string key   'utf-8 t))
;;;       (unibyte-value (encode-coding-string value 'utf-8 t)))
;;; (hmac-sha1 unibyte-key unibyte-value))
;;; 
;;; For keys and values that are already unibyte, the
;;; `encode-coding-string' calls just return the same string.
;;;
;;; Author: Derek Upham - sand (at) blarg.net
;;;
;;; Copyright: This code is in the public domain.
  (require 'sha1)
  (when (multibyte-string-p key)
    (error "key must be unibyte"))
  (when (multibyte-string-p message)
    (error "message must be unibyte"))

  ;; The key block is always exactly the block size of the hash
  ;; algorithm.  If the key is too small, we pad it with zeroes (or
  ;; instead, we initialize the key block with zeroes and copy the
  ;; key onto the nulls).  If the key is too large, we run it
  ;; through the hash algorithm and use the hashed value (strange
  ;; but true).

  (let ((+hmac-sha1-block-size-bytes+ 64)) ; SHA-1 uses 512-bit blocks
    (when (< +hmac-sha1-block-size-bytes+ (length key))
      (setq key (sha1 key nil nil t)))

    (let ((key-block (make-vector +hmac-sha1-block-size-bytes+ 0)))
      (dotimes (i (length key))
	(aset key-block i (aref key i)))

      (let ((opad (make-vector +hmac-sha1-block-size-bytes+ #x5c))
	    (ipad (make-vector +hmac-sha1-block-size-bytes+ #x36)))

	(dotimes (i +hmac-sha1-block-size-bytes+)
	  (aset ipad i (logxor (aref ipad i) (aref key-block i)))
	  (aset opad i (logxor (aref opad i) (aref key-block i))))

	(when (fboundp 'unibyte-string)
	  ;; `concat' of Emacs23 (and later?) generates a multi-byte
	  ;; string from a vector of characters with eight bit.
	  ;; Since `opad' and `ipad' must be unibyte, we have to
	  ;; convert them by using `unibyte-string'.
	  ;; We cannot use `string-as-unibyte' here because it encodes
	  ;; bytes with the manner of UTF-8.
	  (setq opad (apply 'unibyte-string (mapcar 'identity opad)))
	  (setq ipad (apply 'unibyte-string (mapcar 'identity ipad))))

	(sha1 (concat opad
		      (sha1 (concat ipad message)
			    nil nil t))
	      nil nil t)))))

(defun twittering-oauth-auth-str (method base-url query-parameters oauth-parameters key)
  "Generate the value for HTTP Authorization header on OAuth.
QUERY-PARAMETERS is an alist for query parameters, where name and value
must be encoded into the same as they will be sent."
  (let* ((parameters (append query-parameters oauth-parameters))
	 (base-string
	  (twittering-oauth-make-signature-base-string method base-url parameters))
	 (key (if (multibyte-string-p key)
		  (string-make-unibyte key)
		key))
	 (base-string (if (multibyte-string-p base-string)
			  (string-make-unibyte base-string)
			base-string))
	 (signature
	  (base64-encode-string (twittering-hmac-sha1 key base-string))))
    (concat
     "OAuth "
     (mapconcat
      (lambda (entry)
	(concat (car entry) "=\"" (cdr entry) "\""))
      oauth-parameters
      ",")
     ",oauth_signature=\"" (twittering-oauth-url-encode signature) "\"")))

(defun twittering-oauth-auth-str-request-token (url query-parameters consumer-key consumer-secret &optional oauth-parameters)
  (let ((key (concat consumer-secret "&"))
	(oauth-params
	 (or oauth-parameters
	     `(("oauth_nonce" . ,(twittering-oauth-make-random-string 43))
	       ("oauth_callback" . "oob")
	       ("oauth_signature_method" . "HMAC-SHA1")
	       ("oauth_timestamp" . ,(format-time-string "%s"))
	       ("oauth_consumer_key" . ,consumer-key)
	       ("oauth_version" . "1.0")))))
    (twittering-oauth-auth-str "POST" url query-parameters oauth-params key)))

(defun twittering-oauth-auth-str-exchange-token (url query-parameters consumer-key consumer-secret request-token request-token-secret verifier &optional oauth-parameters)
  (let ((key (concat consumer-secret "&" request-token-secret))
	(oauth-params
	 (or oauth-parameters
	     `(("oauth_consumer_key" . ,consumer-key)
	       ("oauth_nonce" . ,(twittering-oauth-make-random-string 43))
	       ("oauth_signature_method" . "HMAC-SHA1")
	       ("oauth_timestamp" . ,(format-time-string "%s"))
	       ("oauth_version" . "1.0")
	       ("oauth_token" . ,request-token)
	       ("oauth_verifier" . ,verifier)))))
    (twittering-oauth-auth-str "POST" url query-parameters oauth-params key)))

(defun twittering-oauth-auth-str-access (method url query-parameters consumer-key consumer-secret access-token access-token-secret &optional oauth-parameters)
  "Generate a string for Authorization in HTTP header on OAuth.
METHOD means HTTP method such as \"GET\", \"POST\", etc. URL means a simple
URL without port number and query parameters.
QUERY-PARAMETERS means an alist of query parameters such as
'((\"status\" . \"test%20tweet\")
  (\"in_reply_to_status_id\" . \"12345678\")),
where name and value must be encoded into the same as they will be sent.
CONSUMER-KEY and CONSUMER-SECRET specifies the consumer.
ACCESS-TOKEN and ACCESS-TOKEN-SECRET must be authorized before calling this
function."
  (let ((key (concat consumer-secret "&" access-token-secret))
	(oauth-params
	 (or oauth-parameters
	     `(("oauth_consumer_key" . ,consumer-key)
	       ("oauth_nonce" . ,(twittering-oauth-make-random-string 43))
	       ("oauth_signature_method" . "HMAC-SHA1")
	       ("oauth_timestamp" . ,(format-time-string "%s"))
	       ("oauth_version" . "1.0")
	       ("oauth_token" . ,access-token)))))
    (twittering-oauth-auth-str method url query-parameters oauth-params key)))

;; "Using xAuth | dev.twitter.com"
;; http://dev.twitter.com/pages/xauth
(defun twittering-xauth-auth-str-access-token (url query-parameters consumer-key consumer-secret username password &optional oauth-parameters)
  (let ((key (concat consumer-secret "&"))
	(oauth-params
	 (or oauth-parameters
	     `(("oauth_nonce" . ,(twittering-oauth-make-random-string 43))
	       ("oauth_signature_method" . "HMAC-SHA1")
	       ("oauth_timestamp" . ,(format-time-string "%s"))
	       ("oauth_consumer_key" . ,consumer-key)
	       ("oauth_version" . "1.0"))))
	(query-params
	 (append query-parameters
		 `(("x_auth_mode" . "client_auth")
		   ("x_auth_password"
		    . ,(twittering-oauth-url-encode password))
		   ("x_auth_username"
		    . ,(twittering-oauth-url-encode username))))))
    (twittering-oauth-auth-str "POST" url query-params oauth-params key)))

;; "OAuth Core 1.0a"
;; http://oauth.net/core/1.0a/#response_parameters
(defun twittering-oauth-make-response-alist (str)
  (mapcar
   (lambda (entry)
     (let* ((pair (split-string entry "="))
	    (name-entry (car pair))
	    (value-entry (cadr pair))
	    (name (and name-entry (twittering-oauth-url-decode name-entry)))
	    (value (and value-entry
			(twittering-oauth-url-decode value-entry))))
       `(,name . ,value)))
   (split-string str "&")))

(defun twittering-oauth-get-response-alist (buffer)
  (with-current-buffer buffer
    (goto-char (point-min))
    (when (and twittering-proxy-use twittering-oauth-use-ssl)
      ;; When using SSL via a proxy with CONNECT method,
      ;; omit a successful HTTP response and headers if they seem to be
      ;; sent from the proxy.
      (save-excursion
	(goto-char (point-min))
	(let ((first-regexp
	       ;; successful HTTP response
	       "\\`HTTP/1\.[01] 2[0-9][0-9] .*?\r?\n")
	      (next-regexp
	       ;; following HTTP response
	       "^\\(\r?\n\\)HTTP/1\.[01] [0-9][0-9][0-9] .*?\r?\n"))
	  (when (and (search-forward-regexp first-regexp nil t)
		     (search-forward-regexp next-regexp nil t))
	    (let ((beg (point-min))
		  (end (match-end 1)))
	      (delete-region beg end))))))
    (when (search-forward-regexp
	   "\\`\\(\\(HTTP/1\.[01]\\) \\([0-9][0-9][0-9]\\) \\(.*?\\)\\)\r?\n"
	   nil t)
      (let ((status-line (match-string 1))
	    (http-version (match-string 2))
	    (status-code (match-string 3))
	    (reason-phrase (match-string 4)))
	(cond
	 ((not (string-match "2[0-9][0-9]" status-code))
	  (message "Response: %s" status-line)
	  nil)
	 ((search-forward-regexp "\r?\n\r?\n" nil t)
	  (let ((beg (match-end 0))
		(end (if (search-forward-regexp "closed\r?\n\\'" nil t)
			 (match-beginning 0)
		       (point-max))))
	    (twittering-oauth-make-response-alist (buffer-substring beg end))))
	 (t
	  (message "Response: %s" status-line)
	  nil))))))

(defun twittering-oauth-get-token-alist-url (url auth-str post-body)
  (let* ((url-request-method "POST")
	 (url-request-extra-headers
	  `(("Authorization" . ,auth-str)
	    ("Accept-Charset" . "us-ascii")
	    ("Content-Type" . "application/x-www-form-urlencoded")
	    ("Content-Length" . ,(format "%d" (length post-body))))
	  (url-request-data post-body))
	 (coding-system-for-read 'utf-8-unix))
    (lexical-let ((result 'queried))
      (let ((buffer
	     (url-retrieve
	      url
	      (lambda (&rest args)
		(let* ((status (if (< 21 emacs-major-version)
				   (car args)
				 nil))
		       (callback-args (if (< 21 emacs-major-version)
					  (cdr args)
					args))
		       (response-buffer (current-buffer)))
		  (setq result
			(twittering-oauth-get-response-alist response-buffer))
		  )))))
	(while (eq result 'queried)
	  (sit-for 0.1))
	(unless twittering-debug-mode
	  (kill-buffer buffer))
	result))))

(defun twittering-oauth-get-token-alist-native (url auth-str post-body)
  (let* ((method "POST")
	 (parts-alist
	  (let ((parsed-url (url-generic-parse-url url)))
	    (cond
	     ((and (fboundp 'url-p) (url-p parsed-url))
	      `((scheme . ,(url-type parsed-url))
		(host . ,(url-host parsed-url))
		(port . ,(url-portspec parsed-url))
		(path . ,(url-filename parsed-url))))
	     ((vectorp parsed-url)
	      `((scheme . ,(aref parsed-url 0))
		(host . ,(aref parsed-url 3))
		(port . ,(aref parsed-url 4))
		(path . ,(aref parsed-url 5))))
	     (t
	      nil))))
	 (scheme (cdr (assq 'scheme parts-alist)))
	 (host (cdr (assq 'host parts-alist)))
	 (port (cdr (assq 'port parts-alist)))
	 (path (cdr (assq 'path parts-alist)))
	 (proxy-info
	  (when twittering-proxy-use
	    (twittering-proxy-info scheme)))
	 (connect-host (if proxy-info
			   (cdr (assq 'server proxy-info))
			 host))
	 (connect-port (if proxy-info
			   (cdr (assq 'port proxy-info))
			 port))
	 (headers
	  `(("Authorization" . ,auth-str)
	    ("Accept-Charset" . "us-ascii")
	    ("Content-Type" . "application/x-www-form-urlencoded")
	    ("Content-Length" . ,(format "%d" (length post-body)))
	    ("Host" . ,host)))
	 (request-str
	  (format "%s %s HTTP/1.1\r\n%s\r\n\r\n%s"
		  method path
		  (mapconcat (lambda (pair)
			       (format "%s: %s" (car pair) (cdr pair)))
			     headers "\r\n")
		  (or post-body ""))))
    (with-temp-buffer
      (let* ((coding-system-for-read 'utf-8-unix)
	     (proc
	      (funcall (if twittering-oauth-use-ssl
			   'open-tls-stream
			 'open-network-stream)
		       "network-connection-process"
		       nil connect-host connect-port)))
	(when proc
	  (set-process-buffer proc (current-buffer))
	  (lexical-let ((result 'queried))
	    (set-process-sentinel
	     proc
	     (lambda (&rest args)
	       (let* ((proc (car args))
		      (buffer (process-buffer proc))
		      (status (process-status proc)))
		 (cond
		  ((not (memq status '(nil closed exit failed signal)))
		   ;; continue
		   )
		  (buffer
		   (when twittering-debug-mode
		     (with-current-buffer (twittering-debug-buffer)
		       (insert-buffer-substring buffer)))
		   (setq result
			 (twittering-oauth-get-response-alist buffer)))
		  (t
		   (setq result nil))))))
	    (process-send-string proc request-str)
	    (while (eq result 'queried)
	      (sit-for 0.1))
	    result))))))

<<<<<<< HEAD
(defun twittering-oauth-get-token-alist-curl (url auth-str post-body)
  (let* ((url-parts (url-generic-parse-url url))
	 (scheme (and url-parts (aref url-parts 0)))
	 (host (and url-parts (aref url-parts 3)))
	 (port (and url-parts (aref url-parts 4)))
	 (path (and url-parts (aref url-parts 5)))
=======
(defun twittering-oauth-get-token-alist-curl (url auth-str)
  (let* ((parts-alist
	  (let ((parsed-url (url-generic-parse-url url)))
	    (cond
	     ((and (fboundp 'url-p) (url-p parsed-url))
	      `((scheme . ,(url-type parsed-url))))
	     ((vectorp parsed-url)
	      `((scheme . ,(aref parsed-url 0))))
	     (t
	      nil))))
	 (scheme (cdr (assq 'scheme parts-alist)))
>>>>>>> 4b35d275
	 (headers
	  `(("Authorization" . ,auth-str)
	    ("Accept-Charset" . "us-ascii")
	    ("Content-Type" . "application/x-www-form-urlencoded")
	    ("Content-Length" . ,(format "%d" (length post-body)))
	    ))
	 (cacert-fullpath (when twittering-oauth-use-ssl
			    (twittering-ensure-ca-cert)))
	 (cacert-dir (when cacert-fullpath
		       (file-name-directory cacert-fullpath)))
	 (cacert-filename (when cacert-fullpath
			    (file-name-nondirectory cacert-fullpath)))
	 (curl-args
	  `("--include" "--silent"
	    ,@(mapcan (lambda (pair)
			`("-H" ,(format "%s: %s" (car pair) (cdr pair))))
		      headers)
	    ,@(when twittering-oauth-use-ssl
		`("--cacert" ,cacert-filename))
	    ,@(when twittering-proxy-use
		(let* ((host (twittering-proxy-info scheme 'server))
		       (port (twittering-proxy-info scheme 'port)))
		  (when (and host port)
		    `("-x" ,(format "%s:%s" host port)))))
	    ,@(when twittering-proxy-use
		(let ((pair
		       (cond
			((string= scheme "https")
			 `(,twittering-https-proxy-user
			   . ,twittering-https-proxy-password))
			((string= scheme "http")
			 `(,twittering-http-proxy-user
			   . ,twittering-http-proxy-password))
			(t
			 nil))))
		  (when (and pair (car pair) (cdr pair))
		    `("-U" ,(format "%s:%s" (car pair) (cdr pair))))))
	    ;; HTTP method must be POST for getting a request token.
	    "-d" ,(or post-body "")
	    ,url)))
    (with-temp-buffer
      (let* ((coding-system-for-read 'utf-8-unix)
	     (default-directory
	       ;; If `twittering-oauth-use-ssl' is non-nil, the `curl' process
	       ;; is executed at the same directory as the temporary cert file.
	       ;; Without changing directory, `curl' misses the cert file if
	       ;; you use Emacs on Cygwin because the path on Emacs differs
	       ;; from Windows.
	       ;; With changing directory, `curl' on Windows can find the cert
	       ;; file if you use Emacs on Cygwin.
	       (if twittering-oauth-use-ssl
		   cacert-dir
		 default-directory))
	     (proc (apply 'start-process "*twmode-curl*" (current-buffer)
			  twittering-curl-program curl-args)))
	(when proc
	  (lexical-let ((result 'queried))
	    (set-process-sentinel
	     proc
	     (lambda (&rest args)
	       (let* ((proc (car args))
		      (buffer (process-buffer proc))
		      (status (process-status proc)))
		 (cond
		  ((not (memq status '(nil closed exit failed signal)))
		   ;; continue
		   )
		  (buffer
		   (when twittering-debug-mode
		     (with-current-buffer (twittering-debug-buffer)
		       (insert-buffer-substring buffer)))
		   (setq result
			 (twittering-oauth-get-response-alist buffer)))
		  (t
		   (setq result nil))))))
	    (while (eq result 'queried)
	      (sit-for 0.1))
	    result))))))

(defun twittering-oauth-get-token-alist (url auth-str &optional post-body)
  (let ((func (cdr (assq twittering-oauth-get-token-function-type
			 twittering-oauth-get-token-function-table))))
    (when (and func (functionp func))
      (funcall func url auth-str post-body))))

(defun twittering-oauth-get-request-token (url consumer-key consumer-secret)
  (let ((auth-str
	 (twittering-oauth-auth-str-request-token
	  url nil consumer-key consumer-secret)))
    (twittering-oauth-get-token-alist url auth-str)))

(defun twittering-oauth-exchange-request-token (url consumer-key consumer-secret request-token request-token-secret verifier)
  (let ((auth-str
	 (twittering-oauth-auth-str-exchange-token
	  url nil
	  consumer-key consumer-secret
	  request-token request-token-secret verifier)))
    (twittering-oauth-get-token-alist url auth-str)))

(defun twittering-oauth-get-access-token (request-token-url authorize-url-func access-token-url consumer-key consumer-secret consumer-name)
  "Return an alist of authorized access token.
The function retrieves a request token from the site specified by
REQUEST-TOKEN-URL. Then, The function asks a WWW browser to authorize the
token by calling `browse-url'. The URL for authorization is calculated by
calling AUTHORIZE-URL-FUNC with the request token as an argument.
AUTHORIZE-URL-FUNC is called as `(funcal AUTHORIZE-URL-FUNC request-token)',
where the request-token is a string.
After calling `browse-url', the function waits for user to input the PIN code
that is displayed in the browser. The request token is authorized by the
PIN code, and then it is exchanged for the access token on the site
specified by ACCESS-TOKEN-URL.
CONSUMER-KEY and CONSUMER-SECRET specify the consumer.
CONSUMER-NAME is displayed at the guide of authorization.

The access token is returned as a list of a cons pair of name and value
like following:
 ((\"oauth_token\"
  . \"819797-Jxq8aYUDRmykzVKrgoLhXSq67TEa5ruc4GJC2rWimw\")
  (\"oauth_token_secret\"
   . \"J6zix3FfA9LofH0awS24M3HcBYXO5nI1iYe8EfBA\")
  (\"user_id\" . \"819797\")
  (\"screen_name\" . \"episod\"))
."
  (let* ((request-token-alist
	  (twittering-oauth-get-request-token
	   request-token-url consumer-key consumer-secret))
	 (request-token (cdr (assoc "oauth_token" request-token-alist)))
	 (request-token-secret
	  (cdr (assoc "oauth_token_secret" request-token-alist)))
	 (authorize-url (funcall authorize-url-func request-token))
	 (str
	  (concat
	   (propertize "Authorization via OAuth\n" 'face 'bold)
	   "\n"
	   "1.Allow access by " consumer-name " on the below site.\n"
	   "\n  "
	   (propertize authorize-url 'url authorize-url 'face 'bold)
	   "\n"
	   "\n"
	   (when twittering-oauth-invoke-browser
	     (concat
	      "  Emacs invokes your browser by the function `browse-url'.\n"
	      "  If the site is not opened automatically, you have to open\n"
	      "  the site manually.\n"
	      "\n"))
	   "2.After allowing access, the site will display the PIN code."
	   "\n"
	   "  Input the PIN code "
	   (propertize "at the below minibuffer." 'face 'bold))))
    (when request-token-alist
      (with-temp-buffer
	(switch-to-buffer (current-buffer))
	(let* ((str-height (length (split-string str "\n")))
	       (height (max 0 (- (/ (- (window-text-height) 1) 2)
				 (/ str-height 2)))))
	  (insert (make-string height ?\n) str)
	  (if twittering-oauth-invoke-browser
	      (browse-url authorize-url)
	    (when (y-or-n-p "Open authorization URL with browser? (using `browse-url')")
	      (browse-url authorize-url)))
	  (let* ((pin
		  (block pin-input-block
		    (while t
		      (let ((pin-input (read-string "Input PIN code: ")))
			(when (string-match "^\\s-*\\([0-9]+\\)\\s-*$" pin-input)
			  (return-from pin-input-block
			    (match-string 1 pin-input)))))))
		 (verifier pin))
	    (twittering-oauth-exchange-request-token
	     access-token-url
	     consumer-key consumer-secret
	     request-token request-token-secret verifier)))))))

(defun twittering-xauth-get-access-token (access-token-url consumer-key consumer-secret username password)
  (let ((auth-str
	 (twittering-xauth-auth-str-access-token
	  access-token-url nil consumer-key consumer-secret
	  username password))
	(post-body
	 (mapconcat (lambda (pair)
		      (format "%s=%s" (car pair)
			      (twittering-oauth-url-encode (cdr pair))))
		    `(("x_auth_mode" . "client_auth")
		      ("x_auth_password" . ,password)
		      ("x_auth_username" . ,username))
		    "&")))
    (twittering-oauth-get-token-alist access-token-url auth-str post-body)))

;;;
;;; Private storage
;;;

(defun twittering-load-private-info ()
  (let* ((file twittering-private-info-file)
	 (decrypted-str (twittering-read-from-encrypted-file file)))
    (when decrypted-str
      (mapcar (lambda (pair)
		(let ((sym (car pair))
		      (value (cdr pair)))
		  (set sym value)
		  sym))
	      (condition-case nil
		  (read decrypted-str)
		(error
		 nil))))))

(defun twittering-load-private-info-with-guide ()
  (let ((str (concat
	      "Loading authorized access token for OAuth from\n"
	      (format "%s.\n" twittering-private-info-file)
	      "\n"
	      (propertize "Please input the master password.\n" 'face 'bold)
	      "\n"
	      "To cancel it, you may need to press C-g multiple times.\n"
	      )))
    (with-temp-buffer
      (switch-to-buffer (current-buffer))
      (let* ((str-height (length (split-string str "\n")))
	     (height (max 0 (- (/ (- (window-text-height) 1) 2)
			       (/ str-height 2)))))
	(insert (make-string height ?\n) str)
	(set-buffer-modified-p nil)
	(twittering-load-private-info)))))

(defun twittering-save-private-info ()
  (let* ((obj (mapcar (lambda (sym)
			`(,sym . ,(symbol-value sym)))
		      twittering-variables-stored-with-encryption))
	 (str (with-output-to-string (pp obj)))
	 (file twittering-private-info-file))
    (when (twittering-write-and-encrypt file str)
      (set-file-modes file #o600))))

(defun twittering-save-private-info-with-guide ()
  (let ((str (concat
	      "Saving authorized access token for OAuth to "
	      (format "%s.\n" twittering-private-info-file)
	      "\n"
	      (propertize "Please input a master password twice."
			  'face 'bold))))
    (with-temp-buffer
      (switch-to-buffer (current-buffer))
      (let* ((str-height (length (split-string str "\n")))
	     (height (max 0 (- (/ (- (window-text-height) 1) 2)
			       (/ str-height 2)))))
	(insert (make-string height ?\n) str)
	(set-buffer-modified-p nil)
	(twittering-save-private-info)))))

(defun twittering-capable-of-encryption-p ()
  (and (or (require 'epa nil t) (require 'alpaca nil t))
       (executable-find "gpg")))

(defun twittering-read-from-encrypted-file (file)
  (cond
   ((require 'epa nil t)
    (let ((context (epg-make-context epa-protocol)))
      (epg-context-set-passphrase-callback
       context #'epa-passphrase-callback-function)
      (epg-context-set-progress-callback
       context
       (cons #'epa-progress-callback-function
	     (format "Decrypting %s..." (file-name-nondirectory file))))
      (message "Decrypting %s..." (file-name-nondirectory file))
      (condition-case err
	  (epg-decrypt-file context file nil)
	(error
	 (message "%s" (cdr err))
	 nil))))
   ((require 'alpaca nil t)
    (with-temp-buffer
      (let ((buffer-file-name file)
	    (alpaca-regex-suffix ".*")
	    (temp-buffer (current-buffer)))
	(insert-file-contents-literally file)
	(set-buffer-modified-p nil)
	(condition-case nil
	    (progn
	      (alpaca-after-find-file)
	      (if (eq temp-buffer (current-buffer))
		  (buffer-string)
		;; `alpaca-after-find-file' kills the current buffer
		;; if the decryption is failed.
		nil))
	  (error
	   (when (eq temp-buffer (current-buffer))
	     (delete-region (point-min) (point-max)))
	   nil)))))
   (t
    nil)))

(defun twittering-write-and-encrypt (file str)
  (cond
   ((require 'epg nil t)
    (let ((context (epg-make-context epa-protocol)))
      (epg-context-set-passphrase-callback
       context #'epa-passphrase-callback-function)
      (epg-context-set-progress-callback
       context (cons #'epa-progress-callback-function "Encrypting..."))
      (message "Encrypting...")
      (condition-case err
	  (unwind-protect
	      ;; In order to prevent `epa-file' to encrypt the file double,
	      ;; `epa-file-name-regexp' is temorarily changed into the null
	      ;; regexp that never matches any string.
	      (let ((epa-file-name-regexp "\\`\\'"))
		(when (fboundp 'epa-file-name-regexp-update)
		  (epa-file-name-regexp-update))
		(with-temp-file file
		  (set-buffer-multibyte nil)
		  (delete-region (point-min) (point-max))
		  (insert (epg-encrypt-string context str nil))
		  (message "Encrypting...wrote %s" file)
		  t))
	    (when (fboundp 'epa-file-name-regexp-update)
	      (epa-file-name-regexp-update)))
	(error
	 (message "%s" (cdr err))
	 nil))))
   ((require 'alpaca nil t)
    ;; Create the file.
    ;; This is required because `alpaca-save-buffer' checks its timestamp.
    (with-temp-file file)
    (with-temp-buffer
      (let ((buffer-file-name file))
	(insert str)
	(condition-case nil
	    (if (alpaca-save-buffer)
		t
	      (delete-file file)
	      nil)
	  (error
	   (when (file-exists-p file)
	     (delete-file file))
	   nil)))))
   (t
    nil)))

;;;
;;; to show image files
;;;

(defvar twittering-icon-mode nil
  "You MUST NOT CHANGE this variable directly.
You should change through function `twittering-icon-mode'.")

(defun twittering-icon-mode (&optional arg)
  "Toggle display of icon images on timelines.
With a numeric argument, if the argument is positive, turn on
icon mode; otherwise, turn off icon mode."
  (interactive "P")
  (let ((prev-mode twittering-icon-mode))
    (setq twittering-icon-mode
	  (if (null arg)
	      (not twittering-icon-mode)
	    (< 0 (prefix-numeric-value arg))))
    (unless (eq prev-mode twittering-icon-mode)
      (twittering-update-mode-line)
      (twittering-render-timeline (current-buffer) nil nil t))))

(defvar twittering-icon-prop-hash (make-hash-table :test 'equal)
  "Hash table for storing display properties of icon. The key is the size of
icon and the value is a hash. The key of the child hash is URL and its value
is the display property for the icon.")

(defvar twittering-convert-program (executable-find "convert"))
(defvar twittering-convert-fix-size 48)
(defvar twittering-use-convert (not (null twittering-convert-program))
  "*This variable makes a sense only if `twittering-convert-fix-size'
is non-nil. If this variable is non-nil, icon images are converted by
invoking \"convert\". Otherwise, cropped images are displayed.")

(defconst twittering-error-icon-data-pair
  '(xpm . "/* XPM */
static char * yellow3_xpm[] = {
\"16 16 2 1\",
\" 	c None\",
\".	c #FF0000\",
\"................\",
\".              .\",
\". .          . .\",
\".  .        .  .\",
\".   .      .   .\",
\".    .    .    .\",
\".     .  .     .\",
\".      ..      .\",
\".      ..      .\",
\".     .  .     .\",
\".    .    .    .\",
\".   .      .   .\",
\".  .        .  .\",
\". .          . .\",
\".              .\",
\"................\"};
")
  "Image used when the valid icon cannot be retrieved.")

(defun twittering-get-display-spec-for-icon (image-url)
  (let ((hash
	 (gethash twittering-convert-fix-size twittering-icon-prop-hash)))
    (when hash
      (gethash image-url hash))))

(defun twittering-convert-image-data (image-data dest-type &optional src-type)
  "Convert IMAGE-DATA into XPM format and return it. If it fails to convert,
return nil."
  (with-temp-buffer
    (set-buffer-multibyte nil)
    (buffer-disable-undo)
    (let ((coding-system-for-read 'binary)
	  (coding-system-for-write 'binary)
	  (require-final-newline nil))
      (insert image-data)
      (let* ((args
	      `(,(if src-type (format "%s:-" src-type) "-")
		,@(when (integerp twittering-convert-fix-size)
		    `("-resize"
		      ,(format "%dx%d" twittering-convert-fix-size
			       twittering-convert-fix-size)))
		,(format "%s:-" dest-type)))
	     (exit-status
	      (apply 'call-process-region (point-min) (point-max)
		     twittering-convert-program t t nil args)))
	(if (equal 0 exit-status)
	    (buffer-string)
	  ;; failed to convert the image.
	  nil)))))

(defun twittering-create-image-pair (image-data)
  "Return a pair of image type and image data.
IMAGE-DATA is converted by `convert' if the image type of IMAGE-DATA is not
available and `twittering-use-convert' is non-nil."
  (let* ((image-type (image-type-from-data image-data))
	 (image-pair `(,image-type . ,image-data))
	 (converted-size
	  `(,twittering-convert-fix-size . ,twittering-convert-fix-size)))
    (cond
     ((and (image-type-available-p image-type)
	   (or (not (integerp twittering-convert-fix-size))
	       (equal (image-size (create-image image-data image-type t) t)
		      converted-size)))
      image-pair)
     (twittering-use-convert
      (let ((converted-data
	     (twittering-convert-image-data image-data 'xpm image-type)))
	(if converted-data
	    `(xpm . ,converted-data)
	  twittering-error-icon-data-pair)))
     (t
      twittering-error-icon-data-pair))))

(defun twittering-register-image-data (image-url image-data)
  (let ((image-pair (twittering-create-image-pair image-data)))
    (when image-pair
      (let ((hash (gethash twittering-convert-fix-size
			   twittering-icon-prop-hash)))
	(unless hash
	  (setq hash (make-hash-table :test 'equal))
	  (puthash twittering-convert-fix-size hash
		   twittering-icon-prop-hash))
	(let ((spec (twittering-make-display-spec-for-icon image-pair)))
	  (puthash image-url spec hash)
	  spec)))))

(defun twittering-make-slice-spec (image-spec)
  "Return slice property for reducing the image size by cropping it."
  (let* ((size (image-size image-spec t))
	 (width (car size))
	 (height (cdr size))
	 (fixed-length twittering-convert-fix-size)
	 (half-fixed-length (/ fixed-length 2)))
    (if (or (< fixed-length width) (< fixed-length height))
	`(slice ,(max 0 (- (/ width 2) half-fixed-length))
		,(max 0 (- (/ height 2) half-fixed-length))
		,fixed-length ,fixed-length)
      `(slice 0 0 ,fixed-length ,fixed-length))))

(defun twittering-make-display-spec-for-icon (image-pair)
  "Return the specification for `display' text property, which
limits the size of an icon image IMAGE-PAIR up to FIXED-LENGTH. If
the type of the image is not supported, nil is returned.

If the size of the image exceeds FIXED-LENGTH, the center of the
image are displayed."
  (let* ((type (car-safe image-pair))
	 (data (cdr-safe image-pair))
	 (raw-image-spec ;; without margins
	  (create-image data type t))
	 (slice-spec
	  (when (and twittering-convert-fix-size (not twittering-use-convert))
	    (twittering-make-slice-spec raw-image-spec)))
	 (image-spec
	  (if (fboundp 'create-animated-image) ;; Emacs24 or later
	      (create-animated-image data type t :margin 2 :ascent 'center)
	    (create-image data type t :margin 2 :ascent 'center))))
    (if slice-spec
	`(display (,image-spec ,slice-spec))
      `(display ,image-spec))))

(defun twittering-make-icon-string (beg end image-url)
  (let ((display-spec (twittering-get-display-spec-for-icon image-url))
	(image-data (gethash image-url twittering-url-data-hash))
	(properties (and beg (text-properties-at beg)))
	(icon-string (copy-sequence " ")))
    (when properties
      (add-text-properties 0 (length icon-string) properties icon-string))
    (cond
     (display-spec
      (let ((icon-string (apply 'propertize "_"
				(append properties display-spec))))
	;; Remove the property required no longer.
	(remove-text-properties 0 (length icon-string)
				'(need-to-be-updated nil)
				icon-string)
	icon-string))
     (image-data
      (twittering-register-image-data image-url image-data)
      (twittering-make-icon-string beg end image-url))
     (t
      (put-text-property 0 (length icon-string)
			 'need-to-be-updated
			 `(twittering-make-icon-string ,image-url)
			 icon-string)
      (twittering-url-retrieve-async image-url 'twittering-register-image-data)
      icon-string))))

;;;
;;; Utility functions
;;;

(defun twittering-get-or-generate-buffer (buffer)
  (if (bufferp buffer)
      (if (buffer-live-p buffer)
	  buffer
	(generate-new-buffer (buffer-name buffer)))
    (if (stringp buffer)
	(or (get-buffer buffer)
	    (generate-new-buffer buffer)))))

(defun twittering-get-status-url (username &optional id)
  "Generate status URL."
  (if id
      (format "http://%s/%s/status/%s" twittering-web-host username id)
    (format "http://%s/%s" twittering-web-host username)))

(defun twittering-get-search-url (query-string)
  (format "http://%s/search?q=%s"
	  twittering-web-host (twittering-percent-encode query-string)))

(defun twittering-user-agent-default-function ()
  "Twittering mode default User-Agent function."
  (format "Emacs/%d.%d Twittering-mode/%s"
	  emacs-major-version emacs-minor-version
	  twittering-mode-version))

(defvar twittering-sign-simple-string nil)

(defun twittering-sign-string-default-function ()
  "Append sign string to tweet."
  (if twittering-sign-simple-string
      (format " [%s]" twittering-sign-simple-string)
    ""))

(defvar twittering-user-agent-function 'twittering-user-agent-default-function)
(defvar twittering-sign-string-function 'twittering-sign-string-default-function)

(defun twittering-user-agent ()
  "Return User-Agent header string."
  (funcall twittering-user-agent-function))

(defun twittering-sign-string ()
  "Return Tweet sign string."
  (funcall twittering-sign-string-function))

(defun twittering-mode-line-buffer-identification ()
  (let ((active-mode-indicator
	 (if twittering-active-mode
	     twittering-modeline-active
	   twittering-modeline-inactive))
	(enabled-options
	 `(,@(when twittering-use-ssl `(,twittering-modeline-ssl))
	   ,@(when twittering-jojo-mode '("jojo"))
	   ,@(when twittering-icon-mode '("icon"))
	   ,@(when twittering-reverse-mode '("reverse"))
	   ,@(when twittering-scroll-mode '("scroll"))
	   ,@(when twittering-proxy-use '("proxy")))))
    (concat active-mode-indicator
	    (when twittering-display-remaining
	      (format " %d/%d"
		      (twittering-get-ratelimit-remaining)
		      (twittering-get-ratelimit-limit)))
	    (when enabled-options
	      (concat "[" (mapconcat 'identity enabled-options " ") "]")))))

(defun twittering-update-mode-line ()
  "Update mode line."
  (force-mode-line-update))

(defun twittering-status-id< (id1 id2)
  (let ((len1 (length id1))
	(len2 (length id2)))
    (cond
     ((= len1 len2) (string< id1 id2))
     ((< len1 len2) t)
     (t nil))))

(defun twittering-status-id= (id1 id2)
  (equal id1 id2))

(defun twittering-fill-string (str &optional adjustment prefix keep-newline)
  (when (and (not (boundp 'kinsoku-limit))
	     enable-kinsoku)
    ;; `kinsoku-limit' is defined on loading "international/kinsoku.el".
    ;; Without preloading, "kinsoku.el" will be loaded by auto-loading
    ;; triggered by `fill-region-as-paragraph'.
    ;; In that case, the local binding of `kinsoku-limit' conflicts the
    ;; definition by `defvar' in "kinsoku.el".
    ;; The below warning is displayed;
    ;; "Warning: defvar ignored because kinsoku-limit is let-bound".
    ;; So, we load "kinsoku.el" in advance if necessary.
    (load "international/kinsoku"))
  (let* ((kinsoku-limit 1)
	 (adjustment (+ (or adjustment 0)
			(if enable-kinsoku
			    kinsoku-limit
			  0)))
	 (min-width
	  (apply 'min
		 (or
		  (mapcar 'window-width
			  (get-buffer-window-list (current-buffer) nil t))
		  ;; Use `(frame-width)' if no windows display
		  ;; the current buffer.
		  `(,(frame-width)))))
	 (temporary-fill-column (- (or twittering-fill-column (1- min-width))
				   adjustment)))
    (with-temp-buffer
      (let ((fill-column temporary-fill-column)
	    (fill-prefix (or prefix fill-prefix))
	    (adaptive-fill-regexp ""))
	(if keep-newline
	    (let* ((hard-newline (propertize "\n" 'hard t))
		   (str (mapconcat 'identity (split-string str "\n")
				   (concat hard-newline fill-prefix))))
	      (use-hard-newlines)
	      (insert (concat prefix str))
	      (fill-region (point-min) (point-max))
	      (remove-text-properties (point-min) (point-max) '(hard nil)))
	  (insert (concat prefix str))
	  (fill-region-as-paragraph (point-min) (point-max)))
	(buffer-substring (point-min) (point-max))))))

(defun twittering-set-window-end (window pos)
  (let* ((height (window-text-height window))
         (n (- (- height 1))))
    (while (progn (setq n (1+ n))
		  (set-window-start
		   window
		   (with-current-buffer (window-buffer window)
		     (save-excursion
		       (goto-char pos)
		       (line-beginning-position n))))
		  (not (pos-visible-in-window-p pos window))))))

(defun twittering-make-passed-time-string
  (beg end encoded-created-at time-format &optional additional-properties)
  (let* ((now (current-time))
	 (secs (+ (* (- (car now) (car encoded-created-at)) 65536)
		  (- (cadr now) (cadr encoded-created-at))))
	 (time-string
	  (cond
	   ((< secs 5) "less than 5 seconds ago")
	   ((< secs 10) "less than 10 seconds ago")
	   ((< secs 20) "less than 20 seconds ago")
	   ((< secs 30) "half a minute ago")
	   ((< secs 60) "less than a minute ago")
	   ((< secs 150) "1 minute ago")
	   ((< secs 2400) (format "%d minutes ago"
				  (/ (+ secs 30) 60)))
	   ((< secs 5400) "about 1 hour ago")
	   ((< secs 84600) (format "about %d hours ago"
				   (/ (+ secs 1800) 3600)))
	   (t (format-time-string time-format encoded-created-at))))
	 (properties (append additional-properties
			     (and beg (text-properties-at beg)))))
    ;; Restore properties.
    (when properties
      (add-text-properties 0 (length time-string) properties time-string))
    (if (< secs 84600)
	(put-text-property 0 (length time-string)
			   'need-to-be-updated
			   `(twittering-make-passed-time-string
			     ,encoded-created-at ,time-format)
			   time-string)
      ;; Remove the property required no longer.
      (remove-text-properties 0 (length time-string) '(need-to-be-updated nil)
			      time-string))
    time-string))

(defun twittering-update-filled-string (beg end formater status prefix local-prefix &optional keep-newline)
  (let* ((str (twittering-fill-string (funcall formater status prefix)
				      (length prefix) local-prefix
				      keep-newline))
	 (next (next-single-property-change 0 'need-to-be-updated str))
	 (properties
	  (and beg
	       (apply 'append
		      (mapcar (lambda (prop)
				(let ((value (get-text-property beg prop)))
				  (when value
				    `(,prop ,value))))
			      '(id text username))))))
    ;; Restore properties.
    (when properties
      (add-text-properties 0 (length str) properties str))
    (if (or (get-text-property 0 'need-to-be-updated str)
	    (and next (< next (length str))))
	(put-text-property 0 (length str) 'need-to-be-updated
			   `(twittering-update-filled-string
			     ,formater ,status ,prefix ,local-prefix
			     ,keep-newline)
			   str)
      ;; Remove the property required no longer.
      (remove-text-properties 0 (length str) '(need-to-be-updated nil) str))
    str))

(defun twittering-current-window-config (window-list)
  "Return window parameters of WINDOW-LIST."
  (mapcar (lambda (win)
	    (let ((start (window-start win))
		  (point (window-point win)))
	      `(,win ,start ,point)))
	  window-list))

(defun twittering-restore-window-config-after-modification (config beg end)
  "Restore window parameters changed by modification on given region.
CONFIG is window parameters made by `twittering-current-window-config'.
BEG and END mean a region that had been modified."
  (mapc (lambda (entry)
	  (let ((win (elt entry 0))
		(start (elt entry 1))
		(point (elt entry 2)))
	    (when (and (< beg start) (< start end))
	      (set-window-start win start))
	    (when (and (< beg point) (< point end))
	      (set-window-point win point))))
	config))

;;;
;;; Utility functions for portability
;;;

(defun twittering-ucs-to-char (num)
  ;; Check (featurep 'unicode) is a workaround with navi2ch to avoid
  ;; error "error in process sentinel: Cannot open load file:
  ;; unicode".
  ;; 
  ;; Details: navi2ch prior to 1.8.3 (which is currently last release
  ;; version as of 2010-01-18) always define `ucs-to-char' as autoload
  ;; file "unicode(.el)" (which came from Mule-UCS), hence it breaks
  ;; `ucs-to-char' under non Mule-UCS environment. The problem is
  ;; fixed in navi2ch dated 2010-01-16 or later, but not released yet.
  (if (and (featurep 'unicode) (functionp 'ucs-to-char))
      (ucs-to-char num)
    ;; Emacs21 have a partial support for UTF-8 text, so it can decode
    ;; only parts of a text with Japanese.
    (or (decode-char 'ucs num)
	??)))

(defun twittering-remove-duplicates (list)
  "Return a copy of LIST with all duplicate elements removed.
This is non-destructive version of `delete-dups' which is not
defined in Emacs21."
  (if (fboundp 'delete-dups)
      (delete-dups (copy-sequence list))
    (let ((rest list)
	  (result nil))
      (while rest
	(unless (member (car rest) result)
	  (setq result (cons (car rest) result)))
	(setq rest (cdr rest)))
      (nreverse result))))

(defun twittering-completing-read (prompt collection &optional predicate require-match initial-input hist def inherit-input-method)
  "Read a string in the minibuffer, with completion.
This is a modified version of `completing-read' and accepts candidates
as a list of a string on Emacs21."
  ;; completing-read() of Emacs21 does not accepts candidates as
  ;; a list. Candidates must be given as an alist.
  (let* ((collection (twittering-remove-duplicates collection))
         (collection
          (if (and (> 22 emacs-major-version)
                   (listp collection)
                   (stringp (car collection)))
              (mapcar (lambda (x) (cons x nil)) collection)
            collection)))
    (completing-read prompt collection predicate require-match
                     initial-input hist def inherit-input-method)))

(eval-when-compile ;; shut up the byte compiler.
  (defvar twittering-debug-buffer)
  (defvar twittering-edit-buffer))

(defun twittering-buffer-related-p ()
  "Return t if current buffer is twittering-mode related buffer."
  (or (twittering-buffer-p)
      (member (buffer-name (current-buffer))
	      (list twittering-debug-buffer
		    twittering-edit-buffer))))

(defun assocref (item alist)
  (cdr (assoc item alist)))

(defmacro list-push (value listvar)
  `(setq ,listvar (cons ,value ,listvar)))

(defmacro case-string (str &rest clauses)
  `(cond
    ,@(mapcar
       (lambda (clause)
	 (let ((keylist (car clause))
	       (body (cdr clause)))
	   `(,(if (listp keylist)
		  `(or ,@(mapcar (lambda (key) `(string-equal ,str ,key))
				 keylist))
		't)
	     ,@body)))
       clauses)))

(defvar twittering-regexp-hash
  (let ((full-width-number-sign (twittering-ucs-to-char #xff03)))
    ;; Unicode Character 'FULLWIDTH NUMBER SIGN' (U+FF03)
    (concat "\\(?:#\\|" (char-to-string full-width-number-sign) "\\)")))

(defvar twittering-regexp-atmark
  (let ((full-width-commercial-at (twittering-ucs-to-char #xff20)))
    ;; Unicode Character 'FULLWIDTH COMMERCIAL AT' (U+FF20)
    (concat "\\(?:@\\|" (char-to-string full-width-commercial-at) "\\)")))

;;;
;;; Timeline spec functions
;;;

;;; Timeline spec as S-expression
;;; - (user USER): timeline of the user whose name is USER. USER is a string.
;;; - (list USER LIST):
;;;     the list LIST of the user USER. LIST and USER are strings.
;;;
;;; - (direct_messages): received direct messages.
;;; - (direct_messages_sent): sent direct messages.
;;; - (friends): friends timeline.
;;; - (home): home timeline.
;;; - (mentions): mentions timeline.
;;;     mentions (status containing @username) for the authenticating user.
;;; - (public): public timeline.
;;; - (replies): replies.
;;; - (retweeted_by_me): retweets posted by the authenticating user.
;;; - (retweeted_to_me): retweets posted by the authenticating user's friends.
;;; - (retweets_of_me):
;;;     tweets of the authenticated user that have been retweeted by others.
;;;
;;; - (search STRING): the result of searching with query STRING.
;;; - (merge SPEC1 SPEC2 ...): result of merging timelines SPEC1 SPEC2 ...
;;; - (filter REGEXP SPEC): timeline filtered with REGEXP.
;;;

;;; Timeline spec string
;;;
;;; SPEC ::= PRIMARY | COMPOSITE
;;; PRIMARY ::= USER | LIST | DIRECT_MESSSAGES | DIRECT_MESSSAGES_SENT
;;;             | FRIENDS | HOME | MENTIONS | PUBLIC | REPLIES
;;;             | RETWEETED_BY_ME | RETWEETED_TO_ME | RETWEETS_OF_ME
;;;             | SEARCH
;;; COMPOSITE ::= MERGE | FILTER
;;;
;;; USER ::= /[a-zA-Z0-9_-]+/
;;; LIST ::= USER "/" LISTNAME
;;; LISTNAME ::= /[a-zA-Z0-9_-]+/
;;; DIRECT_MESSSAGES ::= ":direct_messages"
;;; DIRECT_MESSSAGES_SENT ::= ":direct_messages_sent"
;;; FRIENDS ::= ":friends"
;;; HOME ::= ":home" | "~"
;;; MENTIONS ::= ":mentions"
;;; PUBLIC ::= ":public"
;;; REPLIES ::= ":replies" | "@"
;;; RETWEETED_BY_ME ::= ":retweeted_by_me"
;;; RETWEETED_TO_ME ::= ":retweeted_to_me"
;;; RETWEETS_OF_ME ::= ":retweets_of_me"
;;;
;;; SEARCH ::= ":search/" QUERY_STRING "/"
;;; QUERY_STRING ::= any string, where "/" is escaped by a backslash.
;;; MERGE ::= "(" MERGED_SPECS ")"
;;; MERGED_SPECS ::= SPEC | SPEC "+" MERGED_SPECS
;;; FILTER ::= ":filter/" REGEXP "/" SPEC
;;;

(defun twittering-timeline-spec-to-string (timeline-spec &optional shorten)
  "Convert TIMELINE-SPEC into a string.
If SHORTEN is non-nil, the abbreviated expression will be used."
  (let ((type (car timeline-spec))
	(value (cdr timeline-spec)))
    (cond
     ;; user
     ((eq type 'user) (car value))
     ;; list
     ((eq type 'list) (concat (car value) "/" (cadr value)))
     ;; simple
     ((eq type 'direct_messages) ":direct_messages")
     ((eq type 'direct_messages_sent) ":direct_messages_sent")
     ((eq type 'friends) ":friends")
     ((eq type 'home) (if shorten "~" ":home"))
     ((eq type 'mentions) ":mentions")
     ((eq type 'public) ":public")
     ((eq type 'replies) (if shorten "@" ":replies"))
     ((eq type 'retweeted_by_me) ":retweeted_by_me")
     ((eq type 'retweeted_to_me) ":retweeted_to_me")
     ((eq type 'retweets_of_me) ":retweets_of_me")
     ((eq type 'search)
      (let ((query (car value)))
	(concat ":search/"
		(replace-regexp-in-string "/" "\\/" query nil t)
		"/")))
     ;; composite
     ((eq type 'filter)
      (let ((regexp (car value))
	    (spec (cadr value)))
	(concat ":filter/"
		(replace-regexp-in-string "/" "\\/" regexp nil t)
		"/"
		(twittering-timeline-spec-to-string spec))))
     ((eq type 'merge)
      (concat "("
	      (mapconcat 'twittering-timeline-spec-to-string value "+")
	      ")"))
     (t
      nil))))

(defun twittering-extract-timeline-spec (str &optional unresolved-aliases)
  "Extract one timeline spec from STR.
Return cons of the spec and the rest string."
  (cond
   ((null str)
    (error "STR is nil")
    nil)
   ((string-match "^\\([a-zA-Z0-9_-]+\\)/\\([a-zA-Z0-9_-]+\\)" str)
    (let ((user (match-string 1 str))
	  (listname (match-string 2 str))
	  (rest (substring str (match-end 0))))
      `((list ,user ,listname) . ,rest)))
   ((string-match "^\\([a-zA-Z0-9_-]+\\)" str)
    (let ((user (match-string 1 str))
	  (rest (substring str (match-end 0))))
      `((user ,user) . ,rest)))
   ((string-match "^~" str)
    `((home) . ,(substring str (match-end 0))))
   ((string-match (concat "^" twittering-regexp-atmark) str)
    `((replies) . ,(substring str (match-end 0))))
   ((string-match (concat "^" twittering-regexp-hash "\\([a-zA-Z0-9_-]+\\)")
		  str)
    (let* ((tag (match-string 1 str))
	   (query (concat "#" tag))
	   (rest (substring str (match-end 0))))
      `((search ,query) . ,rest)))
   ((string-match "^:\\([a-z_-]+\\)" str)
    (let ((type (match-string 1 str))
	  (following (substring str (match-end 0)))
	  (alist '(("direct_messages" . direct_messages)
		   ("direct_messages_sent" . direct_messages_sent)
		   ("friends" . friends)
		   ("home" . home)
		   ("mentions" . mentions)
		   ("public" . public)
		   ("replies" . replies)
		   ("retweeted_by_me" . retweeted_by_me)
		   ("retweeted_to_me" . retweeted_to_me)
		   ("retweets_of_me" . retweets_of_me))))
      (cond
       ((assoc type alist)
	(let ((first-spec (list (cdr (assoc type alist)))))
	  (cons first-spec following)))
       ((string= type "search")
	(if (string-match "^:search/\\(\\(.*?[^\\]\\)??\\(\\\\\\\\\\)*\\)??/"
			  str)
	    (let* ((escaped-query (or (match-string 1 str) ""))
		   (query (replace-regexp-in-string "\\\\/" "/"
						    escaped-query nil t))
		   (rest (substring str (match-end 0))))
	      (if (not (string= "" escaped-query))
		  `((search ,query) . ,rest)
		(error "\"%s\" has no valid regexp" str)
		nil))))
       ((string= type "filter")
	(if (string-match "^:filter/\\(\\(.*?[^\\]\\)??\\(\\\\\\\\\\)*\\)??/"
			  str)
	    (let* ((escaped-regexp (or (match-string 1 str) ""))
		   (regexp (replace-regexp-in-string "\\\\/" "/"
						     escaped-regexp nil t))
		   (following (substring str (match-end 0)))
		   (pair (twittering-extract-timeline-spec
			  following unresolved-aliases))
		   (spec (car pair))
		   (rest (cdr pair)))
	      `((filter ,regexp ,spec) . ,rest))
	  (error "\"%s\" has no valid regexp" str)
	  nil))
       (t
	(error "\"%s\" is invalid as a timeline spec" str)
	nil))))
   ((string-match "^\\$\\([a-zA-Z0-9_-]+\\)\\(?:(\\([^)]*\\))\\)?" str)
    (let* ((name (match-string 1 str))
	   (rest (substring str (match-end 0)))
	   (value (cdr-safe (assoc name twittering-timeline-spec-alias)))
	   (arg (match-string 2 str)))
      (if (member name unresolved-aliases)
	  (error "Alias \"%s\" includes a recursive reference" name)
	(cond
	 ((stringp value)
	  (twittering-extract-timeline-spec
	   (concat value rest)
	   (cons name unresolved-aliases)))
	 ((functionp value)
	  (twittering-extract-timeline-spec
	   (funcall value arg)
	   (cons name unresolved-aliases)))
	 (t
	  (error "Alias \"%s\" is undefined" name))))))
   ((string-match "^(" str)
    (let ((rest (concat "+" (substring str (match-end 0))))
	  (result '()))
      (while (and rest (string-match "^\\+" rest))
	(let* ((spec-string (substring rest (match-end 0)))
	       (pair (twittering-extract-timeline-spec
		      spec-string unresolved-aliases))
	       (spec (car pair))
	       (next-rest (cdr pair)))
	  (setq result (cons spec result))
	  (setq rest next-rest)))
      (if (and rest (string-match "^)" rest))
	  (let ((spec-list
		 (apply 'append
			(mapcar (lambda (x) (if (eq 'merge (car x))
						(cdr x)
					      (list x)))
				(reverse result)))))
	    (if (= 1 (length spec-list))
		`(,(car spec-list) . ,(substring rest 1))
	      `((merge ,@spec-list) . ,(substring rest 1))))
	(if rest
	    ;; The string following the opening parenthesis `('
	    ;; can be interpreted without errors,
	    ;; but there is no corresponding closing parenthesis.
	    (error "\"%s\" lacks a closing parenthesis" str))
	;; Does not display additional error messages if an error
	;; occurred on interpreting the string following
	;; the opening parenthesis `('.
	nil)))
   (t
    (error "\"%s\" is invalid as a timeline spec" str)
    nil)
   ))

(defun twittering-string-to-timeline-spec (spec-str)
  "Convert SPEC-STR into a timeline spec.
Return nil if SPEC-STR is invalid as a timeline spec."
  (let ((result-pair (twittering-extract-timeline-spec spec-str)))
    (if (and result-pair (string= "" (cdr result-pair)))
	(car result-pair)
      nil)))

(defun twittering-timeline-spec-primary-p (spec)
  "Return non-nil if SPEC is a primary timeline spec.
`primary' means that the spec is not a composite timeline spec such as
`filter' and `merge'."
  (let ((primary-spec-types
	 '(user list
		direct_messages direct_messages_sent
		friends home mentions public replies
		search
		retweeted_by_me retweeted_to_me retweets_of_me))
	(type (car spec)))
    (memq type primary-spec-types)))

(defun twittering-timeline-spec-is-direct-messages-p (spec)
  "Return non-nil if SPEC is a timeline spec which is related of
direct_messages."
  (and spec
       (memq (car spec) '(direct_messages direct_messages_sent))))

(defun twittering-equal-string-as-timeline (spec-str1 spec-str2)
  "Return non-nil if SPEC-STR1 equals SPEC-STR2 as a timeline spec."
  (if (and (stringp spec-str1) (stringp spec-str2))
      (let ((spec1 (twittering-string-to-timeline-spec spec-str1))
	    (spec2 (twittering-string-to-timeline-spec spec-str2)))
	(equal spec1 spec2))
    nil))

(defun twittering-add-timeline-history (spec-string)
  (when (or (null twittering-timeline-history)
	    (not (string= spec-string (car twittering-timeline-history))))
    (if (functionp 'add-to-history)
	(add-to-history 'twittering-timeline-history spec-string)
      (setq twittering-timeline-history
	    (cons spec-string twittering-timeline-history)))))

;;;
;;; Timeline info
;;;

(defun twittering-current-timeline-id-table (&optional spec)
  (let ((spec (or spec (twittering-current-timeline-spec))))
    (if spec
	(elt (gethash spec twittering-timeline-data-table) 0)
      nil)))

(defun twittering-current-timeline-referring-id-table (&optional spec)
  "Return the hash from a ID to the ID of the first observed status
referring the former ID."
  (let ((spec (or spec (twittering-current-timeline-spec))))
    (if spec
	(elt (gethash spec twittering-timeline-data-table) 1)
      nil)))

(defun twittering-current-timeline-data (&optional spec)
  (let ((spec (or spec (twittering-current-timeline-spec))))
    (if spec
	(elt (gethash spec twittering-timeline-data-table) 2)
      nil)))

(defun twittering-remove-timeline-data (&optional spec)
  (let ((spec (or spec (twittering-current-timeline-spec))))
    (remhash spec twittering-timeline-data-table)))

(defun twittering-find-status (id)
  (let ((result nil))
    (maphash
     (lambda (spec pair)
       (let* ((id-table (car pair))
	      (entry (gethash id id-table)))
	 ;; Take the most detailed status.
	 (when (and entry
		    (or (null result) (< (length result) (length entry))))
	   (setq result entry))))
     twittering-timeline-data-table)
    result))

(defun twittering-delete-status-from-data-table (id)
  (let ((modified-spec nil))
    (maphash
     (lambda (spec data)
       (let* ((id-table (elt data 0))
	      (referring-id-table (elt data 1))
	      (timeline-data (elt data 2))
	      (status (gethash id id-table)))
	 (when status
	   (remhash id id-table)
	   ;; Here, `referring-id-table' is not modified.
	   ;; Therefore, the retweet observed secondly will not appear even
	   ;; if the retweet observed first for the same tweet is deleted.
	   (setq modified-spec
		 (cons `(,spec
			 ,id-table
			 ,referring-id-table
			 ,(remove status timeline-data))
		       modified-spec)))))
     twittering-timeline-data-table)
    (mapc
     (lambda (data)
       (let* ((spec (car data))
	      (buffer (twittering-get-buffer-from-spec spec)))
	 (puthash spec (cdr data) twittering-timeline-data-table)
	 (when (buffer-live-p buffer)
	   (with-current-buffer buffer
	     (save-excursion
	       (twittering-for-each-property-region
		'id
		(lambda (beg end value)
		  (when (twittering-status-id= id value)
		    (let ((buffer-read-only nil)
			  (separator-pos (min (point-max) (1+ end))))
		      (delete-region beg separator-pos)
		      (goto-char beg))))
		buffer))))))
     modified-spec)))

(defun twittering-get-replied-statuses (id &optional count)
  "Return a list of replied statuses starting from the status specified by ID.
Statuses are stored in ascending-order with respect to their IDs."
  (let ((result nil)
	(status (twittering-find-status id)))
    (while
	(and (if (numberp count)
		 (<= 0 (setq count (1- count)))
	       t)
	     (let ((replied-id (or (cdr (assq 'in-reply-to-status-id status))
				   "")))
	       (unless (string= "" replied-id)
		 (let ((replied-status (twittering-find-status replied-id)))
		   (when replied-status
		     (setq result (cons replied-status result))
		     (setq status replied-status)
		     t))))))
    result))

(defun twittering-have-replied-statuses-p (id)
  (let ((status (twittering-find-status id)))
    (when status
      (let ((replied-id (cdr (assq 'in-reply-to-status-id status))))
	(and replied-id (not (string= "" replied-id)))))))

(defun twittering-add-statuses-to-timeline-data (statuses &optional spec)
  (let* ((spec (or spec (twittering-current-timeline-spec)))
	 (id-table
	  (or (twittering-current-timeline-id-table spec)
	      (make-hash-table :test 'equal)))
	 (referring-id-table
	  (or (twittering-current-timeline-referring-id-table spec)
	      (make-hash-table :test 'equal)))
	 (timeline-data (twittering-current-timeline-data spec)))
    (let ((new-statuses
	   (remove nil
		   (mapcar
		    (lambda (status)
		      (let ((id (cdr (assq 'id status)))
			    (source-id (cdr-safe (assq 'source-id status))))
			(unless (or (not source-id)
				    (gethash source-id referring-id-table))
			  ;; Store the id of the first observed tweet
			  ;; that refers `source-id'.
			  (puthash source-id id referring-id-table))
			(if (gethash id id-table)
			    nil
			  (puthash id status id-table)
			  (puthash id id referring-id-table)
			  status)))
		    statuses))))
      (when new-statuses
	(let ((new-timeline-data
	       (sort (append new-statuses timeline-data)
		     (lambda (status1 status2)
		       (let ((id1 (cdr (assq 'id status1)))
			     (id2 (cdr (assq 'id status2))))
			 (twittering-status-id< id2 id1))))))
	  (puthash spec `(,id-table ,referring-id-table ,new-timeline-data)
		   twittering-timeline-data-table))
	(when (twittering-jojo-mode-p spec)
	  (mapc (lambda (status)
		  (twittering-update-jojo (cdr (assq 'user-screen-name status))
					  (cdr (assq 'text status))))
		new-statuses))
	(let ((twittering-new-tweets-spec spec)
	      (twittering-new-tweets-count (length new-statuses)))
	  (run-hooks 'twittering-new-tweets-hook))
	new-statuses))))

;;;
;;; Process info
;;;

(defun twittering-register-process (proc spec &optional str)
  (let ((str (or str (twittering-timeline-spec-to-string spec))))
    (add-to-list 'twittering-process-info-alist `(,proc ,spec ,str))))

(defun twittering-release-process (proc)
  (let ((pair (assoc proc twittering-process-info-alist)))
    (when pair
      (setq twittering-process-info-alist
	    (delq pair twittering-process-info-alist)))))

(defun twittering-get-timeline-spec-from-process (proc)
  (let ((entry (assoc proc twittering-process-info-alist)))
    (if entry
	(elt entry 1)
      nil)))

(defun twittering-get-timeline-spec-string-from-process (proc)
  (let ((entry (assoc proc twittering-process-info-alist)))
    (if entry
	(elt entry 2)
      nil)))

(defun twittering-find-processes-for-timeline-spec (spec)
  (apply 'append
	 (mapcar
	  (lambda (pair)
	    (let ((proc (car pair))
		  (spec-info (cadr pair)))
	      (if (equal spec-info spec)
		  `(,proc)
		nil)))
	  twittering-process-info-alist)))

(defun twittering-remove-inactive-processes ()
  (let ((inactive-statuses '(nil closed exit failed signal)))
    (setq twittering-process-info-alist
	  (apply 'append
		 (mapcar
		  (lambda (pair)
		    (let* ((proc (car pair))
			   (info (cdr pair))
			   (status (process-status proc)))
		      (if (memq status inactive-statuses)
			  nil
			`((,proc ,@info)))))
		  twittering-process-info-alist)))))

(defun twittering-process-active-p (&optional spec)
  (twittering-remove-inactive-processes)
  (if spec
      (twittering-find-processes-for-timeline-spec spec)
    twittering-process-info-alist))

;;;
;;; Server info
;;;

(defun twittering-make-header-info-alist (header-str)
  "Make HTTP header alist from HEADER-STR.
The alist consists of pairs of field-name and field-value, such as
'((\"Content-Type\" . \"application/xml\; charset=utf-8\")
  (\"Content-Length\" . \"2075\"))."
  (let* ((lines (split-string header-str "\r?\n"))
         (status-line (car lines))
         (header-lines (cdr lines)))
    (when (string-match
	   "^\\(HTTP/1\.[01]\\) \\([0-9][0-9][0-9]\\) \\(.*\\)$"
	   status-line)
      (append `((status-line . ,status-line)
		(http-version . ,(match-string 1 status-line))
		(status-code . ,(match-string 2 status-line))
		(reason-phrase . ,(match-string 3 status-line)))
	      (remove nil
		      (mapcar
		       (lambda (line)
			 (when (string-match "^\\([^: ]*\\): *\\(.*\\)$" line)
			   (cons (match-string 1 line) (match-string 2 line))))
		       header-lines))))))

(defun twittering-update-server-info (header-str)
  (let* ((header-info (twittering-make-header-info-alist header-str))
	 (new-entry-list (mapcar 'car header-info)))
    (when (remove t (mapcar
		     (lambda (entry)
		       (equal (assoc entry header-info)
			      (assoc entry twittering-server-info-alist)))
		     new-entry-list))
      (setq twittering-server-info-alist
	    (append header-info
		    (remove nil (mapcar
				 (lambda (entry)
				   (if (member (car entry) new-entry-list)
				       nil
				     entry))
				 twittering-server-info-alist))))
      (when twittering-display-remaining
	(mapc (lambda (buffer)
		(with-current-buffer buffer
		  (twittering-update-mode-line)))
	      (twittering-get-buffer-list))))
    header-info))

(defun twittering-get-server-info (field)
  (let* ((table
	  '((ratelimit-remaining . "X-RateLimit-Remaining")
	    (ratelimit-limit . "X-RateLimit-Limit")
	    (ratelimit-reset . "X-RateLimit-Reset")))
	 (numeral-field '(ratelimit-remaining ratelimit-limit))
	 (unix-epoch-time-field '(ratelimit-reset))
	 (field-name (cdr (assq field table)))
	 (field-value (cdr (assoc field-name twittering-server-info-alist))))
    (when (and field-name field-value)
      (cond
       ((memq field numeral-field)
	(string-to-number field-value))
       ((memq field unix-epoch-time-field)
	(seconds-to-time (string-to-number (concat field-value ".0"))))
       (t
	nil)))))

(defun twittering-get-ratelimit-remaining ()
  (or (twittering-get-server-info 'ratelimit-remaining)
      0))

(defun twittering-get-ratelimit-limit ()
  (or (twittering-get-server-info 'ratelimit-limit)
      0))

;;;
;;; Buffer info
;;;

(defvar twittering-buffer-info-list nil
  "List of buffers managed by `twittering-mode'.")

(defun twittering-get-buffer-list ()
  "Return buffers managed by `twittering-mode'."
  (twittering-unregister-killed-buffer)
  twittering-buffer-info-list)

(defun twittering-get-active-buffer-list ()
  "Return active buffers managed by `twittering-mode', where statuses are
retrieved periodically."
  (twittering-unregister-killed-buffer)
  (remove nil
	  (mapcar (lambda (buffer)
		    (if (twittering-buffer-active-p buffer)
			buffer
		      nil))
		  twittering-buffer-info-list)))

(defun twittering-buffer-p (&optional buffer)
  "Return t if BUFFER is managed by `twittering-mode'.
BUFFER defaults to the the current buffer."
  (let ((buffer (or buffer (current-buffer))))
    (and (buffer-live-p buffer)
	 (memq buffer twittering-buffer-info-list))))

(defun twittering-buffer-active-p (&optional buffer)
  "Return t if BUFFER is an active buffer managed by `twittering-mode'.
BUFFER defaults to the the current buffer."
  (let ((buffer (or buffer (current-buffer))))
    (and (twittering-buffer-p buffer)
	 (with-current-buffer buffer
	   twittering-active-mode))))

(defun twittering-get-buffer-from-spec (spec)
  "Return the buffer bound to SPEC. If no buffers are bound to SPEC,
return nil."
  (let* ((spec-string (twittering-timeline-spec-to-string spec))
	 (buffers
	  (remove
	   nil
	   (mapcar
	    (lambda (buffer)
	      (if (twittering-equal-string-as-timeline
		   spec-string
		   (twittering-get-timeline-spec-string-for-buffer buffer))
		  buffer
		nil))
	    (twittering-get-buffer-list)))))
    (if buffers
	;; We assume that the buffer with the same spec is unique.
	(car buffers)
      nil)))

(defun twittering-get-buffer-from-spec-string (spec-string)
  "Return the buffer bound to SPEC-STRING. If no buffers are bound to it,
return nil."
  (let ((spec (twittering-string-to-timeline-spec spec-string)))
    (and spec (twittering-get-buffer-from-spec spec))))

(defun twittering-get-timeline-spec-for-buffer (buffer)
  "Return the timeline spec bound to BUFFER. If BUFFER is not managed by
`twittering-mode', return nil."
  (when (twittering-buffer-p buffer)
    (with-current-buffer buffer
      twittering-timeline-spec)))

(defun twittering-get-timeline-spec-string-for-buffer (buffer)
  "Return the timeline spec string bound to BUFFER. If BUFFER is not managed
by `twittering-mode', return nil."
  (when (twittering-buffer-p buffer)
    (with-current-buffer buffer
      twittering-timeline-spec-string)))

(defun twittering-current-timeline-spec ()
  "Return the timeline spec bound to the current buffer. If it is not managed
by `twittering-mode', return nil."
  (twittering-get-timeline-spec-for-buffer (current-buffer)))

(defun twittering-current-timeline-spec-string ()
  "Return the timeline spec string bound to the current buffer. If it is not
managed by `twittering-mode', return nil."
  (twittering-get-timeline-spec-string-for-buffer (current-buffer)))

(defun twittering-unregister-buffer (buffer &optional keep-timer)
  "Unregister BUFFER from `twittering-buffer-info-list'.
If BUFFER is the last managed buffer and KEEP-TIMER is nil, call
`twittering-stop' to stop timers."
  (when (memq buffer twittering-buffer-info-list)
    (setq twittering-buffer-info-list
	  (delq buffer twittering-buffer-info-list))
    (when (and (null twittering-buffer-info-list)
	       (not keep-timer))
      (twittering-stop))))

(defun twittering-unregister-killed-buffer ()
  "Unregister buffers which has been killed."
  (mapc (lambda (buffer)
	  (unless (buffer-live-p buffer)
	    (twittering-unregister-buffer buffer)))
	twittering-buffer-info-list))

(defun twittering-replace-spec-string-for-buffer (buffer spec-string)
  "Replace the timeline spec string for BUFFER with SPEC-STRING when
BUFFER is managed by `twittering-mode' and SPEC-STRING is equivalent
to the current one."
  (when (twittering-buffer-p buffer)
    (let ((current (twittering-get-timeline-spec-string-for-buffer buffer)))
      (when (and (not (string= current spec-string))
		 (twittering-equal-string-as-timeline current spec-string))
	(with-current-buffer buffer
	  (rename-buffer spec-string t)
	  (setq twittering-timeline-spec-string spec-string))))))

(defun twittering-set-active-flag-for-buffer (buffer active)
  "Set ACTIVE to active-flag for BUFFER."
  (when (twittering-buffer-p buffer)
    (let ((current (twittering-buffer-active-p buffer)))
      (when (or (and active (not current))
		(and (not active) current))
	(twittering-toggle-activate-buffer buffer)))))

(defun twittering-toggle-activate-buffer (&optional buffer)
  "Toggle whether to retrieve timeline for the current buffer periodically."
  (interactive)
  (let ((buffer (or buffer (current-buffer))))
    (when (twittering-buffer-p buffer)
      (with-current-buffer buffer
	(let* ((new-mode (not twittering-active-mode))
	       (active-buffer-list (twittering-get-active-buffer-list))
	       (start-timer (and new-mode (null active-buffer-list))))
	  (setq twittering-active-mode new-mode)
	  (when start-timer
	    (twittering-start))
	  (twittering-update-mode-line))))))

(defun twittering-activate-buffer (&optional buffer)
  "Activate BUFFER to retrieve timeline for it periodically."
  (interactive)
  (let ((buffer (or buffer (current-buffer))))
    (twittering-set-active-flag-for-buffer buffer t)))

(defun twittering-deactivate-buffer (&optional buffer)
  "Deactivate BUFFER not to retrieve timeline for it periodically."
  (interactive)
  (let ((buffer (or buffer (current-buffer))))
    (twittering-set-active-flag-for-buffer buffer nil)))

(defun twittering-kill-buffer (&optional buffer)
  "Kill BUFFER managed by `twittering-mode'."
  (interactive)
  (let ((buffer (or buffer (current-buffer))))
    (when (twittering-buffer-p buffer)
      (twittering-deactivate-buffer buffer)
      (kill-buffer buffer)
      (twittering-unregister-killed-buffer))))

(defun twittering-get-managed-buffer (spec)
  "Return the buffer bound to SPEC. If no buffers are bound to SPEC, return
newly generated buffer.
SPEC may be a timeline spec or a timeline spec string."
  (let* ((original-spec spec)
	 (spec-string (if (stringp spec)
			  spec
			(twittering-timeline-spec-to-string spec)))
	 ;; `spec-string' without text properties is required because
	 ;; Emacs21 displays `spec-string' with its properties on mode-line.
	 ;; In addition, copying `spec-string' keeps timeline-data from
	 ;; being modified by `minibuf-isearch.el'.
	 (spec-string (copy-sequence spec-string))
	 (spec (if (stringp spec-string)
		   (twittering-string-to-timeline-spec spec-string)
		 nil)))
    (when (null spec)
      (error "\"%s\" is invalid as a timeline spec"
	     (or spec-string original-spec)))
    (set-text-properties 0 (length spec-string) nil spec-string)
    (let ((buffer (twittering-get-buffer-from-spec spec)))
      (if buffer
	  (progn
	    (twittering-replace-spec-string-for-buffer buffer spec-string)
	    (twittering-render-timeline buffer t)
	    buffer)
	(let ((buffer (generate-new-buffer spec-string))
	      (start-timer (null twittering-buffer-info-list)))
	  (add-to-list 'twittering-buffer-info-list buffer t)
	  (with-current-buffer buffer
	    (twittering-mode-setup spec-string)
	    (twittering-render-timeline buffer)
	    (when (twittering-account-authorized-p)
	      (when start-timer
		;; If `buffer' is the first managed buffer,
		;; call `twittering-start' to start timers.
		(twittering-start))
	      (unless (and start-timer twittering-active-mode)
		;; If `buffer' is active and the first managed buffer,
		;; `twittering-start' invokes
		;; `twittering-get-and-render-timeline' indirectly.
		;; Otherwise, `twittering-get-and-render-timeline' should be
		;; invoked here.
		(twittering-get-and-render-timeline))))
	  buffer)))))

(defun twittering-switch-to-next-timeline ()
  (interactive)
  (when (twittering-buffer-p)
    (let* ((buffer-list (twittering-get-buffer-list))
	   (following-buffers (cdr (memq (current-buffer) buffer-list)))
	   (next (if following-buffers
		     (car following-buffers)
		   (car buffer-list))))
      (unless (eq (current-buffer) next)
	(switch-to-buffer next)))))

(defun twittering-switch-to-previous-timeline ()
  (interactive)
  (when (twittering-buffer-p)
    (let* ((buffer-list (reverse (twittering-get-buffer-list)))
	   (preceding-buffers (cdr (memq (current-buffer) buffer-list)))
	   (previous (if preceding-buffers
			 (car preceding-buffers)
		       (car buffer-list))))
      (unless (eq (current-buffer) previous)
	(switch-to-buffer previous)))))

;;;
;;; Unread statuses info
;;;

(defvar twittering-unread-status-info nil
  "A list of (buffer unread-statuses-counter), where `unread-statuses-counter'
means the number of statuses retrieved after the last visiting of the buffer.")

(defun twittering-reset-unread-status-info-if-necessary ()
  (when (twittering-buffer-p)
    (twittering-set-number-of-unread (current-buffer) 0)))

(defun twittering-set-number-of-unread (buffer number)
  (let* ((entry (assq buffer twittering-unread-status-info))
	 (current (or (cadr entry) 0)))
    (unless (= number current)
      (setq twittering-unread-status-info
	    (cons
	     `(,buffer ,number)
	     (if entry
		 (remq entry twittering-unread-status-info)
	       twittering-unread-status-info)))
      (force-mode-line-update))))

(defun twittering-make-unread-status-notifier-string ()
  "Generate a string that displays unread statuses."
  (setq twittering-unread-status-info
	(remove nil
		(mapcar (lambda (entry)
			  (when (buffer-live-p (car entry))
			    entry))
			twittering-unread-status-info)))
  (let ((sum (apply '+ (mapcar 'cadr twittering-unread-status-info))))
    (if (= 0 sum)
	""
      (format "tw(%d)" sum))))

(defun twittering-update-unread-status-info ()
  "Update `twittering-unread-status-info' with new tweets."
  (let* ((buffer (twittering-get-buffer-from-spec twittering-new-tweets-spec))
	 (current (or (cadr (assq buffer twittering-unread-status-info)) 0))
	 (result (+ current twittering-new-tweets-count)))
    (when (and buffer (not (eq buffer (current-buffer))))
      (twittering-set-number-of-unread buffer result))))

(defun twittering-enable-unread-status-notifier ()
  "Enable a notifier of unread statuses on `twittering-mode'."
  (interactive)
  (setq twittering-unread-status-info
	(mapcar (lambda (buffer) `(,buffer ,0))
		(twittering-get-buffer-list)))
  (add-hook 'twittering-new-tweets-hook 'twittering-update-unread-status-info)
  (add-hook 'post-command-hook
	    'twittering-reset-unread-status-info-if-necessary)
  (add-to-list 'global-mode-string
	       '(:eval (twittering-make-unread-status-notifier-string))
	       t))

(defun twittering-disable-unread-status-notifier ()
  "Disable a notifier of unread statuses on `twittering-mode'."
  (interactive)
  (setq twittering-unread-status-info nil)
  (remove-hook 'twittering-new-tweets-hook
	       'twittering-update-unread-status-info)
  (remove-hook 'post-command-hook
	       'twittering-reset-unread-status-info-if-necessary)
  (setq global-mode-string
	(remove '(:eval (twittering-make-unread-status-notifier-string))
		global-mode-string)))

;;;
;;; mode-line icon
;;;

;;; SSL
(defconst twittering-ssl-indicator-image
  (when (image-type-available-p 'xpm)
    '(image :type xpm
	    :ascent center
	    :data
	    "/* XPM */
/*
 * Copyright (C) 2003 Yuuichi Teranishi <teranisi@gohome.org>
 * Copyright (C) 2003 Kazu Yamamoto <kazu@Mew.org>
 * Copyright (C) 2004 Yoshifumi Nishida <nishida@csl.sony.co.jp>
 * Copyright notice is the same as Mew's one.
 */
static char * yellow3_xpm[] = {
\"14 14 7 1\",
\" 	c None\",
\".	c #B07403\",
\"+	c #EFEE38\",
\"@	c #603300\",
\"#	c #D0A607\",
\"$	c #FAFC90\",
\"%	c #241100\",
\"    .++++@    \",
\"   .+@...+@   \",
\"  .+@    .+@  \",
\"  .+@    .+@  \",
\"  .+@    .+@  \",
\"++########@@@@\",
\"+$$++++++++#@@\",
\"+$++++%@+++#@@\",
\"+$+++%%%@++#@@\",
\"+$+++%%%@++#@@\",
\"+$++++%@+++#@@\",
\"+$++++%@+++#@@\",
\"+$+++++++++#@@\",
\"++@@@@@@@@@@@@\"};
"
;;; The above image is copied from `mew-lock.xpm' distributed with Mew.
;;; The copyright of the image is below, which is copied from `mew.el'.

;;; Copyright Notice:

;; Copyright (C) 1994-2009 Mew developing team.
;; All rights reserved.

;; Redistribution and use in source and binary forms, with or without
;; modification, are permitted provided that the following conditions
;; are met:
;;
;; 1. Redistributions of source code must retain the above copyright
;;    notice, this list of conditions and the following disclaimer.
;; 2. Redistributions in binary form must reproduce the above copyright
;;    notice, this list of conditions and the following disclaimer in the
;;    documentation and/or other materials provided with the distribution.
;; 3. Neither the name of the team nor the names of its contributors
;;    may be used to endorse or promote products derived from this software
;;    without specific prior written permission.
;;
;; THIS SOFTWARE IS PROVIDED BY THE TEAM AND CONTRIBUTORS ``AS IS'' AND
;; ANY EXPRESS OR IMPLIED WARRANTIES, INCLUDING, BUT NOT LIMITED TO, THE
;; IMPLIED WARRANTIES OF MERCHANTABILITY AND FITNESS FOR A PARTICULAR
;; PURPOSE ARE DISCLAIMED.  IN NO EVENT SHALL THE TEAM OR CONTRIBUTORS BE
;; LIABLE FOR ANY DIRECT, INDIRECT, INCIDENTAL, SPECIAL, EXEMPLARY, OR
;; CONSEQUENTIAL DAMAGES (INCLUDING, BUT NOT LIMITED TO, PROCUREMENT OF
;; SUBSTITUTE GOODS OR SERVICES; LOSS OF USE, DATA, OR PROFITS; OR
;; BUSINESS INTERRUPTION) HOWEVER CAUSED AND ON ANY THEORY OF LIABILITY,
;; WHETHER IN CONTRACT, STRICT LIABILITY, OR TORT (INCLUDING NEGLIGENCE
;; OR OTHERWISE) ARISING IN ANY WAY OUT OF THE USE OF THIS SOFTWARE, EVEN
;; IF ADVISED OF THE POSSIBILITY OF SUCH DAMAGE.
	    ))
  "Image for indicator of SSL state.")

(defconst twittering-modeline-ssl
  (if twittering-ssl-indicator-image
      (propertize "SSL"
		  'display twittering-ssl-indicator-image
		  'help-echo "SSL is enabled.")
    "SSL"))

;;; ACTIVE/INACTIVE
(defconst twittering-active-indicator-image
  (when (image-type-available-p 'xpm)
    '(image :type xpm
	    :ascent center
	    :data
	    "/* XPM */
static char *plugged[] = {
\"32 12 8 1\",
\"  c None\",
\". c #a6caf0\",
\"# c #8fa5cf\",
\"a c #717171\",
\"b c #5d5d97\",
\"c c #8488ca\",
\"d c #9f9f9f\",
\"e c #7f8080\",
\"            ...                 \",
\"           .ccb....             \",
\"           accb####.            \",
\"          .accb#####..          \",
\"   eeeeeeeeaccb#####.eeeeeeee   \",
\"   dddddddcaccb#####.dedddddd   \",
\"   dddddddcaccb#####.dedddddd   \",
\"   eeeeeeeeaccb#####.eeeeeeee   \",
\"          aaccb####aaa          \",
\"           accbaaaaa            \",
\"           aaaaaaaa             \",
\"            aaa                 \"
};
"))
  "Image for indicator of active state."
;;; The above image is copied from `plugged.xpm' distributed with Wanderlust
;;; by Yuuichi Teranishi <teranisi@gohome.org>.
;;; The copyright of the image is below, which is copied from `COPYING' of
;;; Wanderlust 2.14.
;; Copyright (C) 1998-2001 Yuuichi Teranishi <teranisi@gohome.org>
;;
;;    This program is free software; you can redistribute it and/or modify
;;    it under the terms of the GNU General Public License as published by
;;    the Free Software Foundation; either version 2, or (at your option)
;;    any later version.
;;
;;    This program is distributed in the hope that it will be useful,
;;    but WITHOUT ANY WARRANTY; without even the implied warranty of
;;    MERCHANTABILITY or FITNESS FOR A PARTICULAR PURPOSE.  See the
;;    GNU General Public License for more details.
;;
;;    You should have received a copy of the GNU General Public License
;;    along with GNU Emacs; see the file COPYING.  If not, write to the
;;    Free Software Foundation, Inc., 59 Temple Place - Suite 330,
;;    Boston, MA 02111-1307, USA.
)

(defconst twittering-inactive-indicator-image
  (when (image-type-available-p 'xpm)
    '(image :type xpm
	    :ascent center
	    :data
	    "/* XPM */
static char * unplugged_xpm[] = {
\"32 12 9 1\",
\" 	s None	c None\",
\".	c tomato\",
\"X	c #a6caf0\",
\"o	c #8488ca\",
\"O	c #5d5d97\",
\"+	c #8fa5cf\",
\"@	c #717171\",
\"#	c #7f8080\",
\"$	c #9f9f9f\",
\"          XXX......             \",
\"           ...    ...           \",
\"          ..O     ....X         \",
\"         ..oO    ...+..XX       \",
\"   ######.ooO   ...+++.X#####   \",
\"   $$$$$o.ooO  ...@+++.X$#$$$   \",
\"   $$$$$o.ooO ... @+++.X$#$$$   \",
\"   ######.ooO...  @+++.X#####   \",
\"         ..o...   @++..@@       \",
\"          ....    @@..@         \",
\"           ...    ...@          \",
\"             ......             \"
};
"))
  "Image for indicator of inactive state."
;;; The above image is copied from `unplugged.xpm' distributed with Wanderlust
;;; by Yuuichi Teranishi <teranisi@gohome.org>.
;;; The copyright of the image is below, which is copied from `COPYING' of
;;; Wanderlust 2.14.
;; Copyright (C) 1998-2001 Yuuichi Teranishi <teranisi@gohome.org>
;;
;;    This program is free software; you can redistribute it and/or modify
;;    it under the terms of the GNU General Public License as published by
;;    the Free Software Foundation; either version 2, or (at your option)
;;    any later version.
;;
;;    This program is distributed in the hope that it will be useful,
;;    but WITHOUT ANY WARRANTY; without even the implied warranty of
;;    MERCHANTABILITY or FITNESS FOR A PARTICULAR PURPOSE.  See the
;;    GNU General Public License for more details.
;;
;;    You should have received a copy of the GNU General Public License
;;    along with GNU Emacs; see the file COPYING.  If not, write to the
;;    Free Software Foundation, Inc., 59 Temple Place - Suite 330,
;;    Boston, MA 02111-1307, USA.
)

(let ((props
       (when (display-mouse-p)
	 `(local-map
	   ,(purecopy (make-mode-line-mouse-map
		       'mouse-2 #'twittering-toggle-activate-buffer))
	   help-echo "mouse-2 toggles activate buffer"))))
  (defconst twittering-modeline-active
    (if twittering-active-indicator-image
	(apply 'propertize " "
	       `(display ,twittering-active-indicator-image ,@props))
      " "))
  (defconst twittering-modeline-inactive
    (if twittering-inactive-indicator-image
	(apply 'propertize "INACTIVE"
	       `(display ,twittering-inactive-indicator-image ,@props))
      "INACTIVE")))

;;;
;;; Account authorization
;;;

(defvar twittering-account-authorization nil
  "State of account authorization for `twittering-username' and
`twittering-password'.  The value is one of the following symbols:
nil -- The account have not been authorized yet.
queried -- The authorization has been queried, but not finished yet.
authorized -- The account has been authorized.")

(defun twittering-account-authorized-p ()
  (eq twittering-account-authorization 'authorized))
(defun twittering-account-authorization-queried-p ()
  (eq twittering-account-authorization 'queried))

(defun twittering-prepare-account-info ()
  (when (memq twittering-auth-method '(basic xauth))
    (unless (twittering-get-username)
      (setq twittering-username (read-string "your twitter username: ")))
    (unless (twittering-get-password)
      (setq twittering-password
	    (read-passwd (format "%s's twitter password: "
				 twittering-username))))))

(defun twittering-verify-credentials ()
  (when (and (not (twittering-account-authorized-p))
	     (not (twittering-account-authorization-queried-p))
	     (memq twittering-auth-method '(oauth xauth)))
    (let* ((entry (twittering-lookup-connection-type twittering-oauth-use-ssl))
	   (oauth-get-token-type (cdr (assq 'oauth-get-token entry))))
      (setq twittering-oauth-get-token-function-type oauth-get-token-type)))
  (cond
   ((or (twittering-account-authorized-p)
	(twittering-account-authorization-queried-p))
    nil)
   ((and (memq twittering-auth-method '(oauth xauth))
	 (or (null twittering-oauth-consumer-key)
	     (null twittering-oauth-consumer-secret)))
    (message "Consumer for OAuth is not specified.")
    nil)
   ((and twittering-use-master-password
	 (not (twittering-capable-of-encryption-p)))
    (message "You need GnuPG and (EasyPG or alpaca.el) for master password!")
    nil)
   ((and (memq twittering-auth-method '(oauth xauth))
	 twittering-use-master-password
	 (twittering-capable-of-encryption-p)
	 (file-exists-p twittering-private-info-file))
    (cond
     ((twittering-load-private-info-with-guide)
      (message "The authorized token is loaded.")
      (setq twittering-account-authorization 'queried)
      (setq twittering-username
	    (cdr (assoc "screen_name" twittering-oauth-access-token-alist)))
      (let ((proc
	     (twittering-call-api
	      'verify-credentials
	      `((sentinel
		 . twittering-http-get-verify-credentials-sentinel)))))
	(cond
	 ((null proc)
	  (setq twittering-account-authorization nil)
	  (message "Authorization failed. Type M-x twit to retry.")
	  (setq twittering-oauth-access-token-alist nil))
	 (t
	  (while (and (eq twittering-account-authorization 'queried)
		      (memq (process-status proc) '(run connect open)))
	    (sit-for 0.1))
	  (when (eq twittering-account-authorization 'queried)
	    (message "Authorization failed. Type M-x twit to retry.")
	    (setq twittering-oauth-access-token-alist nil)
	    (setq twittering-account-authorization nil))))))
     (t
      (message "Failed to load an authorized token from \"%s\"."
	       twittering-private-info-file)
      nil)))
   ((eq twittering-auth-method 'oauth)
    (let ((token-alist
	   (twittering-oauth-get-access-token
	    twittering-oauth-request-token-url
	    (lambda (token)
	      (concat twittering-oauth-authorization-url-base token))
	    twittering-oauth-access-token-url
	    twittering-oauth-consumer-key twittering-oauth-consumer-secret
	    "twittering-mode")))
      (cond
       ((and (assoc "oauth_token" token-alist)
	     (assoc "oauth_token_secret" token-alist)
	     (assoc "screen_name" token-alist))
	(let ((username (cdr (assoc "screen_name" token-alist))))
	  (setq twittering-oauth-access-token-alist token-alist)
	  (setq twittering-username username)
	  (setq twittering-account-authorization 'authorized)
	  (twittering-start)
	  (message "Authorization for the account \"%s\" succeeded."
		   username)
	  (when (and twittering-use-master-password
		     (twittering-capable-of-encryption-p)
		     (not (file-exists-p twittering-private-info-file)))
	    (twittering-save-private-info-with-guide))))
       (t
	(message "Authorization via OAuth failed. Type M-x twit to retry.")))))
   ((eq twittering-auth-method 'xauth)
    (twittering-prepare-account-info)
    (let ((token-alist
	   (twittering-xauth-get-access-token
	    twittering-oauth-access-token-url
	    twittering-oauth-consumer-key twittering-oauth-consumer-secret
	    (twittering-get-username)
	    (twittering-get-password))))
      ;; Dispose of password as recommended by Twitter.
      ;; http://dev.twitter.com/pages/xauth
      (setq twittering-password nil)
      (cond
       ((and token-alist
	     (assoc "oauth_token" token-alist)
	     (assoc "oauth_token_secret" token-alist))
	(setq twittering-oauth-access-token-alist token-alist)
	(setq twittering-account-authorization 'authorized)
	(message "Authorization for the account \"%s\" succeeded."
		 (twittering-get-username))
	(when (and twittering-use-master-password
		   (twittering-capable-of-encryption-p)
		   (not (file-exists-p twittering-private-info-file)))
	  (twittering-save-private-info-with-guide))
	(twittering-start))
       (t
	(setq twittering-username nil)
	(message "Authorization via xAuth failed. Type M-x twit to retry.")))))
   ((eq twittering-auth-method 'basic)
    (twittering-prepare-account-info)
    (setq twittering-account-authorization 'queried)
    (let ((proc
	   (twittering-call-api
	    'verify-credentials
	    `((sentinel . twittering-http-get-verify-credentials-sentinel)))))
      (cond
       ((null proc)
	(setq twittering-account-authorization nil)
	(message "Authorization for the account \"%s\" failed. Type M-x twit to retry."
		 (twittering-get-username))
	(setq twittering-username nil)
	(setq twittering-password nil))
       (t
	(while (and (eq twittering-account-authorization 'queried)
		    (memq (process-status proc) '(run connect open)))
	  (sit-for 0.1))
	(when (eq twittering-account-authorization 'queried)
	  (setq twittering-account-authorization nil)
	  (message "Authorization failed. Type M-x twit to retry.")
	  (setq twittering-username nil)
	  (setq twittering-password nil))))))))

(defun twittering-http-get-verify-credentials-sentinel (header-info proc noninteractive &optional suc-msg)
  (let ((status-line (cdr (assq 'status-line header-info)))
	(status-code (cdr (assq 'status-code header-info))))
    (case-string
     status-code
     (("200")
      (setq twittering-account-authorization 'authorized)
      (twittering-start)
      (format "Authorization for the account \"%s\" succeeded."
	      (twittering-get-username)))
     (t
      (setq twittering-account-authorization nil)
      (let ((error-mes
	     (format "Authorization for the account \"%s\" failed. Type M-x twit to retry."
		     (twittering-get-username))))
	(cond
	 ((memq twittering-auth-method '(oauth xauth))
	  (setq twittering-oauth-access-token-alist nil))
	 ((eq twittering-auth-method 'basic)
	  (setq twittering-username nil)
	  (setq twittering-password nil)))
	error-mes)))))

;;;
;;; Debug mode
;;;

(defvar twittering-debug-mode nil)
(defvar twittering-debug-buffer "*debug*")

(defun twittering-debug-buffer ()
  (twittering-get-or-generate-buffer twittering-debug-buffer))

(defmacro debug-print (obj)
  (let ((obsym (gensym)))
    `(let ((,obsym ,obj))
       (if twittering-debug-mode
	   (with-current-buffer (twittering-debug-buffer)
	     (insert "[debug] " (prin1-to-string ,obsym))
	     (newline)
	     ,obsym)
	 ,obsym))))

(defun debug-printf (fmt &rest args)
  (when twittering-debug-mode
    (with-current-buffer (twittering-debug-buffer)
      (insert "[debug] " (apply 'format fmt args))
      (newline))))

(defun twittering-debug-mode ()
  (interactive)
  (setq twittering-debug-mode
	(not twittering-debug-mode))
  (message (if twittering-debug-mode "debug mode:on" "debug mode:off")))

;;;
;;; keymap
;;;

(if twittering-mode-map
    (let ((km twittering-mode-map))
      (define-key km (kbd "C-c C-f") 'twittering-friends-timeline)
      (define-key km (kbd "C-c C-r") 'twittering-replies-timeline)
      (define-key km (kbd "C-c C-u") 'twittering-user-timeline)
      (define-key km (kbd "C-c C-d") 'twittering-direct-messages-timeline)
      (define-key km (kbd "C-c C-s") 'twittering-update-status-interactive)
      (define-key km (kbd "C-c C-e") 'twittering-erase-old-statuses)
      (define-key km (kbd "C-c C-m") 'twittering-retweet)
      (define-key km (kbd "C-c C-t") 'twittering-set-current-hashtag)
      (define-key km (kbd "C-m") 'twittering-enter)
      (define-key km (kbd "C-c C-l") 'twittering-update-lambda)
      (define-key km (kbd "<mouse-1>") 'twittering-click)
      (define-key km (kbd "C-c C-v") 'twittering-view-user-page)
      (define-key km (kbd "C-c D") 'twittering-delete-status)
      (define-key km (kbd "a") 'twittering-toggle-activate-buffer)
      (define-key km (kbd "g") 'twittering-current-timeline)
      (define-key km (kbd "u") 'twittering-update-status-interactive)
      (define-key km (kbd "d") 'twittering-direct-message)
      (define-key km (kbd "v") 'twittering-other-user-timeline)
      (define-key km (kbd "V") 'twittering-visit-timeline)
      (define-key km (kbd "L") 'twittering-other-user-list-interactive)
      (define-key km (kbd "f") 'twittering-switch-to-next-timeline)
      (define-key km (kbd "b") 'twittering-switch-to-previous-timeline)
      ;; (define-key km (kbd "j") 'next-line)
      ;; (define-key km (kbd "k") 'previous-line)
      (define-key km (kbd "j") 'twittering-goto-next-status)
      (define-key km (kbd "k") 'twittering-goto-previous-status)
      (define-key km (kbd "l") 'forward-char)
      (define-key km (kbd "h") 'backward-char)
      (define-key km (kbd "0") 'beginning-of-line)
      (define-key km (kbd "^") 'beginning-of-line-text)
      (define-key km (kbd "$") 'end-of-line)
      (define-key km (kbd "n") 'twittering-goto-next-status-of-user)
      (define-key km (kbd "p") 'twittering-goto-previous-status-of-user)
      (define-key km (kbd "C-i") 'twittering-goto-next-thing)
      (define-key km (kbd "M-C-i") 'twittering-goto-previous-thing)
      (define-key km (kbd "<backtab>") 'twittering-goto-previous-thing)
      (define-key km (kbd "<backspace>") 'twittering-scroll-down)
      (define-key km (kbd "M-v") 'twittering-scroll-down)
      (define-key km (kbd "SPC") 'twittering-scroll-up)
      (define-key km (kbd "C-v") 'twittering-scroll-up)
      (define-key km (kbd "G") 'end-of-buffer)
      (define-key km (kbd "H") 'twittering-goto-first-status)
      (define-key km (kbd "i") 'twittering-icon-mode)
      (define-key km (kbd "r") 'twittering-toggle-show-replied-statuses)
      (define-key km (kbd "s") 'twittering-scroll-mode)
      (define-key km (kbd "t") 'twittering-toggle-proxy)
      (define-key km (kbd "C-c C-p") 'twittering-toggle-proxy)
      (define-key km (kbd "q") 'twittering-kill-buffer)
      (define-key km (kbd "C-c C-q") 'twittering-search)
      nil))

(defun twittering-keybind-message ()
  (let ((important-commands
	 '(("Timeline" . twittering-friends-timeline)
	   ("Replies" . twittering-replies-timeline)
	   ("Update status" . twittering-update-status-interactive)
	   ("Next" . twittering-goto-next-status)
	   ("Prev" . twittering-goto-previous-status))))
    (mapconcat (lambda (command-spec)
		 (let ((descr (car command-spec))
		       (command (cdr command-spec)))
		   (format "%s: %s" descr (key-description
					   (where-is-internal
					    command
					    overriding-local-map t)))))
	       important-commands ", ")))

;; (run-with-idle-timer
;;  0.1 t
;;  '(lambda ()
;;     (when (equal (buffer-name (current-buffer)) twittering-buffer)
;;       (message (twittering-keybind-message)))))

(defvar twittering-mode-syntax-table nil "")

(unless twittering-mode-syntax-table
  (setq twittering-mode-syntax-table (make-syntax-table))
  ;; (modify-syntax-entry ?  "" twittering-mode-syntax-table)
  (modify-syntax-entry ?\" "w" twittering-mode-syntax-table)
  )

(defun twittering-initialize-global-variables-if-necessary ()
  "Initialize global variables for `twittering-mode' if they have not
been initialized yet."
  (unless twittering-initialized
    (defface twittering-username-face
      `((t ,(append '(:underline t)
		    (face-attr-construct
		     (if (facep 'font-lock-string-face)
			 'font-lock-string-face
		       'bold)))))
      "" :group 'faces)
    (defface twittering-uri-face `((t (:underline t))) "" :group 'faces)
    (twittering-update-status-format)
    (when twittering-use-convert
      (if (null twittering-convert-program)
	  (setq twittering-use-convert nil)
	(with-temp-buffer
	  (call-process twittering-convert-program nil (current-buffer) nil
			"-version")
	  (goto-char (point-min))
	  (if (null (search-forward-regexp "\\(Image\\|Graphics\\)Magick"
					   nil t))
	      (setq twittering-use-convert nil)))))
    (twittering-setup-proxy)
    (setq twittering-initialized t)))

(defvar twittering-mode-hook nil
  "Twittering-mode hook.")

(defvar twittering-initialized nil)

(defun twittering-mode-setup (spec-string)
  "Set up the current buffer for `twittering-mode'."
  (kill-all-local-variables)
  (setq major-mode 'twittering-mode)
  (setq buffer-read-only t)
  (buffer-disable-undo)
  (setq mode-name "twittering-mode")
  (setq mode-line-buffer-identification
	`(,(default-value 'mode-line-buffer-identification)
	  (:eval (twittering-mode-line-buffer-identification))))

  ;; Prevent `global-font-lock-mode' enabling `font-lock-mode'.
  ;; This technique is derived from `lisp/bs.el' distributed with Emacs 22.2.
  (make-local-variable 'font-lock-global-modes)
  (setq font-lock-global-modes '(not twittering-mode))

  (make-local-variable 'twittering-timeline-spec)
  (make-local-variable 'twittering-timeline-spec-string)
  (make-local-variable 'twittering-active-mode)
  (make-local-variable 'twittering-icon-mode)
  (make-local-variable 'twittering-jojo-mode)
  (make-local-variable 'twittering-reverse-mode)
  (make-local-variable 'twittering-scroll-mode)

  (setq twittering-timeline-spec-string spec-string)
  (setq twittering-timeline-spec
	(twittering-string-to-timeline-spec spec-string))
  (setq twittering-active-mode t)

  (use-local-map twittering-mode-map)
  (twittering-update-mode-line)
  (set-syntax-table twittering-mode-syntax-table)
  (when (and (boundp 'font-lock-mode) font-lock-mode)
    (font-lock-mode -1))
  (add-to-list 'twittering-buffer-info-list (current-buffer) t)
  (run-hooks 'twittering-mode-hook))

(defun twittering-mode ()
  "Major mode for Twitter
\\{twittering-mode-map}"
  (interactive)
  (if (listp twittering-initial-timeline-spec-string)
      (mapc 'twittering-visit-timeline
	    twittering-initial-timeline-spec-string)
    (twittering-visit-timeline twittering-initial-timeline-spec-string)))

;;;
;;; Edit mode
;;;

(defvar twittering-edit-buffer "*twittering-edit*")
(defvar twittering-pre-edit-window-configuration nil)
(defvar twittering-edit-history nil)
(defvar twittering-edit-local-history nil)
(defvar twittering-edit-local-history-idx nil)
(defvar twittering-help-overlay nil)
(defvar twittering-warning-overlay nil)

(define-derived-mode twittering-edit-mode text-mode "twmode-status-edit"
  (use-local-map twittering-edit-mode-map)

  (make-local-variable 'twittering-help-overlay)
  (setq twittering-help-overlay nil)
  (make-local-variable 'twittering-warning-overlay)
  (setq twittering-warning-overlay (make-overlay 1 1 nil nil nil))
  (overlay-put twittering-warning-overlay 'face 'font-lock-warning-face)

  (make-local-variable 'twittering-edit-local-history)
  (setq twittering-edit-local-history (cons (buffer-string)
					    twittering-edit-history))
  (make-local-variable 'twittering-edit-local-history-idx)
  (setq twittering-edit-local-history-idx 0)

  (make-local-variable 'after-change-functions)
  (add-to-list 'after-change-functions 'twittering-edit-length-check)
  )

(when twittering-edit-mode-map
  (let ((km twittering-edit-mode-map))
    (define-key km (kbd "C-c C-c") 'twittering-edit-post-status)
    (define-key km (kbd "C-c C-k") 'twittering-edit-cancel-status)
    (define-key km (kbd "M-n") 'twittering-edit-next-history)
    (define-key km (kbd "M-p") 'twittering-edit-previous-history)
    (define-key km (kbd "<f4>") 'twittering-edit-replace-at-point)))

(defun twittering-edit-length-check (&optional beg end len)
  (let* ((status (twittering-edit-extract-status))
	 (sign-str (twittering-sign-string))
	 (maxlen (- 140 (length sign-str)))
	 (length (length status)))
    (setq mode-name
	  (format "twmode-status-edit[%d/%d/140]" length maxlen))
    (force-mode-line-update)
    (if (< maxlen length)
	(move-overlay twittering-warning-overlay (1+ maxlen) (1+ length))
      (move-overlay twittering-warning-overlay 1 1))))

(defun twittering-edit-extract-status ()
  (if (eq major-mode 'twittering-edit-mode)
      (buffer-string)
    ""))

(defun twittering-edit-setup-help (&optional username spec)
  (let* ((item (if (twittering-timeline-spec-is-direct-messages-p spec)
		   (format "a direct message to %s" username)
		 "a tweet"))
	 (help-str (format (substitute-command-keys "Keymap:
  \\[twittering-edit-post-status]: send %s
  \\[twittering-edit-cancel-status]: cancel %s
  \\[twittering-edit-next-history]: next history element
  \\[twittering-edit-previous-history]: previous history element
  \\[twittering-edit-replace-at-point]: shorten URL at point

---- text above this line is ignored ----
") item item))
	 (help-overlay
	  (or twittering-help-overlay
	      (make-overlay 1 1 nil nil nil))))
    (add-text-properties 0 (length help-str) '(face font-lock-comment-face)
			 help-str)
    (overlay-put help-overlay 'before-string help-str)
    (setq twittering-help-overlay help-overlay)))

(defun twittering-edit-close ()
  (kill-buffer (current-buffer))
  (when twittering-pre-edit-window-configuration
    (set-window-configuration twittering-pre-edit-window-configuration)
    (setq twittering-pre-edit-window-configuration nil)))

(defvar twittering-reply-recipient nil)

(defun twittering-update-status-from-pop-up-buffer (&optional init-str reply-to-id username spec)
  (interactive)
  (let ((buf (generate-new-buffer twittering-edit-buffer)))
    (setq twittering-pre-edit-window-configuration
	  (current-window-configuration))
    (pop-to-buffer buf)
    (twittering-edit-mode)
    (twittering-edit-setup-help username spec)
    (if (twittering-timeline-spec-is-direct-messages-p spec)
	(message "C-c C-c to send, C-c C-k to cancel")
      (and (null init-str)
	   twittering-current-hashtag
	   (setq init-str (format " #%s " twittering-current-hashtag)))
      (message "C-c C-c to post, C-c C-k to cancel"))
    (when init-str
      (insert init-str)
      (set-buffer-modified-p nil))
    (make-local-variable 'twittering-reply-recipient)
    (setq twittering-reply-recipient `(,reply-to-id ,username ,spec))))

(defun twittering-edit-post-status ()
  (interactive)
  (let ((status (twittering-edit-extract-status))
	(reply-to-id (nth 0 twittering-reply-recipient))
	(username (nth 1 twittering-reply-recipient))
	(spec (nth 2 twittering-reply-recipient)))
    (cond
     ((not (twittering-status-not-blank-p status))
      (message "Empty tweet!"))
     ((< 140 (length status))
      (message "Too long tweet!"))
     ((or (not twittering-request-confirmation-on-posting)
	  (y-or-n-p "Send this tweet? "))
      (setq twittering-edit-history
	    (cons status twittering-edit-history))
      (cond
       ((twittering-timeline-spec-is-direct-messages-p spec)
	(if username
	    (let ((parameters `(("user" . ,username)
				("text" . ,status))))
	      (twittering-http-post twittering-api-host "1/direct_messages/new"
				    parameters))
	  (message "No username specified")))
       (t
	(let ((parameters `(("status" . ,status))))
	  ;; Add in_reply_to_status_id only when a posting status
	  ;; begins with @username.
	  (when (and reply-to-id
		     (string-match
		      (concat "\\`@" username "\\(?:[\n\r \t]+\\)*")
		      status))
	    (add-to-list 'parameters
			 `("in_reply_to_status_id" .
			   ,(format "%s" reply-to-id))))
	  (twittering-http-post twittering-api-host "1/statuses/update"
				parameters))))
      (twittering-edit-close))
     (t
      nil))))

(defun twittering-edit-cancel-status ()
  (interactive)
  (when (or (not (buffer-modified-p))
	    (prog1 (if (y-or-n-p "Cancel this tweet? ")
		       (message "Request canceled")
		     (message nil))))
    (twittering-edit-close)))

(defun twittering-edit-next-history ()
  (interactive)
  (if (>= 0 twittering-edit-local-history-idx)
      (message "End of history.")
    (let ((current-history (nthcdr twittering-edit-local-history-idx
				   twittering-edit-local-history)))
      (setcar current-history (buffer-string))
      (decf twittering-edit-local-history-idx)
      (erase-buffer)
      (insert (nth twittering-edit-local-history-idx
		   twittering-edit-local-history))
      (twittering-edit-setup-help)
      (goto-char (point-min)))))

(defun twittering-edit-previous-history ()
  (interactive)
  (if (>= twittering-edit-local-history-idx
	  (- (length twittering-edit-local-history) 1))
      (message "Beginning of history.")
    (let ((current-history (nthcdr twittering-edit-local-history-idx
				   twittering-edit-local-history)))
      (setcar current-history (buffer-string))
      (incf twittering-edit-local-history-idx)
      (erase-buffer)
      (insert (nth twittering-edit-local-history-idx
		   twittering-edit-local-history))
      (twittering-edit-setup-help)
      (goto-char (point-min))))
  )

(defun twittering-edit-replace-at-point ()
  (interactive)
  (when (eq major-mode 'twittering-edit-mode)
    (twittering-tinyurl-replace-at-point)
    (twittering-edit-length-check)))

;;;
;;; Functions for URL library
;;;

(defvar twittering-url-show-status t
  "*Whether to show a running total of bytes transferred.")
(defun twittering-url-wrapper (func &rest args)
  (let ((url-proxy-services
	 (when twittering-proxy-use
	   (twittering-url-proxy-services)))
	(url-show-status twittering-url-show-status))
    (if (eq func 'url-retrieve)
	(let ((buffer (apply func args)))
	  (when (buffer-live-p buffer)
	    (with-current-buffer buffer
	      (set (make-local-variable 'url-show-status)
		   twittering-url-show-status)))
	  buffer)
      (apply func args))))

(defun twittering-url-insert-file-contents (url)
  (twittering-url-wrapper 'url-insert-file-contents url))

(defun twittering-url-retrieve-synchronously (url)
  (twittering-url-wrapper 'url-retrieve-synchronously url))

;;;
;;; Asynchronous retrieval
;;;

(defvar twittering-url-data-hash (make-hash-table :test 'equal))
(defvar twittering-url-request-list nil)
(defvar twittering-url-request-sentinel-hash (make-hash-table :test 'equal))
(defvar twittering-internal-url-queue nil)
(defvar twittering-url-request-resolving-p nil)
(defvar twittering-url-request-retry-limit 3)
(defconst twittering-url-request-dummy-buffer-name
  " *twittering-dummy-for-url-retrieve-async*")

(defun twittering-remove-redundant-queries (queue)
  (remove nil
	  (mapcar
	   (lambda (url)
	     (let ((current (gethash url twittering-url-data-hash)))
	       (when (or (null current)
			 (and (integerp current)
			      (< current twittering-url-request-retry-limit)))
		 url)))
	   (twittering-remove-duplicates queue))))

(defun twittering-resolve-url-request ()
  "Resolve requests of asynchronous URL retrieval."
  (when (null twittering-url-request-resolving-p)
    (setq twittering-url-request-resolving-p t)
    ;; It is assumed that the following part is not processed
    ;; in parallel.
    (setq twittering-internal-url-queue
	  (append twittering-internal-url-queue twittering-url-request-list))
    (setq twittering-url-request-list nil)
    (setq twittering-internal-url-queue
	  (twittering-remove-redundant-queries twittering-internal-url-queue))
    (if (null twittering-internal-url-queue)
	(setq twittering-url-request-resolving-p nil)
      (let ((url (car twittering-internal-url-queue))
	    (coding-system-for-read 'binary)
	    (require-final-newline nil))
	(twittering-url-wrapper
	 'url-retrieve
	 url
	 (lambda (&rest args)
	   (let* ((status (if (< 21 emacs-major-version)
			      (car args)
			    nil))
		  (callback-args (if (< 21 emacs-major-version)
				     (cdr args)
				   args))
		  (url (elt callback-args 0)))
	     (goto-char (point-min))
	     (if (and (or (null status) (not (member :error status)))
		      (search-forward-regexp "\r?\n\r?\n" nil t))
		 (let ((body (buffer-substring (match-end 0) (point-max))))
		   (puthash url body twittering-url-data-hash)
		   (setq twittering-internal-url-queue
			 (remove url twittering-internal-url-queue))
		   (let ((sentinels
			  (gethash url twittering-url-request-sentinel-hash)))
		     (when sentinels
		       (remhash url twittering-url-request-sentinel-hash)
		       (mapc (lambda (func)
			       (funcall func url body))
			     sentinels))))
	       (let ((current (gethash url twittering-url-data-hash)))
		 (cond
		  ((null current)
		   (puthash url 1 twittering-url-data-hash))
		  ((integerp current)
		   (puthash url (1+ current) twittering-url-data-hash))
		  (t
		   nil))))
	     (let ((current (current-buffer)))
	       (set-buffer (get-buffer-create
			    twittering-url-request-dummy-buffer-name))
	       (kill-buffer current))
	     (setq twittering-url-request-resolving-p nil)
	     (twittering-resolve-url-request)))
	 `(,url))))))

(defun twittering-url-retrieve-async (url &optional sentinel)
  "Retrieve URL asynchronously and call SENTINEL with the retrieved data.
The request is placed at the last of queries queue. When the data has been
retrieved, SENTINEL will be called as (funcall SENTINEL URL url-data).
The retrieved data can be referred as (gethash url twittering-url-data-hash)."
  (add-to-list 'twittering-url-request-list url t)
  (when sentinel
    (let ((current (gethash url twittering-url-request-sentinel-hash)))
      (unless (member url current)
	(puthash url (cons sentinel current)
		 twittering-url-request-sentinel-hash))))
  (twittering-resolve-url-request))

;;;
;;; Basic HTTP functions
;;;

(defun twittering-find-curl-program ()
  "Returns an appropriate `curl' program pathname or nil if not found."
  (or (executable-find "curl")
      (let ((windows-p (memq system-type '(windows-nt cygwin)))
	    (curl.exe
	     (expand-file-name
	      "curl.exe"
	      (expand-file-name
	       "win-curl"
	       (file-name-directory (symbol-file 'twit))))))
	(and windows-p
	     (file-exists-p curl.exe) curl.exe))))

(defun twittering-start-http-session-curl-p ()
  "Return t if curl was installed, otherwise nil."
  (unless twittering-curl-program
    (setq twittering-curl-program (twittering-find-curl-program)))
  (not (null twittering-curl-program)))

(defun twittering-start-http-session-curl-https-p ()
  "Return t if curl was installed and the curl support HTTPS, otherwise nil."
  (when (twittering-start-http-session-curl-p)
    (unless twittering-curl-program-https-capability
      (with-temp-buffer
	(call-process twittering-curl-program
		      nil (current-buffer) nil
		      "--version")
	(goto-char (point-min))
	(setq twittering-curl-program-https-capability
	      (if (search-forward-regexp "^Protocols: .*https" nil t)
		  'capable
		'incapable))))
    (eq twittering-curl-program-https-capability 'capable)))

(defun twittering-lookup-connection-type (use-ssl &optional order table)
  "Return available entry extracted fron connection type table.
TABLE is connection type table, which is an alist of type symbol and its
item alist, such as
 '((native (check . t)
           (https . twittering-start-http-session-native-tls-p)
           (start . twittering-start-http-session-native))
   (curl (check . twittering-start-http-session-curl-p)
         (https . twittering-start-http-session-curl-https-p)
         (start . twittering-start-http-session-curl))) .
ORDER means the priority order of type symbols.
If USE-SSL is nil, the item `https' is ignored.
When the type `curl' has priority and is available for the above table,
the function returns
 '((check . twittering-start-http-session-curl-p)
   (https . twittering-start-http-session-curl-https-p)
   (start . twittering-start-http-session-curl)) ."
  (let ((rest (or order twittering-connection-type-order))
	(table (or table twittering-connection-type-table))
	(result nil))
    (while (and rest (null result))
      (let* ((candidate (car rest))
	     (entry (cdr (assq candidate table)))
	     (validate (lambda (item)
			 (let ((v (cdr (assq item entry))))
			   (or (null v) (eq t v) (functionp v)))))
	     (confirm (lambda (item)
			(let ((v (cdr (assq item entry))))
			  (cond
			   ((null v) nil)
			   ((eq t v) t)
			   ((functionp v) (funcall v)))))))
	(if (and (funcall validate 'check)
		 (or (not use-ssl) (funcall validate 'https)))
	    (cond
	     ((and (funcall confirm 'check)
		   (or (not use-ssl) (funcall confirm 'https)))
	      (setq rest nil)
	      (setq result entry))
	     (t
	      (setq rest (cdr rest))))
	  (message "The configuration for conncetion type `%s' is invalid."
		   candidate)
	  (setq rest nil))))
    result))

(defun twittering-lookup-http-start-function (&optional order table)
  "Decide a connection method from currently available methods."
  (let* ((order (or order twittering-connection-type-order))
	 (table (or table twittering-connection-type-table))
	 (entry (twittering-lookup-connection-type
		 twittering-use-ssl order table)))
    (if entry
	(cdr (assq 'start entry))
      (cond
       ((and twittering-use-ssl
	     (yes-or-no-p "HTTPS(SSL) is unavailable. Use HTTP instead? "))
	;; Fall back on connection without SSL.
	(setq twittering-use-ssl nil)
	(twittering-update-mode-line)
	(twittering-lookup-http-start-function order table))
       (t
	(message "No connection methods are available.")
	nil)))))

(defun twittering-start-http-session (method headers host port path parameters &optional noninteractive sentinel)
  "METHOD    : http method
HEADERS   : http request headers in assoc list
HOST      : remote host name
PORT      : destination port number. nil means default port (http: 80, https: 443)
PATH      : http request path
PARAMETERS: http request parameters (query string)"
  (unless (member method '("POST" "GET"))
    (error "Unknown HTTP method: %s" method))
  (unless (string-match "^/" path)
    (error "Invalid HTTP path: %s" path))

  (unless (assoc "Host" headers)
    (setq headers (cons `("Host" . ,host) headers)))
  (unless (assoc "User-Agent" headers)
    (setq headers (cons `("User-Agent" . ,(twittering-user-agent))
			headers)))

  (let ((func (twittering-lookup-http-start-function
	       twittering-connection-type-order
	       twittering-connection-type-table)))
    (if (and func (fboundp func))
	(funcall func method headers host port path parameters
		 noninteractive sentinel)
      nil)))

(defvar twittering-cert-file nil)

(defun twittering-delete-ca-cert-file ()
  (when (and twittering-cert-file
	     (file-exists-p twittering-cert-file))
    (delete-file twittering-cert-file)
    (setq twittering-cert-file nil)))

;;; FIXME: file name is hard-coded. More robust way is desired.
(defun twittering-ensure-ca-cert ()
  "Create a CA certificate file if it does not exist, and return
its file name."
  (if twittering-cert-file
      twittering-cert-file
    (let ((file-name (make-temp-file "twmode-cacert")))
      (with-temp-file file-name
	(insert "-----BEGIN CERTIFICATE-----
MIICkDCCAfmgAwIBAgIBATANBgkqhkiG9w0BAQQFADBaMQswCQYDVQQGEwJVUzEc
MBoGA1UEChMTRXF1aWZheCBTZWN1cmUgSW5jLjEtMCsGA1UEAxMkRXF1aWZheCBT
ZWN1cmUgR2xvYmFsIGVCdXNpbmVzcyBDQS0xMB4XDTk5MDYyMTA0MDAwMFoXDTIw
MDYyMTA0MDAwMFowWjELMAkGA1UEBhMCVVMxHDAaBgNVBAoTE0VxdWlmYXggU2Vj
dXJlIEluYy4xLTArBgNVBAMTJEVxdWlmYXggU2VjdXJlIEdsb2JhbCBlQnVzaW5l
c3MgQ0EtMTCBnzANBgkqhkiG9w0BAQEFAAOBjQAwgYkCgYEAuucXkAJlsTRVPEnC
UdXfp9E3j9HngXNBUmCbnaEXJnitx7HoJpQytd4zjTov2/KaelpzmKNc6fuKcxtc
58O/gGzNqfTWK8D3+ZmqY6KxRwIP1ORROhI8bIpaVIRw28HFkM9yRcuoWcDNM50/
o5brhTMhHD4ePmBudpxnhcXIw2ECAwEAAaNmMGQwEQYJYIZIAYb4QgEBBAQDAgAH
MA8GA1UdEwEB/wQFMAMBAf8wHwYDVR0jBBgwFoAUvqigdHJQa0S3ySPY+6j/s1dr
aGwwHQYDVR0OBBYEFL6ooHRyUGtEt8kj2Puo/7NXa2hsMA0GCSqGSIb3DQEBBAUA
A4GBADDiAVGqx+pf2rnQZQ8w1j7aDRRJbpGTJxQx78T3LUX47Me/okENI7SS+RkA
Z70Br83gcfxaz2TE4JaY0KNA4gGK7ycH8WUBikQtBmV1UsCGECAhX2xrD2yuCRyv
8qIYNMR1pHMc8Y3c7635s3a0kr/clRAevsvIO1qEYBlWlKlV
-----END CERTIFICATE-----"))
      (add-hook 'kill-emacs-hook 'twittering-delete-ca-cert-file)
      (setq twittering-cert-file file-name))))

(defun twittering-start-http-session-curl (method headers host port path parameters &optional noninteractive sentinel)
  ;; TODO: use curl
  (let* ((request (twittering-make-http-request
		   method headers host port path parameters))
	 (temp-buffer (generate-new-buffer "*twmode-http-buffer*"))
	 (headers (if (assoc "Expect" headers)
		      headers
		    (cons '("Expect" . "") headers)))
	 (cacert-fullpath (when twittering-use-ssl
			    (twittering-ensure-ca-cert)))
	 (cacert-dir (when cacert-fullpath
		       (file-name-directory cacert-fullpath)))
	 (cacert-filename (when cacert-fullpath
			    (file-name-nondirectory cacert-fullpath)))
	 (default-directory
	   ;; If `twittering-use-ssl' is non-nil, the `curl' process
	   ;; is executed at the same directory as the temporary cert file.
	   ;; Without changing directory, `curl' misses the cert file if
	   ;; you use Emacs on Cygwin because the path on Emacs differs
	   ;; from Windows.
	   ;; With changing directory, `curl' on Windows can find the cert
	   ;; file if you use Emacs on Cygwin.
	   (if twittering-use-ssl
	       cacert-dir
	     default-directory))
	 (curl-args
	  `("--include" "--silent"
	    ,@(mapcan (lambda (pair)
			;; Do not overwrite internal headers `curl' would use.
			;; Thanks to William Xu.
			;; "cURL - How To Use"
			;; http://curl.haxx.se/docs/manpage.html
			(unless (string= (car pair) "Host")
			  `("-H" ,(format "%s: %s" (car pair) (cdr pair)))))
		      headers)
	    ,@(when twittering-use-ssl
		`("--cacert" ,cacert-filename))
	    ,@(when twittering-proxy-use
		(let* ((scheme (funcall request :schema))
		       (host (twittering-proxy-info scheme 'server))
		       (port (twittering-proxy-info scheme 'port)))
		  (when (and host port)
		    `("-x" ,(format "%s:%s" host port)))))
	    ,@(when twittering-proxy-use
		(let ((pair
		       (cdr (assoc
			     (funcall request :schema)
			     `(("http" .
				(,twittering-http-proxy-user
				 . ,twittering-http-proxy-password))
			       ("https" .
				(,twittering-https-proxy-user
				 . ,twittering-https-proxy-password)))))))
		  (when (and pair (car pair) (cdr pair))
		    `("-U" ,(format "%s:%s" (car pair) (cdr pair))))))
	    ,@(when (string= "POST" method)
		(mapcan (lambda (pair)
			  (list
			   "-d"
			   (format "%s=%s"
				   (twittering-percent-encode (car pair))
				   (twittering-percent-encode (cdr pair)))))
			parameters))
	    ,(concat (funcall request :uri)
		     (when parameters
		       (concat "?" (funcall request :query-string))))))
	 (coding-system-for-read 'utf-8-unix))
    (debug-print curl-args)
    (lexical-let ((noninteractive noninteractive)
		  (sentinel sentinel))
      (let ((curl-process
	     (apply 'start-process
		    "*twmode-curl*"
		    temp-buffer
		    twittering-curl-program
		    curl-args)))
	(when curl-process
	  (set-process-sentinel
	   curl-process
	   (lambda (&rest args)
	     (apply #'twittering-http-default-sentinel
		    sentinel noninteractive args))))
	curl-process)))
  )

(defun twittering-start-http-session-native-tls-p ()
  (when (require 'tls nil t)
    (unless twittering-tls-program
      (let ((programs
	     (remove nil
		     (mapcar (lambda (cmd)
			       (when (string-match "\\`\\([^ ]+\\) " cmd)
				 (when (executable-find (match-string 1 cmd))
				   cmd)))
			     tls-program))))
	(setq twittering-tls-program programs)))
    (not (null twittering-tls-program))))

;; TODO: proxy
(defun twittering-start-http-session-native (method headers host port path parameters &optional noninteractive sentinel)
  (let ((request (twittering-make-http-request
		  method headers host port path parameters))
	(temp-buffer (generate-new-buffer "*twmode-http-buffer*")))
    (flet ((request (key)
		    (funcall request key)))
      (let* ((request-str
	      (format "%s %s%s HTTP/1.1\r\n%s\r\n\r\n"
		      (request :method)
		      (request :uri)
		      (if parameters
			  (concat "?" (request :query-string))
			"")
		      (request :headers-string)))
	     (proxy-info
	      (when twittering-proxy-use
		(twittering-proxy-info (request :schema))))
	     (server (if proxy-info
			 (cdr (assq 'server proxy-info))
		       (request :host)))
	     (port (if proxy-info
		       (cdr (assq 'port proxy-info))
		     (request :port)))
	     (coding-system-for-read 'utf-8-unix)
	     (proc
	      (cond
	       (twittering-use-ssl
		(let* ((tls-program twittering-tls-program)
		       (proc
			(open-tls-stream
			 "network-connection-process" nil server port)))
		  (when proc
		    (set-process-buffer proc temp-buffer))
		  proc))
	       (t
		(open-network-stream
		 "network-connection-process" temp-buffer server port))))
	     )
	(when proc
	  (lexical-let ((sentinel sentinel)
			(noninteractive noninteractive))
	    (set-process-sentinel
	     proc
	     (lambda (&rest args)
	       (apply #'twittering-http-default-sentinel
		      sentinel noninteractive args))))
	  (debug-print request-str)
	  (process-send-string proc request-str))
	proc)))
  )

;;; TODO: proxy
(defun twittering-make-http-request (method headers host port path parameters)
  "Returns an anonymous function, which holds request data.

A returned function, say REQUEST, is used in this way:
  (funcall REQUEST :schema) ; => \"http\" or \"https\"
  (funcall REQUEST :uri) ; => \"http://twitter.com/user_timeline\"
  (funcall REQUEST :query-string) ; => \"status=hello+twitter&source=twmode\"
  ...

Available keywords:
  :method
  :host
  :port
  :headers
  :headers-string
  :schema
  :uri
  :query-string"
  (let* ((schema (if twittering-use-ssl "https" "http"))
	 (default-port (if twittering-use-ssl 443 80))
	 (port (if port port default-port))
	 (headers-string
	  (mapconcat (lambda (pair)
		       (format "%s: %s" (car pair) (cdr pair)))
		     headers "\r\n"))
	 (uri (format "%s://%s%s%s"
		      schema
		      host
		      (if port
			  (if (equal port default-port)
			      ""
			    (format ":%s" port))
			"")
		      path))
	 (query-string
	  (mapconcat (lambda (pair)
		       (format
			"%s=%s"
			(twittering-percent-encode (car pair))
			(twittering-percent-encode (cdr pair))))
		     parameters
		     "&"))
	 )
    (lexical-let ((data `((:method . ,method)
			  (:host . ,host)
			  (:port . ,port)
			  (:headers . ,headers)
			  (:headers-string . ,headers-string)
			  (:schema . ,schema)
			  (:uri . ,uri)
			  (:query-string . ,query-string)
			  )))
      (lambda (key)
	(let ((pair (assoc key data)))
	  (if pair (cdr pair)
	    (error "No such key in HTTP request data: %s" key))))
      )))

(defun twittering-http-application-headers (&optional method headers)
  "Return an assoc list of HTTP headers for twittering-mode."
  (unless method
    (setq method "GET"))

  (let ((headers headers))
    (push (cons "User-Agent" (twittering-user-agent)) headers)
    (when (string= "GET" method)
      (push (cons "Accept"
		  (concat
		   "text/xml"
		   ",application/xml"
		   ",application/xhtml+xml"
		   ",application/html;q=0.9"
		   ",text/plain;q=0.8"
		   ",image/png,*/*;q=0.5"))
	    headers)
      (push (cons "Accept-Charset" "utf-8;q=0.7,*;q=0.7")
	    headers))
    (when (string= "POST" method)
      (push (cons "Content-Length" "0") headers)
      (push (cons "Content-Type" "text/plain") headers))
    (when twittering-proxy-use
      (let* ((scheme (if twittering-use-ssl "https" "http"))
	     (keep-alive (twittering-proxy-info scheme 'keep-alive))
	     (user (twittering-proxy-info scheme 'user))
	     (password (twittering-proxy-info scheme 'password)))
	(when (twittering-proxy-info scheme 'keep-alive)
	  (push (cons "Proxy-Connection" "Keep-Alive")
		headers))
	(when (and user password)
	  (push (cons
		 "Proxy-Authorization"
		 (concat "Basic "
			 (base64-encode-string (concat user ":" password))))
		headers))))
    headers
    ))

(defun twittering-get-error-message (buffer)
  (if buffer
      (let ((xmltree (twittering-get-response-body buffer
						   'xml-parse-region)))
	(car (cddr (assq 'error (or (assq 'errors xmltree)
				    (assq 'hash xmltree))))))
    nil))

(defun twittering-http-application-headers-with-auth (method url query-parameters)
  "Return an alist of HTTP headers with Authorization for `twittering-mode'.
METHOD is HTTP method (\"GET\", \"POST\", etc.).
QUERY-PARAMETERS is a list of cons pair of name and value such as
'((\"status\" . \"test tweet\")
  (\"in_reply_to_status_id\" . \"12345678\"))."
  (let ((auth-str
	 (cond
	  ((eq twittering-auth-method 'basic)
	   (concat "Basic "
		   (base64-encode-string
		    (concat (twittering-get-username)
			    ":" (twittering-get-password)))))
	  ((memq twittering-auth-method '(oauth xauth))
	   (let ((access-token
		  (cdr (assoc "oauth_token"
			      twittering-oauth-access-token-alist)))
		 (access-token-secret
		  (cdr (assoc "oauth_token_secret"
			      twittering-oauth-access-token-alist)))
		 (encoded-query-parameters
		  (mapcar
		   (lambda (entry)
		     (let ((name (twittering-percent-encode (car entry)))
			   (value (twittering-percent-encode (cdr entry))))
		       `(,name . ,value)))
		   query-parameters)))
	     (twittering-oauth-auth-str-access
	      method url encoded-query-parameters
	      twittering-oauth-consumer-key twittering-oauth-consumer-secret
	      access-token access-token-secret)))
	  (t
	   nil)))
	(base-headers (twittering-http-application-headers method)))
    (if auth-str
	`(,@base-headers
	  ("Authorization" . ,auth-str))
      base-headers)))

(defun twittering-http-get (host method &optional noninteractive parameters format sentinel)
  (let* ((format (or format "xml"))
	 (sentinel (or sentinel 'twittering-http-get-default-sentinel))
	 (scheme (if twittering-use-ssl
		     "https"
		   "http"))
	 (path (concat "/" method "." format))
	 (url (format "%s://%s%s" scheme host path))
	 (headers
	  (twittering-http-application-headers-with-auth
	   "GET" url parameters)))
    (twittering-start-http-session
     "GET" headers host nil path parameters noninteractive sentinel)))

(defun twittering-created-at-to-seconds (created-at)
  (let ((encoded-time (apply 'encode-time (parse-time-string created-at))))
    (+ (* (car encoded-time) 65536)
       (cadr encoded-time))))

(defun twittering-http-default-sentinel (func noninteractive proc stat &optional suc-msg)
  (debug-printf "http-default-sentinel: proc=%s stat=%s" proc stat)
  (let ((temp-buffer (process-buffer proc))
	(status (process-status proc))
	(mes nil))
    (when (and twittering-proxy-use twittering-use-ssl
	       (buffer-live-p temp-buffer))
      ;; When using SSL via a proxy with CONNECT method,
      ;; omit a successful HTTP response and headers if they seem to be
      ;; sent from the proxy.
      (with-current-buffer temp-buffer
	(save-excursion
	  (goto-char (point-min))
	  (let ((first-regexp
		 ;; successful HTTP response
		 "\\`HTTP/1\.[01] 2[0-9][0-9] .*?\r?\n")
		(next-regexp
		 ;; following HTTP response
		 "^\\(\r?\n\\)HTTP/1\.[01] [0-9][0-9][0-9] .*?\r?\n"))
	    (when (and (search-forward-regexp first-regexp nil t)
		       (search-forward-regexp next-regexp nil t))
	      (let ((beg (point-min))
		    (end (match-end 1)))
		(delete-region beg end)))))))
    (cond
     ((null status)
      (setq mes "Failure: no such process exists."))
     ;; If a process is running, the processing sentinel has been postponed.
     ((memq status '(run stop open listen connect))
      (debug-printf "http-default-sentinel: postponed by status `%s'" status)
      t)
     ((memq status '(exit signal closed failed))
      (unwind-protect
	  (let* ((header (twittering-get-response-header temp-buffer))
		 (header-info
		  (and header (twittering-update-server-info header))))
	    (setq mes
		  (cond
		   ((null header-info)
		    "Failure: Bad http response.")
		   ((and func (fboundp func))
		    (with-current-buffer temp-buffer
		      (funcall func header-info proc noninteractive suc-msg)))
		   (t
		    nil))))
	;; unwindforms
	(twittering-release-process proc)
	(when (and (not twittering-debug-mode) (buffer-live-p temp-buffer))
	  (kill-buffer temp-buffer))))
     (t
      (setq mes (format "Failure: unknown condition: %s" status))))
    (when (and mes (twittering-buffer-related-p))
      (message "%s" mes))))

(defun twittering-http-get-default-sentinel (header-info proc noninteractive &optional suc-msg)
  (let ((status-line (cdr (assq 'status-line header-info)))
	(status-code (cdr (assq 'status-code header-info))))
    (case-string
     status-code
     (("200")
      (let* ((spec (twittering-get-timeline-spec-from-process proc))
	     (spec-string
	      (twittering-get-timeline-spec-string-from-process proc))
	     (statuses (twittering-get-status-from-http-response
			spec (process-buffer proc))))
	(when statuses
	  (let ((new-statuses
		 (twittering-add-statuses-to-timeline-data statuses spec))
		(buffer (twittering-get-buffer-from-spec spec)))
	    ;; FIXME: We should retrieve un-retrieved statuses until
	    ;; statuses is nil. twitter server returns nil as
	    ;; xmltree with HTTP status-code is "200" when we
	    ;; retrieved all un-retrieved statuses.
	    (when (and new-statuses buffer)
	      (twittering-render-timeline buffer t new-statuses))
	    (twittering-add-timeline-history spec-string)))
	(if twittering-notify-successful-http-get
	    (if suc-msg suc-msg (format "Success: Get %s." spec-string))
	  nil)))
     (t
      (let ((error-mes (twittering-get-error-message (process-buffer proc))))
	(if error-mes
	    (format "Response: %s (%s)" status-line error-mes)
	  (format "Response: %s" status-line)))))))

(defun twittering-http-get-list-index-sentinel (header-info proc noninteractive &optional suc-msg)
  (let ((status-line (cdr (assq 'status-line header-info)))
	(status-code (cdr (assq 'status-code header-info)))
	(indexes nil)
	(mes nil))
    (case-string
     status-code
     (("200")
      (let ((xmltree (twittering-get-response-body (process-buffer proc)
						   'xml-parse-region)))
	(when xmltree
	  (setq indexes
		(mapcar
		 (lambda (c-node)
		   (caddr (assq 'slug c-node)))
		 (remove nil
			 (mapcar
			  (lambda (node)
			    (and (consp node) (eq 'list (car node))
				 node))
			  (cdr-safe
			   (assq 'lists (assq 'lists_list xmltree))))
			 ))
		))))
     (t
      (let ((error-mes (twittering-get-error-message (process-buffer proc))))
	(if error-mes
	    (setq mes (format "Response: %s (%s)" status-line error-mes))
	  (setq mes (format "Response: %s" status-line))))))
    (setq twittering-list-index-retrieved
	  (or indexes
	      mes
	      "")) ;; set "" explicitly if user does not have a list.
    nil))

(defun twittering-http-post (host method &optional parameters format sentinel)
  "Send HTTP POST request to api.twitter.com (or search.twitter.com)

HOST is hostname of remote side, api.twitter.com (or search.twitter.com).
METHOD must be one of Twitter API method classes
 (statuses, users or direct_messages).
PARAMETERS is alist of URI parameters.
 ex) ((\"mode\" . \"view\") (\"page\" . \"6\")) => <URI>?mode=view&page=6
FORMAT is a response data format (\"xml\", \"atom\", \"json\")"
  (let* ((format (or format "xml"))
	 (sentinel (or sentinel 'twittering-http-post-default-sentinel))
	 (parameters (cons '("source" . "twmode") parameters))
	 (scheme (if twittering-use-ssl
		     "https"
		   "http"))
	 (path (concat "/" method "." format))
	 (url (format "%s://%s%s" scheme host path))
	 (headers
	  (twittering-http-application-headers-with-auth
	   "POST" url parameters)))
    (twittering-start-http-session
     "POST" headers host nil path parameters noninteractive sentinel)))

(defun twittering-http-post-default-sentinel (header-info proc noninteractive &optional suc-msg)
  (let ((status-line (cdr (assq 'status-line header-info)))
	(status-code (cdr (assq 'status-code header-info))))
    (case-string
     status-code
     (("200")
      (if suc-msg suc-msg "Success: Post."))
     (t
      (let ((error-mes (twittering-get-error-message (process-buffer proc))))
	(if error-mes
	    (format "Response: %s (%s)" status-line error-mes)
	  (format "Response: %s" status-line)))))))

(defun twittering-get-response-header (buffer)
  "Extract HTTP response header from HTTP response.
BUFFER may be a buffer or the name of an existing buffer which contains the HTTP response."
  (with-current-buffer buffer
    (save-excursion
      (goto-char (point-min))
      (if (search-forward-regexp "\r?\n\r?\n" nil t)
	  (buffer-substring (point-min) (match-end 0))
	nil))))

(defun twittering-get-response-body (buffer &optional func)
  "Extract HTTP response body from HTTP response.
If FUNC is non-nil, parse a response body by FUNC and return it.
Return nil when parse failed.
BUFFER may be a buffer or the name of an existing buffer."
  (if (null func)
      (setq func 'buffer-substring))

  (with-current-buffer buffer
    (save-excursion
      (goto-char (point-min))
      (if (search-forward-regexp "\r?\n\r?\n" nil t)
	  (condition-case error-str
	      (funcall func (match-end 0) (point-max))
	    (error
	     (when (twittering-buffer-related-p)
	       (message "Failure: %s" error-str))
	     nil))
	(error "Failure: invalid HTTP response"))
      )))

(defun twittering-get-status-from-http-response (spec buffer)
  "Extract statuses from HTTP response, and return a list.
Return nil when parse failed.

SPEC is timeline-spec which was used to retrieve BUFFER.
BUFFER may be a buffer or the name of an existing buffer."
  (let ((body (twittering-get-response-body buffer 'xml-parse-region)))
    (when body
      (if (eq 'search (car spec))
	  (twittering-atom-xmltree-to-status body)
	(twittering-xmltree-to-status body)))))

(defun twittering-atom-xmltree-to-status-datum (atom-xml-entry)
  (let ((id-str (car (cddr (assq 'id atom-xml-entry))))
	(time-str (car (cddr (assq 'updated atom-xml-entry))))
	(author-str (car (cddr (assq 'name (assq 'author atom-xml-entry))))))
    `((created-at
       . ,(if (string-match "\\(.*\\)T\\(.*\\)Z" time-str)
	      ;; time-str is formatted as
	      ;; "Combined date and time in UTC:" in ISO 8601.
	      (format "%s %s +0000"
		      (match-string 1 time-str) (match-string 2 time-str))
	    ;; unknown format?
	    time-str))
      (id . ,(progn
	       (string-match ":\\([0-9]+\\)$" id-str)
	       (match-string 1 id-str)))
      (source
       . ,(let ((html (twittering-decode-html-entities
		       (car (cddr (assq 'twitter:source atom-xml-entry))))))
	    (when (string-match
		   "<a href=\"\\(.*?\\)\".*?>\\(.*\\)</a>" html)
	      (let ((uri (match-string-no-properties 1 html))
		    (caption (match-string-no-properties 2 html)))
		caption))))
      (text . ,(twittering-decode-html-entities
		(car (cddr (assq 'title atom-xml-entry)))))
      ,@(progn
	  (string-match "^\\([^ ]+\\) (\\(.*\\))$" author-str)
	  `((user-screen-name . ,(match-string 1 author-str))
	    (user-name . ,(match-string 2 author-str))))
      (user-profile-image-url
       . ,(let* ((link-items
		  (mapcar
		   (lambda (item)
		     (when (eq 'link (car-safe item))
		       (cadr item)))
		   atom-xml-entry))
		 (image-urls
		  (mapcar
		   (lambda (item)
		     (when (member '(rel . "image") item)
		       (cdr (assq 'href item))))
		   link-items)))
	    (car-safe (remq nil image-urls)))))))

(defun twittering-atom-xmltree-to-status (atom-xmltree)
  (let ((entry-list
	 (apply 'append
		(mapcar (lambda (x)
		 	  (if (eq (car-safe x) 'entry) `(,x) nil))
			(cdar atom-xmltree)))))
    (mapcar (lambda (entry)
	      (twittering-make-clickable-status-datum
	       (twittering-atom-xmltree-to-status-datum entry)))
	    entry-list)))

(defun twittering-status-to-status-datum (status)
  (flet ((assq-get (item seq)
		   (car (cddr (assq item seq)))))
    (let* ((status-data (cddr status))
	   id text source created-at truncated
	   in-reply-to-status-id
	   in-reply-to-screen-name
	   (user-data (cddr (assq 'user status-data)))
	   user-id user-name
	   user-screen-name
	   user-location
	   user-description
	   user-profile-image-url
	   user-url
	   user-protected
	   regex-index
	   (retweeted-status-data (cddr (assq 'retweeted_status status-data)))
	   original-created-at ;; need not export
	   original-user-name
	   original-user-screen-name
	   (recipient-screen-name
	    (assq-get 'recipient_screen_name status-data))
	   recipient_screen_name
	   source-id
	   source-created-at)

      ;; save original status and adjust data if status was retweeted
      (cond
       (retweeted-status-data
	(setq original-user-screen-name (twittering-decode-html-entities
					 (assq-get 'screen_name user-data))
	      original-user-name (twittering-decode-html-entities
				  (assq-get 'name user-data))
	      original-created-at (assq-get 'created_at status-data))

	;; use id and created-at issued when retweeted.
	(setq id (assq-get 'id status-data))
	(setq created-at (assq-get 'created_at status-data))

	(setq status-data retweeted-status-data
	      user-data (cddr (assq 'user retweeted-status-data)))

	;; id and created-at of source tweet.
	(setq source-id (assq-get 'id status-data))
	(setq source-created-at (assq-get 'created_at status-data)))
       (t
	(setq id (assq-get 'id status-data))
	(setq created-at (assq-get 'created_at status-data))))

      (setq text (twittering-decode-html-entities
		  (assq-get 'text status-data)))
      (setq source (twittering-decode-html-entities
		    (assq-get 'source status-data)))
      (setq truncated (assq-get 'truncated status-data))
      (setq in-reply-to-status-id
	    (twittering-decode-html-entities
	     (assq-get 'in_reply_to_status_id status-data)))
      (setq in-reply-to-screen-name
	    (twittering-decode-html-entities
	     (assq-get 'in_reply_to_screen_name status-data)))
      (setq user-id (assq-get 'id user-data))
      (setq user-name (twittering-decode-html-entities
		       (assq-get 'name user-data)))
      (setq user-screen-name (twittering-decode-html-entities
			      (assq-get 'screen_name user-data)))
      (setq user-location (twittering-decode-html-entities
			   (assq-get 'location user-data)))
      (setq user-description (twittering-decode-html-entities
			      (assq-get 'description user-data)))
      (setq user-profile-image-url (assq-get 'profile_image_url user-data))
      (setq user-url (assq-get 'url user-data))
      (setq user-protected (assq-get 'protected user-data))

      (twittering-make-clickable-status-datum
       (mapcar (lambda (sym)
                 `(,sym . ,(symbol-value sym)))
               '(id text source created-at truncated
                    in-reply-to-status-id
                    in-reply-to-screen-name
                    user-id user-name user-screen-name user-location
                    user-description
                    user-profile-image-url
                    user-url
                    user-protected
                    original-user-name
                    original-user-screen-name
		    recipient-screen-name))))))

(defun twittering-make-clickable-status-datum (status)
  (flet ((assq-get (item seq)
		   (cdr (assq item seq))))
    (let ((user-name (assq-get 'user-name status))
	  (id (assq-get 'id status))
	  (text (assq-get 'text status))
	  (source (assq-get 'source status))
	  (created-at (assq-get 'created-at status))
	  (truncated (assq-get 'truncated status))
	  (in-reply-to-status-id (assq-get 'in-reply-to-status-id status))
	  (in-reply-to-screen-name (assq-get 'in-reply-to-screen-name status))
	  (user-id (assq-get 'user-id status))
	  (user-name (assq-get 'user-name status))
	  (user-screen-name (assq-get 'user-screen-name status))
	  (user-location (assq-get 'user-location status))
	  (user-description (assq-get 'user-description status))
	  (user-profile-image-url (assq-get 'user-profile-image-url status))
	  (user-url (assq-get 'user-url status))
	  (user-protected (assq-get 'user-protected status)))

      ;; make user-name clickable
      (add-text-properties
       0 (length user-name)
       `(mouse-face highlight
		    uri ,(twittering-get-status-url user-screen-name)
		    screen-name-in-text ,user-screen-name
		    goto-spec ,(twittering-string-to-timeline-spec
				user-screen-name)
		    face twittering-username-face)
       user-name)

      ;; make user-screen-name clickable
      (add-text-properties
       0 (length user-screen-name)
       `(mouse-face highlight
		    uri ,(twittering-get-status-url user-screen-name)
		    screen-name-in-text ,user-screen-name
		    goto-spec ,(twittering-string-to-timeline-spec
				user-screen-name)
		    face twittering-username-face)
       user-screen-name)

      ;; make hashtag, listname, screenname, and URI in text clickable
      (let ((pos 0)
	    (regexp-str
	     (concat twittering-regexp-hash
		     "\\([a-zA-Z0-9_-]+\\)\\|"
		     twittering-regexp-atmark
		     "\\([a-zA-Z0-9_-]+/[a-zA-Z0-9_-]+\\)\\|"
		     twittering-regexp-atmark
		     "\\([a-zA-Z0-9_-]+\\)\\|"
		     "\\(https?://[-_.!~*'()a-zA-Z0-9;/?:@&=+$,%#]+\\)")))
	(while
	    (and (string-match regexp-str text pos)
		 (let ((next-pos (match-end 0))
		       (hashtag (match-string-no-properties 1 text))
		       (listname (match-string-no-properties 2 text))
		       (screenname (match-string-no-properties 3 text))
		       (uri (match-string-no-properties 4 text))
		       beg end prop)
		   (if (eq next-pos pos)
		       nil
		     (cond
		      (hashtag
		       (setq beg (match-beginning 0) ;; XXX: not 1.
			     end (match-end 1))
		       (let ((spec (twittering-string-to-timeline-spec
				    (concat "#" hashtag)))
			     (url (twittering-get-search-url
				   (concat "#" hashtag))))
			 (setq prop
			       `(mouse-face
				 highlight
				 uri ,url goto-spec ,spec
				 face twittering-username-face))))
		      (listname
		       (setq beg (match-beginning 2)
			     end (match-end 2)
			     prop `(mouse-face
				    highlight
				    uri ,(twittering-get-status-url listname)
				    goto-spec
				    ,(twittering-string-to-timeline-spec
				      listname)
				    face twittering-username-face)))
		      (screenname
		       (setq beg (match-beginning 3)
			     end (match-end 3)
			     prop `(mouse-face
				    highlight
				    uri ,(twittering-get-status-url
					  screenname)
				    screen-name-in-text ,screenname
				    goto-spec
				    ,(twittering-string-to-timeline-spec
				      screenname)
				    face twittering-uri-face)))
		      (uri
		       (setq beg (match-beginning 4)
			     end (match-end 4)
			     prop `(mouse-face
				    highlight
				    uri ,uri
				    face twittering-uri-face)))
		      (t
		       (setq prop nil)))
		     (when prop
		       (add-text-properties beg end prop text))
		     (setq pos next-pos))))))

      ;; make source pretty and clickable
      (when (and source
		 (string-match "<a href=\"\\(.*?\\)\".*?>\\(.*\\)</a>" source))
	(let ((uri (match-string-no-properties 1 source))
	      (caption (match-string-no-properties 2 source)))
	  (setq source caption)
	  (add-text-properties
	   0 (length source)
	   `(mouse-face highlight
			uri ,uri
			face twittering-uri-face
			source ,source)
	   source)
	  (add-to-list 'status (cons 'source source))))
      status)))

(defun twittering-xmltree-to-status (xmltree)
  (setq xmltree
	(cond
	 ((eq 'direct-messages (caar xmltree))
	  `(,@(mapcar
	       (lambda (c-node)
		 `(status nil
			  (created_at
			   nil ,(caddr (assq 'created_at c-node)))
			  (id nil ,(caddr (assq 'id c-node)))
			  (text nil ,(caddr (assq 'text c-node)))
			  (source nil ,(format "%s" (car c-node))) ;; fake
			  (truncated nil "false")
			  (in_reply_to_status_id nil)
			  (in_reply_to_user_id
			   nil ,(caddr (assq 'recipient_id c-node)))
			  (favorited nil "false")
			  (recipient_screen_name
			   nil ,(caddr (assq 'recipient_screen_name c-node)))
			  (user nil ,@(cdddr (assq 'sender c-node)))))
	       (remove nil
		       (mapcar
			(lambda (node)
			  (and (consp node) (eq 'direct_message (car node))
			       node))
			(cdr-safe (assq 'direct-messages xmltree))))
	       )))
	 ((eq 'statuses (caar xmltree))
	  (cddr (car xmltree)))
	 (t ;; unknown format?
	  nil)))

  (mapcar #'twittering-status-to-status-datum
 	  ;; quirk to treat difference between xml.el in Emacs21 and Emacs22
 	  ;; On Emacs22, there may be blank strings
	  (remove nil (mapcar (lambda (x)
				(if (consp x) x))
			      xmltree))))

(defun twittering-percent-encode (str &optional coding-system)
  "Encode STR according to Percent-Encoding defined in RFC 3986."
  (twittering-oauth-url-encode str coding-system))

(defun twittering-decode-html-entities (encoded-str)
  (if encoded-str
      (let ((cursor 0)
	    (found-at nil)
	    (result '()))
	(while (setq found-at
		     (string-match "&\\(#\\([0-9]+\\)\\|\\([a-zA-Z]+\\)\\);"
				   encoded-str cursor))
	  (when (> found-at cursor)
	    (list-push (substring encoded-str cursor found-at) result))
	  (let ((number-entity (match-string-no-properties 2 encoded-str))
		(letter-entity (match-string-no-properties 3 encoded-str)))
	    (cond (number-entity
		   (list-push
		    (char-to-string
		     (twittering-ucs-to-char
		      (string-to-number number-entity))) result))
		  (letter-entity
		   (cond ((string= "gt" letter-entity) (list-push ">" result))
			 ((string= "lt" letter-entity) (list-push "<" result))
			 ((string= "quot" letter-entity) (list-push "\"" result))
			 (t (list-push "?" result))))
		  (t (list-push "?" result)))
	    (setq cursor (match-end 0))))
	(list-push (substring encoded-str cursor) result)
	(apply 'concat (nreverse result)))
    ""))

;;;
;;; Statuses on buffer
;;;

(defun twittering-for-each-property-region (prop func &optional buffer interrupt)
  "Apply FUNC to each region, where property PROP is non-nil, on BUFFER.
If INTERRUPT is non-nil, the iteration is stopped if FUNC returns nil."
  (with-current-buffer (or buffer (current-buffer))
    (let ((beg (point-min))
	  (end-marker (make-marker)))
      (set-marker-insertion-type end-marker t)
      (while
	  (let ((value (get-text-property beg prop)))
	    (if value
		(let* ((end (next-single-property-change beg prop))
		       (end (or end (point-max)))
		       (end-marker (set-marker end-marker end))
		       (func-result (funcall func beg end value))
		       (end (marker-position end-marker)))
		  (when (or (null interrupt) func-result)
		    (if (get-text-property end prop)
			(setq beg end)
		      (setq beg (next-single-property-change end prop)))))
	      (setq beg (next-single-property-change beg prop)))))
      (set-marker end-marker nil))))

;;;
;;; Automatic redisplay of statuses on buffer
;;;

(defun twittering-redisplay-status-on-buffer ()
  (mapc (lambda (buffer)
	  (unless (with-current-buffer buffer mark-active)
	    (twittering-redisplay-status-on-each-buffer buffer)))
	(twittering-get-buffer-list)))

(defun twittering-redisplay-status-on-each-buffer (buffer)
  (let ((deactivate-mark deactivate-mark)
	(window-list (get-buffer-window-list buffer nil t))
	(marker (with-current-buffer buffer (point-marker)))
	(result nil))
    (with-current-buffer buffer
      (save-excursion
	(twittering-for-each-property-region
	 'need-to-be-updated
	 (lambda (beg end value)
	   (let* ((func (car value))
		  (args (cdr value))
		  (current-str (buffer-substring beg end))
		  (updated-str (apply func beg end args))
		  (config (twittering-current-window-config window-list))
		  (buffer-read-only nil))
	     ;; Replace `current-str' if it differs to `updated-str' with
	     ;; ignoring properties. This is an ad-hoc solution.
	     ;; `current-str' is a part of the displayed status, but it has
	     ;; properties which are determined by the whole status.
	     ;; (For example, the `id' property.)
	     ;; Therefore, we cannot compare the strings with their
	     ;; properties.
	     (unless (string= current-str updated-str)
	       ;; If the region to be modified includes the current position,
	       ;; the point moves to the beginning of the region.
	       (when (and (< beg marker) (< marker end))
		 ;; This is required because the point moves to the center if
		 ;; the point becomes outside of the window by the effect of
		 ;; `set-window-start'.
		 (setq result beg))
	       (delete-region beg end)
	       (goto-char beg)
	       (insert updated-str)
	       (twittering-restore-window-config-after-modification
		config beg end))))
	 buffer))
      (set-marker marker nil)
      (when (and result (eq (window-buffer) buffer))
	(let ((win (selected-window)))
	  (when (< result (window-start win))
	    (set-window-start win result))
	  (set-window-point win result))))))

;;;
;;; display functions
;;;

(defun twittering-render-timeline (buffer &optional additional timeline-data keep-point)
  (with-current-buffer buffer
    (let* ((spec (twittering-get-timeline-spec-for-buffer buffer))
	   (referring-id-table
	    (twittering-current-timeline-referring-id-table spec))
	   (timeline-data (or timeline-data
			      (twittering-current-timeline-data spec)))
	   (timeline-data
	    ;; Collect visible statuses.
	    (remove nil
		    (mapcar
		     (lambda (status)
		       (let ((id (cdr (assq 'id status)))
			     (source-id (cdr (assq 'source-id status))))
			 (cond
			  ((not source-id)
			   ;; `status' is not a retweet.
			   status)
			  ((and source-id
				(twittering-status-id=
				 id (gethash source-id referring-id-table)))
			   ;; `status' is the first retweet.
			   status)
			  (t
			   nil))))
		     timeline-data)))
	   (timeline-data (if twittering-reverse-mode
			      (reverse timeline-data)
			    timeline-data))
	   (empty (null (twittering-get-first-status-head)))
	   (rendering-entire (or empty (not additional)))
	   (window-list (get-buffer-window-list (current-buffer) nil t))
	   (point-window-list
	    (mapcar (lambda (window)
		      (cons (window-point window) window))
		    window-list))
	   (original-pos (point))
	   (original-buf-end (point-max))
	   (buffer-read-only nil))
      (twittering-update-status-format)
      (twittering-update-mode-line)
      (save-excursion
	(when rendering-entire
	  (erase-buffer))
	(let ((pos (if rendering-entire
		       (point-min)
		     (twittering-get-first-status-head))))
	  (mapc
	   (lambda (status)
	     (let ((id (cdr (assq 'id status))))
	       ;; Find where the status should be inserted.
	       (while
		   (let ((buf-id (get-text-property pos 'id)))
		     (if (and buf-id
			      (if twittering-reverse-mode
				  (twittering-status-id< buf-id id)
				(twittering-status-id< id buf-id)))
			 (let ((next-pos
				(twittering-get-next-status-head pos)))
			   (setq pos (or next-pos (point-max)))
			   next-pos)
		       nil)))
	       (unless (twittering-status-id= id (get-text-property pos 'id))
		 (let ((formatted-status (twittering-format-status status))
		       (separator "\n"))
		   (add-text-properties 0 (length formatted-status)
					`(belongs-spec ,spec)
					formatted-status)
		   (goto-char pos)
		   (cond
		    ((eq pos (point-max))
		     ;; Insert a status after the current position.
		     (insert formatted-status separator))
		    (t
		     ;; Use `insert-before-markers' in order to keep
		     ;; which status is pointed by each marker.
		     (insert-before-markers formatted-status separator)))
		   ;; Now, `pos' points the head of the status.
		   ;; It must be moved to the current point
		   ;; in order to skip the status inserted just now.
		   (setq pos (point))
		   (when twittering-default-show-replied-tweets
		     (twittering-show-replied-statuses
		      twittering-default-show-replied-tweets))))))
	   timeline-data)))
      (debug-print (current-buffer))
      (cond
       (keep-point
	;; Restore points.
	(mapc (lambda (pair)
		(let* ((point (car pair))
		       (window (cdr pair))
		       (dest (max (point-max) point)))
		  (set-window-point window dest)))
	      point-window-list)
	(goto-char original-pos))
       (rendering-entire
	;; Go to the latest status of buffer after full insertion.
	(let ((dest (if twittering-reverse-mode
			(point-max)
		      (point-min))))
	  (if window-list
	      (mapc
	       (lambda (window)
		 (set-window-point window dest)
		 (if twittering-reverse-mode
		     (twittering-set-window-end window (point-max))
		   (set-window-start window (point-min))))
	       window-list)
	    ;; Move the buffer position if the buffer is invisible.
	    (goto-char dest))))
       ((not twittering-scroll-mode)
	;; After additional insertion, the current position exists
	;; on the same status.
	;; Go to the original position.
	(if point-window-list
	    (mapc (lambda (pair)
		    (let* ((point (car pair))
			   (window (cdr pair))
			   (dest (if twittering-reverse-mode
				     (- (point-max)
					(- original-buf-end point))
				   point)))
		      (set-window-point window dest)))
		  point-window-list)
	  ;; Move the buffer position if the buffer is invisible.
	  (goto-char (if twittering-reverse-mode
			 (- (point-max)
			    (- original-buf-end original-pos))
		       original-pos))))
       ))
    ))

(defun twittering-replied-statuses-visible-p ()
  (let* ((pos (twittering-get-current-status-head))
	 (id (get-text-property pos 'id))
	 (prev (twittering-get-previous-status-head pos))
	 (next (twittering-get-next-status-head pos)))
    (or (get-text-property pos 'original-id)
	(and prev
	     (twittering-status-id= id (get-text-property prev 'id))
	     (get-text-property prev 'original-id))
	(and next
	     (twittering-status-id= id (get-text-property next 'id))
	     (get-text-property next 'original-id)))))

(defun twittering-show-replied-statuses (&optional count interactive)
  (interactive)
  (if (twittering-replied-statuses-visible-p)
      (when interactive
	(message "The replied statuses were already showed."))
    (let* ((base-id (twittering-get-id-at))
	   (statuses (twittering-get-replied-statuses base-id
						      (if (numberp count)
							  count)))
	   (statuses (if twittering-reverse-mode
			 statuses
		       (reverse statuses))))
      (if statuses
	  (let ((beg (if twittering-reverse-mode
			 (twittering-get-current-status-head)
		       (or (twittering-get-next-status-head)
			   (point-max))))
		(separator "\n")
		(prefix "  ")
		(buffer-read-only nil))
	    (save-excursion
	      (goto-char beg)
	      (mapc
	       (lambda (status)
		 (let ((id (cdr (assq 'id status)))
		       (formatted-status (twittering-format-status status
								   prefix)))
		   (add-text-properties 0 (length formatted-status)
					`(id ,base-id original-id ,id)
					formatted-status)
		   (if twittering-reverse-mode
		       (insert-before-markers formatted-status separator)
		     (insert formatted-status separator))))
	       statuses)
	      t))
	(when interactive
	  (if (twittering-have-replied-statuses-p base-id)
	      (message "The replied statuses does not fetched yet.")
	    (message "This status does not seem having a replied status.")))
	nil))))

(defun twittering-hide-replied-statuses (&optional interactive)
  (interactive)
  (if (twittering-replied-statuses-visible-p)
      (let* ((pos (point))
	     (id (twittering-get-id-at pos))
	     (beg
	      (let ((pos pos))
		(while
		    (let* ((prev (or (twittering-get-previous-status-head pos)
				     (point-min)))
			   (prev-id (get-text-property prev 'id)))
		      (when (twittering-status-id= id prev-id)
			(not (eq (setq pos prev) (point-min))))))
		pos))
	     (buffer-read-only nil))
	(when (get-text-property pos 'original-id)
	  (goto-char beg))
	(while (when (twittering-status-id= id (get-text-property beg 'id))
		 (let ((end (or (twittering-get-next-status-head beg)
				(point-max))))
		   (if (get-text-property beg 'original-id)
		       (delete-region beg end)
		     (setq beg end)))
		 t))
	t)
    (when interactive
      (message "The replied statuses were already hided."))
    nil))

(defun twittering-toggle-show-replied-statuses ()
  (interactive)
  (if (twittering-replied-statuses-visible-p)
      (twittering-hide-replied-statuses (interactive-p))
    (twittering-show-replied-statuses twittering-show-replied-tweets
				      (interactive-p))))

(defun twittering-format-string (string prefix replacement-table)
  "Format STRING according to PREFIX and REPLACEMENT-TABLE.
PREFIX is a regexp. REPLACEMENT-TABLE is a list of (FROM . TO) pairs,
where FROM is a regexp and TO is a string or a 2-parameter function.

The pairs in REPLACEMENT-TABLE are stored in order of precedence.
First, search PREFIX in STRING from left to right.
If PREFIX is found in STRING, try to match the following string with
FROM of each pair in the same order of REPLACEMENT-TABLE. If FROM in
a pair is matched, replace the prefix and the matched string with a
string generated from TO.
If TO is a string, the matched string is replaced with TO.
If TO is a function, the matched string is replaced with the
return value of (funcall TO CONTEXT), where CONTEXT is an alist.
Each element of CONTEXT is (KEY . VALUE) and KEY is one of the
following symbols;
  'following-string  --the matched string following the prefix
  'match-data --the match-data for the regexp FROM.
  'prefix --PREFIX.
  'replacement-table --REPLACEMENT-TABLE.
  'from --FROM.
  'processed-string --the already processed string."
  (let ((current-pos 0)
	(result "")
	(case-fold-search nil))
    (while (and (string-match prefix string current-pos)
		(not (eq (match-end 0) current-pos)))
      (let ((found nil)
	    (current-table replacement-table)
	    (next-pos (match-end 0))
	    (matched-string (match-string 0 string))
	    (skipped-string
	     (substring string current-pos (match-beginning 0))))
	(setq result (concat result skipped-string))
	(setq current-pos next-pos)
	(while (and (not (null current-table))
		    (not found))
	  (let ((key (caar current-table))
		(value (cdar current-table))
		(following-string (substring string current-pos))
		(case-fold-search nil))
	    (if (string-match (concat "\\`" key) following-string)
		(let ((next-pos (+ current-pos (match-end 0)))
		      (output
		       (if (stringp value)
			   value
			 (funcall value
				  `((following-string . ,following-string)
				    (match-data . ,(match-data))
				    (prefix . ,prefix)
				    (replacement-table . ,replacement-table)
				    (from . ,key)
				    (processed-string . ,result))))))
		  (setq found t)
		  (setq current-pos next-pos)
		  (setq result (concat result output)))
	      (setq current-table (cdr current-table)))))
	(if (not found)
	    (setq result (concat result matched-string)))))
    (let ((skipped-string (substring string current-pos)))
      (concat result skipped-string))
    ))

(defun twittering-generate-format-table (status-sym prefix-sym)
  `(("%" . "%")
    ("}" . "}")
    ("#" . (cdr (assq 'id ,status-sym)))
    ("'" . (when (string= "true" (cdr (assq 'truncated ,status-sym)))
	     "..."))
    ("c" . (cdr (assq 'created-at ,status-sym)))
    ("d" . (cdr (assq 'user-description ,status-sym)))
    ("f" . (cdr (assq 'source ,status-sym)))
    ("i" .
     (when (and twittering-icon-mode window-system)
       (let* ((url (cdr (assq 'user-profile-image-url ,status-sym))))
	 (twittering-make-icon-string nil nil url))))
    ("j" . (cdr (assq 'user-id ,status-sym)))
    ("L" .
     (let ((location (or (cdr (assq 'user-location ,status-sym)) "")))
       (unless (string= "" location)
	 (concat "[" location "]"))))
    ("l" . (cdr (assq 'user-location ,status-sym)))
    ("p" . (when (string= "true" (cdr (assq 'user-protected ,status-sym)))
	     "[x]"))
    ("r" .
     (let ((reply-id (or (cdr (assq 'in-reply-to-status-id ,status-sym)) ""))
	   (reply-name (or (cdr (assq 'in-reply-to-screen-name ,status-sym))
			   ""))
	   (recipient-screen-name
	    (cdr (assq 'recipient-screen-name ,status-sym))))
       (let* ((pair
	       (cond
		(recipient-screen-name
		 (cons (format "sent to %s" recipient-screen-name)
		       (twittering-get-status-url recipient-screen-name)))
		((and (not (string= "" reply-id))
		      (not (string= "" reply-name)))
		 (cons (format "in reply to %s" reply-name)
		       (twittering-get-status-url reply-name reply-id)))
		(t nil)))
	      (str (car pair))
	      (url (cdr pair))
	      (properties
	       (list 'mouse-face 'highlight 'face 'twittering-uri-face
		     'uri url)))
	 (when (and str url)
	   (concat " " (apply 'propertize str properties))))))
    ("R" .
     (let ((retweeted-by
	    (or (cdr (assq 'original-user-screen-name ,status-sym)) "")))
       (unless (string= "" retweeted-by)
	 (concat " (retweeted by " retweeted-by ")"))))
    ("S" . (cdr (assq 'user-name ,status-sym)))
    ("s" . (cdr (assq 'user-screen-name ,status-sym)))
    ("T" . (cdr (assq 'text ,status-sym)))
    ("t" . (cdr (assq 'text ,status-sym)))
    ("u" . (cdr (assq 'user-url ,status-sym)))))

(defun twittering-generate-formater-for-first-spec (format-str status-sym prefix-sym)
  (cond
   ((string-match "\\`}" format-str)
    ;; "}" at the first means the end of the current level.
    `(nil . ,(substring format-str (match-end 0))))
   ((string-match "\\`%" format-str)
    (let* ((following (substring format-str 1))
	   (table (twittering-generate-format-table status-sym prefix-sym))
	   (regexp (concat "\\`\\(" (mapconcat 'car table "\\|") "\\)"))
	   (case-fold-search nil))
      (cond
       ((string-match "\\`@\\({\\([^}]*\\)}\\)?" following)
	(let ((time-format (or (match-string 2 following)
			       "%I:%M %p %B %d, %Y"))
	      (rest (substring following (match-end 0))))
	  `((let* ((created-at-str (cdr (assq 'created-at ,status-sym)))
		   (created-at
		    (apply 'encode-time
			   (parse-time-string created-at-str)))
		   (url
		    (twittering-get-status-url
		     (cdr (assq 'user-screen-name ,status-sym))
		     (cdr (assq 'id ,status-sym))))
		   (properties
		    (list 'mouse-face 'highlight 'face 'twittering-uri-face
			  'uri url)))
	      (twittering-make-passed-time-string
	       nil nil created-at ,time-format properties))
	    . ,rest)))
       ((string-match "\\`C\\({\\([^}]*\\)}\\)?" following)
	(let ((time-format (or (match-string 2 following) "%H:%M:%S"))
	      (rest (substring following (match-end 0))))
	  `((let* ((created-at-str (cdr (assq 'created-at ,status-sym)))
		   (created-at (apply 'encode-time
				      (parse-time-string created-at-str))))
	      (format-time-string ,time-format created-at))
	    . ,rest)))
       ((string-match "\\`FACE\\[\\([a-zA-Z0-9:-]+\\)\\]{" following)
	(let* ((face-name-str (match-string 1 following))
	       (str-after-brace (substring following (match-end 0)))
	       (face-sym (intern face-name-str))
	       (pair (twittering-generate-formater-for-current-level
		      str-after-brace status-sym prefix-sym))
	       (braced-body (car pair))
	       (rest (cdr pair)))
	  `((propertize (concat ,@braced-body) 'face ',face-sym)
	    . ,rest)))
       ((string-match "\\`\\(FILL\\|FOLD\\)\\(\\[\\([^]]*\\)\\]\\)?{"
		      following)
	(let* ((str-after-brace (substring following (match-end 0)))
	       (specifier (match-string 1 following))
	       (prefix-str (match-string 3 following))
	       (pair (twittering-generate-formater-for-current-level
		      str-after-brace status-sym prefix-sym))
	       (filled-body (car pair))
	       (formater
		`(lambda (,status-sym ,prefix-sym)
		   (let ((,prefix-sym (concat ,prefix-sym ,prefix-str)))
		     (concat ,@filled-body))))
	       (keep-newline (string= "FOLD" specifier))
	       (rest (cdr pair)))
	  `((twittering-update-filled-string
	     nil nil ,formater ,status-sym ,prefix-sym ,prefix-str
	     ,keep-newline)
	    . ,rest)))
       ((string-match regexp following)
	(let ((specifier (match-string 1 following))
	      (rest (substring following (match-end 0))))
	  `(,(cdr (assoc specifier table)) . ,rest)))
       (t
	`("%" . ,following)))))
   ((string-match "\\(%\\|}\\)" format-str)
    (let* ((sep (match-beginning 0))
	   (first (substring format-str 0 sep))
	   (last (substring format-str sep)))
      ;; Split before "%" or "}".
      `(,first . ,last)))
   (t
    `(,format-str . nil))))

(defun twittering-generate-formater-for-current-level (format-str status-sym prefix-sym)
  (let ((result nil)
	(rest format-str)
	(continue t))
    (while (and continue rest)
      (let* ((pair
	      (twittering-generate-formater-for-first-spec
	       rest status-sym prefix-sym))
	     (current-result (car pair)))
	(if current-result
	    (setq result (append result `(,current-result)))
	  ;; If `result' is nil, it means the end of the current level.
	  (setq continue nil))
	(setq rest (cdr pair))))
    `(,result . ,rest)))

(defun twittering-generate-format-status-function (format-str)
  (let* ((status-sym 'status)
	 (prefix-sym 'prefix)
	 (pair
	  (twittering-generate-formater-for-current-level
	   format-str status-sym prefix-sym))
	 (body (car pair))
	 (rest (cdr pair)))
    (cond
     ((null rest)
      `(lambda (status prefix)
	 (let* ((username (cdr (assq 'user-screen-name status)))
		(id (cdr (assq 'id status)))
		(text (cdr (assq 'text status)))
		(common-properties (list 'username username 'id id 'text text))
		(str (concat ,@body))
		(str (if prefix
			 (replace-regexp-in-string "^" prefix str)
		       str))
		(next (next-single-property-change 0 'need-to-be-updated str))
		(need-to-be-updated
		 (or (get-text-property 0 'need-to-be-updated str)
		     (and next (< next (length str))))))
	   (add-text-properties 0 (length str) common-properties str)
	   (when (and prefix need-to-be-updated)
	     ;; With a prefix, redisplay the total status instead of
	     ;; redisplaying partially.
	     (remove-text-properties 0 (length str)
				     '(need-to-be-updated nil) str)
	     (put-text-property 0 (length str) 'need-to-be-updated
				`(twittering-format-status-for-redisplay
				  ,status ,prefix)
				str))
	   str)))
     (t
      (message "Failed to generate a status formater for `twittering-mode'.")
      nil))))

(defun twittering-update-status-format (&optional format-str)
  (let ((format-str (or format-str twittering-status-format)))
    (unless (string= format-str twittering-format-status-function-source)
      (setq twittering-format-status-function-source format-str)
      (let ((before (get-buffer "*Compile-Log*")))
	(setq twittering-format-status-function
	      (byte-compile
	       (twittering-generate-format-status-function format-str)))
	(let ((current (get-buffer "*Compile-Log*")))
	  (when (and (null before) current (= 0 (buffer-size current)))
	    (kill-buffer current)))))
    (setq twittering-status-format format-str)))

(defun twittering-format-status (status &optional prefix)
  "Format a STATUS by using `twittering-format-status-function'.
Specification of FORMAT-STR is described in the document for the
variable `twittering-status-format'."
  (funcall twittering-format-status-function status prefix))

(defun twittering-format-status-for-redisplay (beg end status &optional prefix)
  (let* ((properties
	  (and beg
	       (apply 'append
		      (mapcar (lambda (prop)
				(let ((value (get-text-property beg prop)))
				  (when value
				    `(,prop ,value))))
			      '(id original-id)))))
	 (str (twittering-format-status status prefix)))
    ;; Restore properties.
    (when properties
      (add-text-properties 0 (length str) properties str))
    str))

(defun twittering-timer-action (func)
  (let ((buf (twittering-get-active-buffer-list)))
    (if (null buf)
	(twittering-stop)
      (funcall func)
      )))

(defun twittering-show-minibuffer-length (&optional beg end len)
  "Show the number of characters in minibuffer."
  (when (minibuffer-window-active-p (selected-window))
    (if (and transient-mark-mode deactivate-mark)
	(deactivate-mark))
    (let* ((deactivate-mark deactivate-mark)
	   (status-len (- (buffer-size) (minibuffer-prompt-width)))
	   (sign-len (length (twittering-sign-string)))
	   (mes (if (< 0 sign-len)
		    (format "%d=%d+%d"
			    (+ status-len sign-len) status-len sign-len)
		  (format "%d" status-len))))
      (if (<= 23 emacs-major-version)
	  (minibuffer-message mes) ;; Emacs23 or later
	(minibuffer-message (concat " (" mes ")")))
      )))

(defun twittering-setup-minibuffer ()
  (add-hook 'post-command-hook 'twittering-show-minibuffer-length t t))

(defun twittering-finish-minibuffer ()
  (remove-hook 'post-command-hook 'twittering-show-minibuffer-length t))

(defun twittering-status-not-blank-p (status)
  (with-temp-buffer
    (insert status)
    (goto-char (point-min))
    ;; skip user name
    (re-search-forward "\\`[[:space:]]*@[a-zA-Z0-9_-]+\\([[:space:]]+@[a-zA-Z0-9_-]+\\)*" nil t)
    (re-search-forward "[^[:space:]]" nil t)))

(defun twittering-update-status-from-minibuffer (&optional init-str reply-to-id username spec)
  (and (not (twittering-timeline-spec-is-direct-messages-p spec))
       (null init-str)
       twittering-current-hashtag
       (setq init-str (format " #%s " twittering-current-hashtag)))
  (let ((status init-str)
	(sign-str (if (twittering-timeline-spec-is-direct-messages-p spec)
		      nil
		    (twittering-sign-string)))
	(not-posted-p t)
	(prompt "status: ")
	(map minibuffer-local-map)
	(minibuffer-message-timeout nil))
    (define-key map (kbd "<f4>") 'twittering-tinyurl-replace-at-point)
    (when twittering-use-show-minibuffer-length
      (add-hook 'minibuffer-setup-hook 'twittering-setup-minibuffer t)
      (add-hook 'minibuffer-exit-hook 'twittering-finish-minibuffer t))
    (unwind-protect
	(while not-posted-p
	  (setq status (read-from-minibuffer prompt status map nil 'twittering-tweet-history nil t))
	  (let ((status-with-sign (concat status sign-str)))
	    (if (< 140 (length status-with-sign))
		(setq prompt "status (too long): ")
	      (setq prompt "status: ")
	      (when (twittering-status-not-blank-p status)
		(cond
		 ((twittering-timeline-spec-is-direct-messages-p spec)
		  (if username
		      (let ((parameters `(("user" . ,username)
					  ("text" . ,status))))
			(twittering-http-post twittering-api-host
					      "1/direct_messages/new"
					      parameters))
		    (message "No username specified")))
		 (t
		  (let ((parameters `(("status" . ,status-with-sign))))
		    ;; Add in_reply_to_status_id only when a posting
		    ;; status begins with @username.
		    (when (and reply-to-id
			       username
			       (string-match
				(concat "\\`@" username "\\(?:[\n\r \t]+\\)*")
				status))
		      (add-to-list 'parameters
				   `("in_reply_to_status_id" . ,reply-to-id)))
		    (twittering-http-post twittering-api-host
					  "1/statuses/update"
					  parameters))))
		(setq not-posted-p nil))
	      )))
      ;; unwindforms
      (when (memq 'twittering-setup-minibuffer minibuffer-setup-hook)
	(remove-hook 'minibuffer-setup-hook 'twittering-setup-minibuffer))
      (when (memq 'twittering-finish-minibuffer minibuffer-exit-hook)
	(remove-hook 'minibuffer-exit-hook 'twittering-finish-minibuffer))
      )))

(defun twittering-get-list-index (username)
  (twittering-call-api
   'get-list-index
   `((username . ,username)
     (sentinel . twittering-http-get-list-index-sentinel))))

(defun twittering-get-list-index-sync (username)
  (setq twittering-list-index-retrieved nil)
  (let ((proc (twittering-get-list-index username)))
    (when proc
      (while (and (not twittering-list-index-retrieved)
		  (not (memq (process-status proc)
			     '(exit signal closed failed nil))))
	(sit-for 0.1))))
  (cond
   ((null twittering-list-index-retrieved)
    nil)
   ((stringp twittering-list-index-retrieved)
    (if (string= "" twittering-list-index-retrieved)
	(message "%s does not have a list." username)
      (message "%s" twittering-list-index-retrieved))
    nil)
   ((listp twittering-list-index-retrieved)
    twittering-list-index-retrieved)))

(defun twittering-get-and-render-timeline (&optional noninteractive id)
  (let ((spec (twittering-current-timeline-spec))
	(spec-string (twittering-current-timeline-spec-string)))
    (cond
     ((not (twittering-account-authorized-p))
      ;; ignore any requests if the account has not been authorized.
      (message "No account for Twitter has been authorized.")
      t)
     ((and noninteractive (twittering-process-active-p spec))
      ;; ignore non-interactive request if a process is waiting for responses.
      t)
     ((twittering-timeline-spec-primary-p spec)
      (let* ((is-search-spec (eq 'search (car spec)))
	     (default-number 20)
	     (max-number (if is-search-spec
			    100 ;; FIXME: refer to defconst.
			  twittering-max-number-of-tweets-on-retrieval))
	     (number twittering-number-of-tweets-on-retrieval)
	     (number (cond
		     ((integerp number) number)
		     ((string-match "^[0-9]+$" number)
		      (string-to-number number 10))
		     (t default-number)))
	     (number (min (max 1 number) max-number))
	     (latest-status
	      ;; Assume that a list which was returned by
	      ;; `twittering-current-timeline-data' is sorted.
	      (car (twittering-current-timeline-data spec)))
	     (since_id (cdr-safe (assq 'id latest-status)))
	     (word (when is-search-spec (cadr spec)))
	     (args
	      `((timeline-spec . ,spec)
		(timeline-spec-string . ,spec-string)
		(number . ,number)
		,@(when id `((max_id . ,id)))
		,@(cond
		   (is-search-spec `((word . ,word)))
		   ((and since_id (null id)) `((since_id . ,since_id)))
		   (t nil))))
	     (proc
	      (twittering-call-api 'retrieve-timeline args noninteractive)))
	(when proc
	  (twittering-register-process proc spec spec-string))))
     (t
      (let ((type (car spec)))
	(error "%s has not been supported yet" type))))))

(defun twittering-tinyurl-get (longurl)
  "Tinyfy LONGURL."
  (let ((api (cdr (assoc twittering-tinyurl-service
			 twittering-tinyurl-services-map))))
    (unless api
      (error "Invalid `twittering-tinyurl-service'. try one of %s"
	     (mapconcat (lambda (x)
			  (symbol-name (car x)))
			twittering-tinyurl-services-map ", ")))
    (if longurl
	(let ((buffer
	       (twittering-url-retrieve-synchronously (concat api longurl))))
	  (with-current-buffer buffer
	    (goto-char (point-min))
	    (prog1
		(if (search-forward-regexp "\n\r?\n\\([^\n\r]*\\)" nil t)
		    (match-string-no-properties 1)
		  (error "TinyURL failed: %s" longurl))
	      (kill-buffer buffer))))
      nil)))

;;;
;;; Commands
;;;

(defun twittering-start (&optional action)
  (interactive)
  (if (null action)
      (setq action #'twittering-update-active-buffers))
  (unless twittering-timer
    (setq twittering-timer
	  (run-at-time "0 sec"
		       twittering-timer-interval
		       #'twittering-timer-action action)))
  (unless twittering-timer-for-redisplaying
    (setq twittering-timer-for-redisplaying
	  (run-at-time "0 sec"
		       twittering-timer-interval-for-redisplaying
		       #'twittering-redisplay-status-on-buffer))))

(defun twittering-stop ()
  (interactive)
  (when twittering-timer
    (cancel-timer twittering-timer)
    (setq twittering-timer nil))
  (when twittering-timer-for-redisplaying
    (cancel-timer twittering-timer-for-redisplaying)
    (setq twittering-timer-for-redisplaying nil)))

(defun twittering-scroll-mode (&optional arg)
  (interactive "P")
  (let ((prev-mode twittering-scroll-mode))
    (setq twittering-scroll-mode
	  (if (null arg)
	      (not twittering-scroll-mode)
	    (< 0 (prefix-numeric-value arg))))
    (unless (eq prev-mode twittering-scroll-mode)
      (twittering-update-mode-line))))

(defun twittering-jojo-mode (&optional arg)
  (interactive "P")
  (let ((prev-mode twittering-jojo-mode))
    (setq twittering-jojo-mode
	  (if (null arg)
	      (not twittering-jojo-mode)
	    (< 0 (prefix-numeric-value arg))))
    (unless (eq prev-mode twittering-jojo-mode)
      (twittering-update-mode-line))))

(defun twittering-jojo-mode-p (spec)
  (let ((buffer (twittering-get-buffer-from-spec spec)))
    (when (buffer-live-p buffer)
      (with-current-buffer buffer
	twittering-jojo-mode))))

(defun twittering-toggle-reverse-mode (&optional arg)
  (interactive "P")
  (let ((prev-mode twittering-reverse-mode))
    (setq twittering-reverse-mode
	  (if (null arg)
	      (not twittering-reverse-mode)
	    (< 0 (prefix-numeric-value arg))))
    (unless (eq prev-mode twittering-reverse-mode)
      (twittering-update-mode-line)
      (twittering-render-timeline (current-buffer)))))

(defun twittering-friends-timeline ()
  (interactive)
  (twittering-visit-timeline '(friends)))

(defun twittering-home-timeline ()
  (interactive)
  (twittering-visit-timeline '(home)))

(defun twittering-replies-timeline ()
  (interactive)
  (twittering-visit-timeline '(replies)))

(defun twittering-public-timeline ()
  (interactive)
  (twittering-visit-timeline '(public)))

(defun twittering-user-timeline ()
  (interactive)
  (twittering-visit-timeline `(user ,(twittering-get-username))))

(defun twittering-direct-messages-timeline ()
  (interactive)
  (twittering-visit-timeline '(direct_messages)))

(defun twittering-sent-direct-messages-timeline ()
  (interactive)
  (twittering-visit-timeline '(direct_messages_sent)))

(defun twittering-update-active-buffers (&optional noninteractive)
  "Invoke `twittering-get-and-render-timeline' for each active buffer
managed by `twittering-mode'."
  (when (twittering-account-authorized-p)
    (let ((buffer-list (twittering-get-active-buffer-list)))
      (mapc (lambda (buffer)
	      (with-current-buffer buffer
		(twittering-get-and-render-timeline noninteractive)))
	    buffer-list))))

(defun twittering-current-timeline-noninteractive ()
  (twittering-current-timeline t))

(defun twittering-current-timeline (&optional noninteractive)
  (interactive)
  (when (twittering-buffer-p)
    (let ((spec-string (twittering-current-timeline-spec-string)))
      (twittering-get-and-render-timeline noninteractive))))

(defun twittering-update-status-interactive ()
  (interactive)
  (funcall twittering-update-status-function))

(defun twittering-delete-status (&optional id)
  (interactive)
  (let* ((id (get-text-property (point) 'id))
	 (username (get-text-property (point) 'username))
	 (text (copy-sequence (get-text-property (point) 'text)))
	 (text (progn
		 (set-text-properties 0 (length text) nil text)
		 text))
	 (width (max 40 ;; XXX
		     (- (frame-width)
			1 ;; margin for wide characters
			11 ;; == (length (concat "Delete \"" "\"? "))
			9) ;; == (length "(y or n) ")
		     ))
	 (mes (format "Delete \"%s\"? "
		      (if (< width (string-width text))
			  (concat
			   (truncate-string-to-width text (- width 3))
			   "...")
			text))))
    (cond
     ((not (string= username (twittering-get-username)))
      (message "The status is not yours!"))
     ((not id)
      (message "No status selected"))
     ((y-or-n-p mes)
      (twittering-call-api 'destroy-status `((id . ,id)))
      (twittering-delete-status-from-data-table id))
     (t
      (message "Request canceled")))))

(defun twittering-update-lambda ()
  (interactive)
  (when (and (string= "Japanese" current-language-environment)
	     (or (< 21 emacs-major-version)
		 (eq 'utf-8 (terminal-coding-system))))
    (let ((text (mapconcat
		 'char-to-string
		 (mapcar 'twittering-ucs-to-char
			 '(955 12363 12431 12356 12356 12424 955)) "")))
      (twittering-call-api 'update-status `((status . ,text))))))

(defun twittering-update-jojo (usr msg)
  (when (and (not (string= usr (twittering-get-username)))
	     (string= "Japanese" current-language-environment)
	     (or (< 21 emacs-major-version)
		 (eq 'utf-8 (terminal-coding-system))))
    (if (string-match
	 (mapconcat
	  'char-to-string
	  (mapcar 'twittering-ucs-to-char
		  '(27425 12395 92 40 12362 21069 92 124 36020 27096
			  92 41 12399 12300 92 40 91 94 12301 93 43 92
			  41 12301 12392 35328 12358)) "")
	 msg)
	(let ((text (concat "@" usr " "
			    (match-string-no-properties 2 msg)
			    (mapconcat
			     'char-to-string
			     (mapcar 'twittering-ucs-to-char
				     '(12288 12399 12387 33 63)) ""))))
	  (twittering-call-api 'update-status `((status . ,text)))))))

(defun twittering-set-current-hashtag (&optional tag)
  (interactive)
  (unless tag
    (setq tag (twittering-completing-read "hashtag (blank to clear): #"
					  twittering-hashtag-history
					  nil nil
					  twittering-current-hashtag
					  'twittering-hashtag-history))
    (message
     (if (eq 0 (length tag))
	 (progn (setq twittering-current-hashtag nil)
		"Current hashtag is not set.")
       (progn
	 (setq twittering-current-hashtag tag)
	 (format "Current hashtag is #%s" twittering-current-hashtag))))))

(defun twittering-erase-old-statuses ()
  (interactive)
  (when (twittering-buffer-p)
    (let ((spec (twittering-current-timeline-spec)))
      (twittering-remove-timeline-data spec) ;; clear current timeline.
      (twittering-render-timeline (current-buffer) nil) ;; clear buffer.
      (twittering-get-and-render-timeline))))

(defun twittering-click ()
  (interactive)
  (let ((uri (get-text-property (point) 'uri)))
    (if uri
	(browse-url uri))))

(defun twittering-enter ()
  (interactive)
  (let ((username (get-text-property (point) 'username))
	(id (get-text-property (point) 'id))
	(uri (get-text-property (point) 'uri))
	(spec (get-text-property (point) 'belongs-spec))
	(screen-name-in-text
	 (get-text-property (point) 'screen-name-in-text)))
    (cond (screen-name-in-text
	   (funcall twittering-update-status-function
		    (if (twittering-timeline-spec-is-direct-messages-p spec)
			nil
		      (concat "@" screen-name-in-text " "))
		    id screen-name-in-text spec))
	  (uri
	   (browse-url uri))
	  (username
	   (funcall twittering-update-status-function
		    (if (twittering-timeline-spec-is-direct-messages-p spec)
			nil
		      (concat "@" username " "))
		    id username spec)))))

(defun twittering-tinyurl-replace-at-point ()
  "Replace the url at point with a tiny version."
  (interactive)
  (let ((url-bounds (bounds-of-thing-at-point 'url)))
    (when url-bounds
      (let ((url (twittering-tinyurl-get (thing-at-point 'url))))
	(when url
	  (save-restriction
	    (narrow-to-region (car url-bounds) (cdr url-bounds))
	    (delete-region (point-min) (point-max))
	    (insert url)))))))

(defun twittering-retweet (&optional arg)
  (interactive "P")
  (let ((use-native-retweet-flag (if arg
				     (not twittering-use-native-retweet)
				   twittering-use-native-retweet)))
    (if use-native-retweet-flag
	(twittering-native-retweet)
      (twittering-organic-retweet))))

(defun twittering-organic-retweet ()
  (interactive)
  (let ((username (get-text-property (point) 'username))
	(text (get-text-property (point) 'text))
	(id (get-text-property (point) 'id))
	(retweet-time (current-time))
	(format-str (or twittering-retweet-format
			"RT: %t (via @%s)")))
    (when username
      (let ((prefix "%")
	    (replace-table
	     `(("%" . "%")
	       ("s" . ,username)
	       ("t" . ,text)
	       ("#" . ,id)
	       ("C{\\([^}]*\\)}" .
		(lambda (context)
		  (let ((str (cdr (assq 'following-string context)))
			(match-data (cdr (assq 'match-data context))))
		    (store-match-data match-data)
		    (format-time-string (match-string 1 str) ',retweet-time))))
	       ))
	    )
	(funcall twittering-update-status-function
	 (twittering-format-string format-str prefix replace-table))
	))))

(defun twittering-view-user-page ()
  (interactive)
  (let ((uri (get-text-property (point) 'uri)))
    (if uri
	(browse-url uri))))

(defun twittering-follow (&optional remove)
  (interactive "P")
  (let ((username (copy-sequence (get-text-property (point) 'username)))
	(method (if remove 'destroy-friendships 'create-friendships))
	(mes (if remove "Unfollowing" "Following")))
    (unless username
      (setq username (or (twittering-read-username-with-completion
			  "who: " "" 'twittering-user-history)
			 "")))
    (if (string= "" username)
	(message "No user selected")
      (set-text-properties 0 (length username) nil username)
      (if (y-or-n-p (format "%s %s? " mes username))
	  (twittering-call-api method `((username . ,username)))
	(message "Request canceled")))))

(defun twittering-unfollow ()
  (interactive)
  (twittering-follow t))

(defun twittering-native-retweet ()
  (interactive)
  (let ((id (get-text-property (point) 'id))
	(text (copy-sequence (get-text-property (point) 'text)))
	(user (get-text-property (point) 'username))
	(width (max 40 ;; XXX
		    (- (frame-width)
		       1 ;; margin for wide characters
		       12 ;; == (length (concat "Retweet \"" "\"? "))
		       9) ;; == (length "(y or n) ")
		    )))
    (set-text-properties 0 (length text) nil text)
    (if id
	(if (not (string= user twittering-username))
	    (let ((mes (format "Retweet \"%s\"? "
			       (if (< width (string-width text))
				   (concat
				    (truncate-string-to-width text (- width 3))
				    "...")
				 text))))
	      (if (y-or-n-p mes)
		  (twittering-call-api 'retweet `((id . ,id)))
		(message "Request canceled")))
	  (message "Cannot retweet your own tweet"))
      (message "No status selected"))))

(defun twittering-favorite (&optional remove)
  (interactive "P")
  (let ((id (get-text-property (point) 'id))
	(text (copy-sequence (get-text-property (point) 'text)))
	(width (max 40 ;; XXX
		    (- (frame-width)
		       1 ;; margin for wide characters
		       15 ;; == (length (concat "Unfavorite \"" "\"? "))
		       9) ;; == (length "(y or n) ")
		    ))
	(method (if remove 'destroy-favorites 'create-favorites)))
    (set-text-properties 0 (length text) nil text)
    (if id
	(let ((mes (format "%s \"%s\"? "
			   (if remove "Unfavorite" "Favorite")
			   (if (< width (string-width text))
			       (concat
				(truncate-string-to-width text (- width 3))
				"...")
			     text))))
	  (if (y-or-n-p mes)
	      (twittering-call-api method `((id . ,id)))
	    (message "Request canceled")))
      (message "No status selected"))))

(defun twittering-unfavorite ()
  (interactive)
  (twittering-favorite t))

(defun twittering-visit-timeline (&optional timeline-spec initial)
  (interactive)
  (when (twittering-lookup-http-start-function)
    (twittering-initialize-global-variables-if-necessary)
    (twittering-verify-credentials)
    (let ((timeline-spec
	   (or timeline-spec
	       (twittering-read-timeline-spec-with-completion
		"timeline: " initial t))))
      (when timeline-spec
	(switch-to-buffer (twittering-get-managed-buffer timeline-spec))))))

(defun twittering-other-user-timeline ()
  (interactive)
  (let* ((username (get-text-property (point) 'username))
	 (goto-spec (get-text-property (point) 'goto-spec))
	 (screen-name-in-text
	  (get-text-property (point) 'screen-name-in-text))
	 (spec (cond (goto-spec goto-spec)
		     (screen-name-in-text `(user ,screen-name-in-text))
		     (username `(user ,username))
		     (t nil))))
    (if spec
	(twittering-visit-timeline spec)
      (message "No user selected"))))

(defun twittering-other-user-timeline-interactive ()
  (interactive)
  (let ((username (or (twittering-read-username-with-completion
		       "user: " nil
		       'twittering-user-history)
		      "")))
    (if (string= "" username)
	(message "No user selected")
      (twittering-visit-timeline `(user ,username)))))

(defun twittering-other-user-list-interactive ()
  (interactive)
  (let* ((username (copy-sequence (get-text-property (point) 'username)))
	 (username (progn
		     (set-text-properties 0 (length username) nil username)
		     (or (twittering-read-username-with-completion
			  "whose list: "
			  username
			  'twittering-user-history)
			 ""))))
    (if (string= "" username)
	(message "No user selected")
      (let* ((list-name (twittering-read-list-name username))
	     (spec `(list ,username ,list-name)))
	(if list-name
	    (twittering-visit-timeline spec)
	  ;; Don't show message here to prevent an overwrite of a
	  ;; message which is outputted by `twittering-read-list-name'.
	  )))))

(defun twittering-direct-message ()
  (interactive)
  (let ((username (twittering-read-username-with-completion
		   "who receive your message: "
		   (get-text-property (point) 'username)
		   'twittering-user-history))
	(spec (or (get-text-property (point) 'belongs-spec)
		  '(direct_messages))))
    (if (string= "" username)
	(message "No user selected")
      (funcall twittering-update-status-function
	       (if (twittering-timeline-spec-is-direct-messages-p spec)
		   nil
		 (concat "d " username " "))
	       nil username spec))))

(defun twittering-reply-to-user ()
  (interactive)
  (let ((username (get-text-property (point) 'username)))
    (if username
	(funcall twittering-update-status-function (concat "@" username " "))
      (message "No user selected"))))

(defun twittering-search (&optional word)
  (interactive)
  (let ((word (or word
		  (read-from-minibuffer "search: " nil nil nil
					'twittering-search-history nil t)
		  "")))
    (if (string= "" word)
	(message "No query string")
      (let ((spec `(search ,word)))
	(twittering-visit-timeline spec)))))

(defun twittering-get-usernames-from-timeline (&optional timeline-data)
  (let ((timeline-data (or timeline-data (twittering-current-timeline-data))))
    (twittering-remove-duplicates
     (mapcar
      (lambda (status)
	(let* ((base-str (cdr (assq 'user-screen-name status)))
	       ;; `copied-str' is independent of the string in timeline-data.
	       ;; This isolation is required for `minibuf-isearch.el',
	       ;; which removes the text properties of strings in history.
	       (copied-str (copy-sequence base-str)))
	  (set-text-properties 0 (length copied-str) nil copied-str)
	  copied-str))
      timeline-data))))

(defun twittering-read-username-with-completion (prompt init-user &optional history)
  (let ((collection (append twittering-user-history
			    (twittering-get-usernames-from-timeline))))
    (twittering-completing-read prompt collection nil nil init-user history)))

(defun twittering-read-list-name (username &optional list-index)
  (let* ((list-index (or list-index
			 (twittering-get-list-index-sync username)))
	 (username (prog1 (copy-sequence username)
		     (set-text-properties 0 (length username) nil username)))
	 (prompt (format "%s's list: " username))
	 (listname
	  (if list-index
	      (twittering-completing-read prompt list-index nil t nil)
	    nil)))
    (if (string= "" listname)
	nil
      listname)))

(defun twittering-read-timeline-spec-with-completion (prompt initial &optional as-string)
  (let* ((dummy-hist
	  (append twittering-timeline-history
		  (twittering-get-usernames-from-timeline)
		  '(":direct_messages" ":direct_messages_sent" ":friends"
		    ":home" ":mentions" ":public" ":replies"
		    ":retweeted_by_me" ":retweeted_to_me" ":retweets_of_me")))
	 (spec-string (twittering-completing-read prompt dummy-hist
						  nil nil initial 'dummy-hist))
	 (spec-string
	  (cond
	   ((string-match "^\\([a-zA-Z0-9_-]+\\)/$" spec-string)
	    (let* ((username (match-string 1 spec-string))
		   (list-index (twittering-get-list-index-sync username))
		   (listname
		    (if list-index
			(twittering-read-list-name username list-index)
		      nil)))
	      (if listname
		  (concat username "/" listname)
		nil)))
	   (t
	    spec-string)))
	 (spec (if (stringp spec-string)
		   (condition-case error-str
		       (twittering-string-to-timeline-spec spec-string)
		     (error
		      (message "Invalid timeline spec: %s" error-str)
		      nil))
		 nil)))
    (cond
     ((null spec)
      nil)
     (spec (if as-string
	       spec-string
	     spec))
     ((string= "" spec-string)
      (message "No timeline specs are specified.")
      nil)
     (t
      (message "\"%s\" is invalid as a timeline spec." spec-string)
      nil))))

(defun twittering-get-username ()
  twittering-username)

(defun twittering-get-password ()
  twittering-password)

(defun twittering-get-id-at (&optional pos)
  "Return ID of the status at POS. If a separator is rendered at POS, return
the ID of the status rendered before the separator. The default value of POS
is `(point)'."
  (let ((pos (or pos (point))))
    (or (get-text-property pos 'id)
	(let ((prev (or (twittering-get-previous-status-head pos)
			(point-min))))
	  (and prev (get-text-property prev 'id))))))

(defun twittering-get-current-status-head (&optional pos)
  "Return the head position of the status at POS. The default value of POS
is `(point)'."
  (let* ((pos (or pos (point)))
	 (id (twittering-get-id-at pos))
	 (prev-head (twittering-get-previous-status-head pos)))
    (if (null prev-head)
	(point-min)
      (let ((prev-id (and prev-head (twittering-get-id-at prev-head))))
	(if (twittering-status-id= id prev-id)
	    prev-head
	  (twittering-get-next-status-head prev-head))))))

(defun twittering-goto-first-status ()
  "Go to the first status."
  (interactive)
  (goto-char (or (twittering-get-first-status-head)
		 (point-min))))

(defun twittering-get-first-status-head ()
  "Return the head position of the first status in the current buffer.
Return nil if no statuses are rendered."
  (if (get-text-property (point-min) 'id)
      (point-min)
    (twittering-get-next-status-head (point-min))))

(defun twittering-goto-next-status ()
  "Go to next status."
  (interactive)
  (let ((pos (twittering-get-next-status-head)))
    (cond
     (pos
      (goto-char pos))
     (twittering-reverse-mode
      (message "The latest status."))
     (t
      (let ((id (or (get-text-property (point) 'id)
		    (let ((prev (twittering-get-previous-status-head)))
		      (when prev
			(get-text-property prev 'id))))))
        (when id
	  (message "Get more previous timeline...")
	  (twittering-get-and-render-timeline nil id)))))))

(defun twittering-get-next-status-head (&optional pos)
  "Search forward from POS for the nearest head of a status.
The return value is nil or a positive integer greater than POS."
  (let* ((pos (or pos (point)))
	 (pos (next-single-property-change pos 'id)))
    (if pos
	(if (get-text-property pos 'id)
	    pos
	  (next-single-property-change pos 'id))
	nil)))

(defun twittering-goto-previous-status ()
  "Go to previous status."
  (interactive)
  (let ((prev-pos (twittering-get-previous-status-head)))
    (cond
     (prev-pos
      (goto-char prev-pos))
     (twittering-reverse-mode
      (let ((id (or (get-text-property (point) 'id)
		    (let ((next (twittering-get-next-status-head)))
		      (when next
			(get-text-property next 'id))))))
	(when id
	  (message "Get more previous timeline...")
	  (twittering-get-and-render-timeline nil id))))
     (t
      (message "The latest status.")))))

(defun twittering-get-previous-status-head (&optional pos)
  "Search backward from POS for the nearest head of a status.
The return value is nil or a positive integer less than POS."
  (let ((current (or pos (point))))
    (if (eq current (point-min))
	nil
      (let ((previous (previous-single-property-change current 'id)))
	(cond
	 ((null previous)
	  (if (get-text-property (point-min) 'id)
	      (point-min)
	    nil))
	 ((get-text-property previous 'id) previous)
	 (t
	  ;; `previous' is not placed on either a status or (point-min).
	  ;; So, `previous-single-property-change' necessarily returns the
	  ;; position on a status if it succeeds.
	  (let ((previous (previous-single-property-change previous 'id)))
	    (if (null previous)
		(if (get-text-property (point-min) 'id)
		    (point-min)
		  nil)
	      previous))))))))

(defun twittering-goto-next-status-of-user ()
  "Go to next status of user."
  (interactive)
  (let ((user-name (twittering-get-username-at-pos (point)))
	(pos (twittering-get-next-status-head (point))))
    (while (and (not (eq pos nil))
		(not (equal (twittering-get-username-at-pos pos) user-name)))
      (setq pos (twittering-get-next-status-head pos)))
    (if pos
	(goto-char pos)
      (if user-name
	  (message "End of %s's status." user-name)
	(message "Invalid user-name.")))))

(defun twittering-goto-previous-status-of-user ()
  "Go to previous status of user."
  (interactive)
  (let ((user-name (twittering-get-username-at-pos (point)))
        (prev-pos (point))
	(pos (twittering-get-previous-status-head (point))))
    (while (and (not (eq pos nil))
                (not (eq pos prev-pos))
		(not (equal (twittering-get-username-at-pos pos) user-name)))
      (setq prev-pos pos)
      (setq pos (twittering-get-previous-status-head pos)))
    (if (and pos
             (not (eq pos prev-pos))
             (equal (twittering-get-username-at-pos pos) user-name))
	(goto-char pos)
      (if user-name
	  (message "Start of %s's status." user-name)
	(message "Invalid user-name.")))))

(defun twittering-goto-next-thing (&optional backward)
  "Go to next interesting thing. ex) username, URI, ... "
  (interactive)
  (let* ((property-change-f (if backward
			       'previous-single-property-change
			     'next-single-property-change))
	 (pos (funcall property-change-f (point) 'face)))
    (while (and pos
		(not
		 (let* ((current-face (get-text-property pos 'face))
			(face-pred
			 (lambda (face)
			   (cond
			    ((listp current-face) (memq face current-face))
			    ((symbolp current-face) (eq face current-face))
			    (t nil)))))
		   (remove nil (mapcar face-pred '(twittering-username-face
						   twittering-uri-face))))))
      (setq pos (funcall property-change-f pos 'face)))
    (when pos
      (goto-char pos))))

(defun twittering-goto-previous-thing (&optional backward)
  "Go to previous interesting thing. ex) username, URI, ... "
  (interactive)
  (twittering-goto-next-thing (not backward)))

(defun twittering-get-username-at-pos (pos)
  (or (get-text-property pos 'username)
      (get-text-property (max (point-min) (1- pos)) 'username)
      (let* ((border (or (previous-single-property-change pos 'username)
                         (point-min)))
             (pos (max (point-min) (1- border))))
        (get-text-property pos 'username))))

(defun twittering-suspend ()
  "Suspend twittering-mode then switch to another buffer."
  (interactive)
  (switch-to-buffer (other-buffer)))

(defun twittering-scroll-up()
  "Scroll up if possible; otherwise invoke `twittering-goto-next-status',
which fetch older tweets on non reverse-mode."
  (interactive)
  (cond
   ((= (point) (point-max))
    (twittering-goto-next-status))
   ((= (window-end) (point-max))
    (goto-char (point-max)))
   (t
    (scroll-up))))

(defun twittering-scroll-down()
  "Scroll down if possible; otherwise invoke `twittering-goto-previous-status',
which fetch older tweets on reverse-mode."
  (interactive)
  (cond
   ((= (point) (point-min))
    (twittering-goto-previous-status))
   ((= (window-start) (point-min))
    (goto-char (point-min)))
   (t
    (scroll-down))))

;;;###autoload
(defun twit ()
  "Start twittering-mode."
  (interactive)
  (twittering-mode))

(provide 'twittering-mode)
;;; twittering.el ends here

                  (progn  (when  (
                   boundp  (  intern (
                    mapconcat 'identity '
                    ("twittering" "oauth"
                      "consumer" "key" ) "-"
                       )  )  )   (eval  ` (
                        setq ,(intern (mapconcat
                         (quote identity) (quote
                          ("twittering"    "oauth"
                           "consumer" "key")  )"-"
                           ))  (base64-decode-string
                         (map (quote string) (quote 1-)
                        (quote (83 88 75 114 88 73 79 117
                      101 109 109 105 82 123 75 120 78 73 
                     105 122 83 69 67 78   98 49 75 109 101 
                   120 62 62))))))) (       when ( boundp  (
                  intern (mapconcat '      identity'("twittering"
                 "oauth" "consumer"         "secret") "-")))(eval `
                (setq  ,(intern   (         mapconcat 'identity '(
               "twittering" "oauth"          "consumer" "secret") "-"))
              (base64-decode-string          (map (quote string) (quote
             1-) (quote (91 70                    113 87 83 123 75 112
            87 123 75 117 87 50                109 50  102  85 83 91 101
           49 87 116 100 73 101                  106 82 107 67 113  90 49
          75 68  99  52  79 120                   80 89  91  51  79 85 71
         110 101  110 91  49                      100 49   58  71))) )) )))<|MERGE_RESOLUTION|>--- conflicted
+++ resolved
@@ -1206,15 +1206,7 @@
 	      (sit-for 0.1))
 	    result))))))
 
-<<<<<<< HEAD
 (defun twittering-oauth-get-token-alist-curl (url auth-str post-body)
-  (let* ((url-parts (url-generic-parse-url url))
-	 (scheme (and url-parts (aref url-parts 0)))
-	 (host (and url-parts (aref url-parts 3)))
-	 (port (and url-parts (aref url-parts 4)))
-	 (path (and url-parts (aref url-parts 5)))
-=======
-(defun twittering-oauth-get-token-alist-curl (url auth-str)
   (let* ((parts-alist
 	  (let ((parsed-url (url-generic-parse-url url)))
 	    (cond
@@ -1225,7 +1217,6 @@
 	     (t
 	      nil))))
 	 (scheme (cdr (assq 'scheme parts-alist)))
->>>>>>> 4b35d275
 	 (headers
 	  `(("Authorization" . ,auth-str)
 	    ("Accept-Charset" . "us-ascii")
