;;; twittering-mode.el --- Major mode for Twitter

;; Copyright (C) 2007 Yuto Hayamizu.
;;               2008 Tsuyoshi CHO

;; Author: Y. Hayamizu <y.hayamizu@gmail.com>
;;         Tsuyoshi CHO <Tsuyoshi.CHO+develop@Gmail.com>
;;         Alberto Garcia  <agarcia@igalia.com>
;; Created: Sep 4, 2007
;; Version: 0.4
;; Keywords: twitter web
;; URL: http://github.com/hayamiz/twittering-mode/

;; This file is free software; you can redistribute it and/or modify
;; it under the terms of the GNU General Public License as published by
;; the Free Software Foundation; either version 2, or (at your option)
;; any later version.

;; This file is distributed in the hope that it will be useful,
;; but WITHOUT ANY WARRANTY; without even the implied warranty of
;; MERCHANTABILITY or FITNESS FOR A PARTICULAR PURPOSE.  See the
;; GNU General Public License for more details.

;; You should have received a copy of the GNU General Public License
;; along with GNU Emacs; see the file COPYING.  If not, write to
;; the Free Software Foundation, Inc., 59 Temple Place - Suite 330,
;; Boston, MA 02111-1307, USA.

;;; Commentary:

;; twittering-mode.el is a major mode for Twitter.
;; You can check friends timeline, and update your status on Emacs.

;;; Feature Request:

;; URL : http://twitter.com/d00dle/statuses/577876082
;; * Status Input from Popup buffer and C-cC-c to POST.
;; URL : http://code.nanigac.com/source/view/419
;; * update status for region

;;; Code:

(require 'cl)
(require 'xml)
(require 'parse-time)
(require 'mm-url)

(defconst twittering-mode-version "0.8")

(defconst tinyurl-service-url "http://tinyurl.com/api-create.php?url="
  "service url for tinyurl")

(defun twittering-mode-version ()
  "Display a message for twittering-mode version."
  (interactive)
  (let ((version-string
	 (format "twittering-mode-v%s" twittering-mode-version)))
    (if (interactive-p)
	(message "%s" version-string)
      version-string)))

(defvar twittering-mode-map (make-sparse-keymap))

(defvar twittering-timer nil "Timer object for timeline refreshing will be
stored here. DO NOT SET VALUE MANUALLY.")

(defvar twittering-tweet-history nil)
(defvar twittering-user-history nil)
(defvar twittering-hashtag-history nil)

(defvar twittering-current-hashtag nil)

(defvar twittering-idle-time 20)

(defvar twittering-timer-interval 90)

(defvar twittering-username nil)
(defvar twittering-username-active nil)

(defvar twittering-password nil)
(defvar twittering-password-active nil)

(defvar twittering-last-timeline-retrieved nil)
(defun twittering-last-host ()
  (twittering-convert-last-timeline-retrieved)
  (car twittering-last-timeline-retrieved))
(defun twittering-last-method ()
  (twittering-convert-last-timeline-retrieved)
  (nth 1 twittering-last-timeline-retrieved))
(defun twittering-convert-last-timeline-retrieved ()
  (and (stringp twittering-last-timeline-retrieved)
       (setq twittering-last-timeline-retrieved
	     `("twitter.com" ,twittering-last-timeline-retrieved))))
(defvar twittering-list-index-retrieved nil)

(defvar twittering-new-tweets-count 0
  "Number of new tweets when `twittering-new-tweets-hook' is run")

(defvar twittering-new-tweets-hook nil
  "Hook run when new twits are received.

You can read `twittering-new-tweets-count' to get the number of new
tweets received when this hook is run.")

(defvar twittering-scroll-mode nil)
(make-variable-buffer-local 'twittering-scroll-mode)

(defvar twittering-jojo-mode nil)
(make-variable-buffer-local 'twittering-jojo-mode)

(defvar twittering-status-format nil)
(setq twittering-status-format "%i %s,  %@:\n  %t // from %f%L%r")
;; %s - screen_name
;; %S - name
;; %i - profile_image
;; %d - description
;; %l - location
;; %L - " [location]"
;; %r - " in reply to user"
;; %u - url
;; %j - user.id
;; %p - protected?
;; %c - created_at (raw UTC string)
;; %C{time-format-str} - created_at (formatted with time-format-str)
;; %@ - X seconds ago
;; %t - text
;; %' - truncated
;; %f - source
;; %# - id

(defvar twittering-retweet-format "RT: %t (via @%s)")
;; %s - screen_name
;; %t - text
;; %% - %

(defvar twittering-buffer "*twittering*")
(defun twittering-buffer ()
  (twittering-get-or-generate-buffer twittering-buffer))

(defvar twittering-http-buffer "*twittering-http-buffer*")
(defun twittering-http-buffer ()
  (twittering-get-or-generate-buffer twittering-http-buffer))

(defvar twittering-timeline-data nil)
(defvar twittering-timeline-last-update nil)

(defvar twittering-username-face 'twittering-username-face)
(defvar twittering-uri-face 'twittering-uri-face)

(defun twittering-get-or-generate-buffer (buffer)
  (if (bufferp buffer)
      (if (buffer-live-p buffer)
	  buffer
	(generate-new-buffer (buffer-name buffer)))
    (if (stringp buffer)
	(or (get-buffer buffer)
	    (generate-new-buffer buffer)))))

(defun assocref (item alist)
  (cdr (assoc item alist)))
(defmacro list-push (value listvar)
  `(setq ,listvar (cons ,value ,listvar)))

;;; Proxy
(defvar twittering-proxy-use nil)
(defvar twittering-proxy-keep-alive nil)
(defvar twittering-proxy-server nil)
(defvar twittering-proxy-port 8080)
(defvar twittering-proxy-user nil)
(defvar twittering-proxy-password nil)

(defun twittering-toggle-proxy () ""
  (interactive)
  (setq twittering-proxy-use
	(not twittering-proxy-use))
  (message "%s %s"
	   "Use Proxy:"
	   (if twittering-proxy-use
	       "on" "off")))

(defun twittering-user-agent-default-function ()
  "Twittering mode default User-Agent function."
  (concat "Emacs/"
	  (int-to-string emacs-major-version) "." (int-to-string
						   emacs-minor-version)
	  " "
	  "Twittering-mode/"
	  twittering-mode-version))

(defvar twittering-sign-simple-string nil)

(defun twittering-sign-string-default-function ()
  "Tweet append sign string:simple "
  (if twittering-sign-simple-string
      (concat " [" twittering-sign-simple-string "]")
    ""))

(defvar twittering-user-agent-function 'twittering-user-agent-default-function)
(defvar twittering-sign-string-function 'twittering-sign-string-default-function)

(defun twittering-user-agent ()
  "Return User-Agent header string."
  (funcall twittering-user-agent-function))

(defun twittering-sign-string ()
  "Return Tweet sign string."
  (funcall twittering-sign-string-function))

;;; to show image files

(defvar twittering-wget-buffer "*twittering-wget-buffer*")
(defun twittering-wget-buffer ()
  (twittering-get-or-generate-buffer twittering-wget-buffer))

(defvar twittering-tmp-dir
  (expand-file-name (concat "twmode-images-" (user-login-name))
		    temporary-file-directory))

(defvar twittering-icon-mode nil "You MUST NOT CHANGE this variable
directory. You should change through function'twittering-icon-mode'")

(make-variable-buffer-local 'twittering-icon-mode)
(defun twittering-icon-mode (&optional arg)
  (interactive)
  (setq twittering-icon-mode
	(if twittering-icon-mode
	    (if (null arg)
		nil
	      (> (prefix-numeric-value arg) 0))
	  (when (or (null arg)
		    (and arg (> (prefix-numeric-value arg) 0)))
	    (when (file-writable-p twittering-tmp-dir)
	      (progn
		(if (not (file-directory-p twittering-tmp-dir))
		    (make-directory twittering-tmp-dir))
		t)))))
  (force-mode-line-update)
  (twittering-render-timeline))

(defun twittering-scroll-mode (&optional arg)
  (interactive)
  (setq twittering-scroll-mode
	(if (null arg)
	    (not twittering-scroll-mode)
	  (> (prefix-numeric-value arg) 0)))
  (force-mode-line-update))

(defun twittering-jojo-mode (&optional arg)
  (interactive)
  (setq twittering-jojo-mode
	(if (null arg)
	    (not twittering-jojo-mode)
	  (> (prefix-numeric-value arg) 0)))
  (force-mode-line-update))

(defvar twittering-image-stack nil)
(defvar twittering-image-type-cache nil)
(defvar twittering-convert-program "/usr/bin/convert")
(defvar twittering-convert-fix-size nil)

(defun twittering-image-type (file-name)
  (if (and (not (assoc file-name twittering-image-type-cache))
	   (file-exists-p file-name))
      (if twittering-convert-fix-size
	  (let ((tmpfile (make-temp-file "emacstwit" nil ".png")))
	    (let ((coding-system-for-read 'raw-text)
		  (coding-system-for-write 'binary))
	      (call-process twittering-convert-program nil nil nil
			    file-name "-resize" 
			    (format "%dx%d" twittering-convert-fix-size
				    twittering-convert-fix-size)
			    tmpfile)
	      (rename-file tmpfile file-name t))
	    (add-to-list 'twittering-image-type-cache `(,file-name . png)))
      (let* ((file-output (shell-command-to-string (concat "file -b " file-name)))
      	     (file-type (cond
      			 ((string-match "JPEG" file-output) 'jpeg)
      			 ((string-match "PNG" file-output) 'png)
      			 ((string-match "GIF" file-output) 'gif)
      			 ((string-match "bitmap" file-output)
      			  (let ((coding-system-for-read 'raw-text)
      				(coding-system-for-write 'binary))
      			    (with-temp-buffer
      			      (set-buffer-multibyte nil)
      			      (insert-file-contents file-name)
      			      (call-process-region
      			       (point-min) (point-max)
      			       twittering-convert-program
      			       t (current-buffer) nil
      			       "bmp:-" "png:-")
      			      (write-region (point-min) (point-max)
      					    file-name)))
      			  'png)
      			 ((string-match "\\.jpe?g" file-name) 'jpeg)
      			 ((string-match "\\.png" file-name) 'png)
      			 ((string-match "\\.gif" file-name) 'gif)
      			 (t nil))))
      	(add-to-list 'twittering-image-type-cache `(,file-name . ,file-type)))))
  (cdr (assoc file-name twittering-image-type-cache)))

(defun twittering-setftime (fmt string uni)
  (format-time-string fmt ; like "%Y-%m-%d %H:%M:%S"
		      (apply 'encode-time (parse-time-string string))
		      uni))
(defun twittering-local-strftime (fmt string)
  (twittering-setftime fmt string nil))
(defun twittering-global-strftime (fmt string)
  (twittering-setftime fmt string t))


(defvar twittering-debug-mode nil)
(defvar twittering-debug-buffer "*debug*")
(defun twittering-debug-buffer ()
  (twittering-get-or-generate-buffer twittering-debug-buffer))
(defmacro debug-print (obj)
  (let ((obsym (gensym)))
    `(let ((,obsym ,obj))
       (if twittering-debug-mode
	   (with-current-buffer (twittering-debug-buffer)
	     (insert (prin1-to-string ,obsym))
	     (newline)
	     ,obsym)
	 ,obsym))))

(defun twittering-debug-mode ()
  (interactive)
  (setq twittering-debug-mode
	(not twittering-debug-mode))
  (message (if twittering-debug-mode "debug mode:on" "debug mode:off")))

(if twittering-mode-map
    (let ((km twittering-mode-map))
      (define-key km "\C-c\C-f" 'twittering-friends-timeline)
      (define-key km "\C-c\C-r" 'twittering-replies-timeline)
      (define-key km "\C-c\C-g" 'twittering-public-timeline)
      (define-key km "\C-c\C-u" 'twittering-user-timeline)
      (define-key km "\C-c\C-s" 'twittering-update-status-interactive)
      (define-key km "\C-c\C-e" 'twittering-erase-old-statuses)
      (define-key km "\C-c\C-m" 'twittering-retweet)
      (define-key km "\C-c\C-h" 'twittering-set-current-hashtag)
      (define-key km "\C-m" 'twittering-enter)
      (define-key km "\C-c\C-l" 'twittering-update-lambda)
      (define-key km [mouse-1] 'twittering-click)
      (define-key km "\C-c\C-v" 'twittering-view-user-page)
      (define-key km "g" 'twittering-current-timeline)
      (define-key km "v" 'twittering-other-user-timeline)
      (define-key km "V" 'twittering-other-user-timeline-interactive)
      (define-key km "L" 'twittering-other-user-list-interactive)
      ;; (define-key km "j" 'next-line)
      ;; (define-key km "k" 'previous-line)
      (define-key km "j" 'twittering-goto-next-status)
      (define-key km "k" 'twittering-goto-previous-status)
      (define-key km "l" 'forward-char)
      (define-key km "h" 'backward-char)
      (define-key km "0" 'beginning-of-line)
      (define-key km "^" 'beginning-of-line-text)
      (define-key km "$" 'end-of-line)
      (define-key km "n" 'twittering-goto-next-status-of-user)
      (define-key km "p" 'twittering-goto-previous-status-of-user)
      (define-key km [tab] 'twittering-goto-next-thing)
      (define-key km [backtab] 'twittering-goto-previous-thing)
      (define-key km [backspace] 'backward-char)
      (define-key km "G" 'end-of-buffer)
      (define-key km "H" 'beginning-of-buffer)
      (define-key km "i" 'twittering-icon-mode)
      (define-key km "s" 'twittering-scroll-mode)
      (define-key km "t" 'twittering-toggle-proxy)
      (define-key km "\C-c\C-p" 'twittering-toggle-proxy)
      (define-key km "q" 'twittering-suspend)
      nil))

(defun twittering-keybind-message ()
  (let ((important-commands
	 '(("Timeline" . twittering-friends-timeline)
	   ("Replies" . twittering-replies-timeline)
	   ("Update status" . twittering-update-status-interactive)
	   ("Next" . twittering-goto-next-status)
	   ("Prev" . twittering-goto-previous-status))))
    (mapconcat (lambda (command-spec)
		 (let ((descr (car command-spec))
		       (command (cdr command-spec)))
		   (format "%s: %s" descr (key-description
					   (where-is-internal
					    command
					    overriding-local-map t)))))
	       important-commands ", ")))

;; (run-with-idle-timer
;;  0.1 t
;;  '(lambda ()
;;     (when (equal (buffer-name (current-buffer)) twittering-buffer)
;;       (message (twittering-keybind-message)))))

(defvar twittering-mode-syntax-table nil "")

(if twittering-mode-syntax-table
    ()
  (setq twittering-mode-syntax-table (make-syntax-table))
  ;; (modify-syntax-entry ?  "" twittering-mode-syntax-table)
  (modify-syntax-entry ?\" "w"  twittering-mode-syntax-table)
  )

(defun twittering-mode-init-variables ()
  ;; (make-variable-buffer-local 'variable)
  ;; (setq variable nil)
  (font-lock-mode -1)
  (defface twittering-username-face
    `((t nil)) "" :group 'faces)
  (copy-face 'font-lock-string-face 'twittering-username-face)
  (set-face-attribute 'twittering-username-face nil :underline t)
  (defface twittering-uri-face
    `((t nil)) "" :group 'faces)
  (set-face-attribute 'twittering-uri-face nil :underline t)
  (add-to-list 'minor-mode-alist '(twittering-icon-mode " tw-icon"))
  (add-to-list 'minor-mode-alist '(twittering-scroll-mode " tw-scroll"))
  (add-to-list 'minor-mode-alist '(twittering-jojo-mode " tw-jojo"))
  (setq twittering-username-active twittering-username)
  (setq twittering-password-active twittering-password)
  )

(defmacro case-string (str &rest clauses)
  `(cond
    ,@(mapcar
       (lambda (clause)
	 (let ((keylist (car clause))
	       (body (cdr clause)))
	   `(,(if (listp keylist)
		  `(or ,@(mapcar (lambda (key) `(string-equal ,str ,key))
				 keylist))
		't)
	     ,@body)))
       clauses)))

;; If you use Emacs21, decode-char 'ucs will fail unless Mule-UCS is loaded.
;; TODO: Show error messages if Emacs 21 without Mule-UCS
(defmacro twittering-ucs-to-char (num)
  (if (functionp 'ucs-to-char)
      `(ucs-to-char ,num)
    `(decode-char 'ucs ,num)))

(defvar twittering-mode-string "Twittering mode")

(defvar twittering-mode-hook nil
  "Twittering-mode hook.")

(defun twittering-mode ()
  "Major mode for Twitter
\\{twittering-mode-map}"
  (interactive)
  (switch-to-buffer (twittering-buffer))
  (kill-all-local-variables)
  (twittering-mode-init-variables)
  (use-local-map twittering-mode-map)
  (setq major-mode 'twittering-mode)
  (setq mode-name twittering-mode-string)
  (set-syntax-table twittering-mode-syntax-table)
  (run-hooks 'twittering-mode-hook)
  (font-lock-mode -1)
  (twittering-stop)
  (twittering-start))

;;;
;;; Basic HTTP functions
;;;

(defun twittering-make-http-request (host method method-class
					  &optional parameters)
  (let ((nl "\r\n")
	request)
    (setq request
	  (concat method " http://" host "/" method-class ".xml"
	   (when parameters
		    (concat "?"
			    (mapconcat
			     (lambda (param-pair)
			       (format "%s=%s"
				       (twittering-percent-encode
					(car param-pair))
				       (twittering-percent-encode
					(cdr param-pair))))
			     parameters
			     "&")))
		  " HTTP/1.1" nl
		  "Host: " host nl
		  "User-Agent: " (twittering-user-agent) nl
		  "Authorization: Basic "
		  (base64-encode-string
		   (concat
		    (twittering-get-username) ":" (twittering-get-password)))
		  nl
		  (when (string= "GET" method)
		    (concat
		     "Accept: text/xml"
		     ",application/xml"
		     ",application/xhtml+xml"
		     ",application/html;q=0.9"
		     ",text/plain;q=0.8"
		     ",image/png,*/*;q=0.5" nl
		     "Accept-Charset: utf-8;q=0.7,*;q=0.7"
		     nl))
		  (when (string= "POST" method)
		    (concat
		     "Content-Type: text/plain" nl
		     "Content-Length: 0" nl))
		  (when twittering-proxy-use
		    (concat
		     (when twittering-proxy-keep-alive
		       (concat "Proxy-Connection: Keep-Alive" nl))
		     (when (and twittering-proxy-user
				twittering-proxy-password)
		       (concat
			"Proxy-Authorization: Basic "
			(base64-encode-string
			 (concat
			  twittering-proxy-user ":" twittering-proxy-password))
			nl)
		       )))
		  nl))
    (debug-print (concat method "Request\n" request))
    request))

(defun twittering-http-get
  (host method &optional noninteractive parameters sentinel)
  (if (null sentinel) (setq sentinel 'twittering-http-get-default-sentinel))

  ;; clear the buffer
  (save-excursion
    (set-buffer (twittering-http-buffer))
    (erase-buffer))

  (let (proc (server host)
	     (port "80")
	     (proxy-user twittering-proxy-user)
	     (proxy-password twittering-proxy-password))
    (condition-case get-error
	(progn
	  (if (and twittering-proxy-use twittering-proxy-server)
	      (setq server twittering-proxy-server
		    port (if (integerp twittering-proxy-port)
			     (int-to-string twittering-proxy-port)
			   twittering-proxy-port))
	    )
	  (setq proc
		(open-network-stream
		 "network-connection-process" (twittering-http-buffer)
		 server (string-to-number port)))
          (lexical-let ((sentinel sentinel) (noninteractive noninteractive))
            (set-process-sentinel proc (lambda (&rest args) (apply sentinel noninteractive args))))
	  (process-send-string
	   proc
	   (twittering-make-http-request host "GET" method parameters)))
      (error
       (message (format "Failure: HTTP GET: %s" get-error)) nil))))

(defun twittering-created-at-to-seconds (created-at)
  (let ((encoded-time (apply 'encode-time (parse-time-string created-at))))
    (+ (* (car encoded-time) 65536)
       (cadr encoded-time))))

;; XXX: this is a preliminary implementation because we should parse
;; xmltree in the function.
(defun twittering-http-get-list-index-sentinel
  (noninteractive proc stat &optional suc-msg)
  (let ((header (twittering-get-response-header)))
    (if (not (string-match "HTTP/1\.[01] \\([a-z0-9 ]+\\)\r?\n" header))
	(setq twittering-list-index-retrieved "Failure: Bad http response.")
      (let ((status (match-string-no-properties 1 header)))
	(if (not (string-match "\r?\nLast-Modified: " header))
	    (setq twittering-list-index-retrieved
		  (concat status ", but no contents."))
	  (case-string
	   status
	   (("200 OK")
	    (let ((buffer (twittering-http-buffer))
		  (indexes nil))
	      (save-excursion
		(set-buffer buffer)
		(goto-char (point-min))
		(search-forward "\r?\n\r?\n" nil t)
		(while (re-search-forward
			"<slug>\\([-a-zA-Z0-9_]+\\)</slug>" nil t)
		  (push (match-string 1) indexes))
		(if indexes
		    (setq twittering-list-index-retrieved indexes)
		  (setq twittering-list-index-retrieved "")))))
	   (t
	    (setq twittering-list-index-retrieved status))))))))

(defun twittering-http-get-default-sentinel (noninteractive proc stat &optional suc-msg)
  (let ((header (twittering-get-response-header))
	(body (twittering-get-response-body))
	(status nil)
	)
    (if (string-match "HTTP/1\.[01] \\([a-zA-Z0-9 ]+\\)\r?\n" header)
	(progn
	  (setq status (match-string-no-properties 1 header))
	  (case-string
	   status
	   (("200 OK")
	    (setq twittering-new-tweets-count
		  (count t (mapcar
			    #'twittering-cache-status-datum
			    (reverse (twittering-xmltree-to-status
				      body)))))
            (setq twittering-timeline-data
                  (sort twittering-timeline-data
                        (lambda (status1 status2)
                          (let ((created-at1
                                 (twittering-created-at-to-seconds
                                  (cdr (assoc 'created-at status1))))
                                (created-at2
                                 (twittering-created-at-to-seconds
                                  (cdr (assoc 'created-at status2)))))
                            (> created-at1 created-at2)))))
	    (if (and (> twittering-new-tweets-count 0)
		     noninteractive)
		(run-hooks 'twittering-new-tweets-hook))
	    (twittering-render-timeline)
	    ;(message (if suc-msg suc-msg "Success: Get."))
		)
	   (t (message status))))
      (message "Failure: Bad http response.")))
  )

(defun twittering-render-timeline ()
  (with-current-buffer (twittering-buffer)
    (let ((point (point))
	  (end (point-max)))
      (setq buffer-read-only nil)
      (erase-buffer)
      (mapc (lambda (status)
	      (insert (twittering-format-status
		       status twittering-status-format))
	      (fill-region-as-paragraph
	       (save-excursion (beginning-of-line) (point)) (point))
	      (insert "\n"))
	    twittering-timeline-data)
      (if (and twittering-image-stack window-system)
	  (clear-image-cache))
      (setq buffer-read-only t)
      (debug-print (current-buffer))
      (goto-char (+ point (if twittering-scroll-mode (- (point-max) end) 0))))
    ))

(defun twittering-format-status (status format-str)
  ;; Formatting strategy:
  ;; 
  ;; 1. Search the special character '%' in format-str, expand it with
  ;; corresponding string(such as username, image, description, ...),
  ;; and pushes it on 'result' until the end of format-str.
  ;; 2. concat strings in 'result' together
  ;;
  ;; Example:
  ;;  format-str: "%s, %@:\n %t", where screen name is "hayamiz",
  ;;    timestamp is "1 minute ago", and text is "hello, world"
  ;;  result: ("hello, world" ":\n " "1 minute ago" ", " "hayamiz")
  ;;
  (flet ((attr (key)
	       (assocref key status))
	 (profile-image
	  ()
	  (let ((profile-image-url (attr 'user-profile-image-url))
		(icon-string "\n  "))
	    (if (string-match "/\\([^/?]+\\)\\(?:\\?\\|$\\)" profile-image-url)
		(let* ((filename (match-string-no-properties 1
							     profile-image-url))
		       (fullpath (concat twittering-tmp-dir "/" filename)))
		  ;; download icons if does not exist
		  (if (file-exists-p fullpath)
		      t
		    (add-to-list 'twittering-image-stack profile-image-url))

		  (when (and icon-string twittering-icon-mode)
		    (set-text-properties
		     1 2 `(display
			   (image :type ,(twittering-image-type fullpath)
				  :file ,fullpath))
		     icon-string)
		    icon-string)
		  )))))
    (let ((cursor 0)
	  (result ())
	  c
	  found-at)
      (setq cursor 0)
      (setq result '())
      (while (setq found-at (string-match "%\\(C{\\([^}]+\\)}\\|[A-Za-z#@']\\)"
					  format-str cursor))
	(setq c (string-to-char (match-string-no-properties 1 format-str)))
	(if (> found-at cursor)
	    (list-push (substring format-str cursor found-at) result)
	  "|")
	(setq cursor (match-end 1))

	(case c
	  ((?s)                         ; %s - screen_name
	   (list-push (attr 'user-screen-name) result))
	  ((?S)                         ; %S - name
	   (list-push (attr 'user-name) result))
	  ((?i)                         ; %i - profile_image
	   (list-push (profile-image) result))
	  ((?d)                         ; %d - description
	   (list-push (attr 'user-description) result))
	  ((?l)                         ; %l - location
	   (list-push (attr 'user-location) result))
	  ((?L)                         ; %L - " [location]"
	   (let ((location (attr 'user-location)))
	     (unless (or (null location) (string= "" location))
	       (list-push (concat " [" location "]") result)) ))
	  ((?u)                         ; %u - url
	   (list-push (attr 'user-url) result))
	  ((?j)                         ; %j - user.id
	   (list-push (attr 'user-id) result))
	  ((?r)				; %r - in_reply_to_status_id
	   (let ((reply-id (attr 'in-reply-to-status-id))
		 (reply-name (attr 'in-reply-to-screen-name)))
	     (unless (or (null reply-id) (string= "" reply-id)
			 (null reply-name) (string= "" reply-name))
	       (let ((in-reply-to-string (format "in reply to %s" reply-name))
		     (url (twittering-get-status-url reply-name reply-id)))
		 (add-text-properties
		  0 (length in-reply-to-string)
		  `(mouse-face highlight
			       face twittering-uri-face
			       uri ,url)
		  in-reply-to-string)
		 (list-push (concat " " in-reply-to-string) result)))))
	  ((?p)                         ; %p - protected?
	   (let ((protected (attr 'user-protected)))
	     (when (string= "true" protected)
	       (list-push "[x]" result))))
	  ((?c)                     ; %c - created_at (raw UTC string)
	   (list-push (attr 'created-at) result))
	  ((?C)	    ; %C{time-format-str} - created_at (formatted with
					; time-format-str)
	   (list-push (twittering-local-strftime
		       (or (match-string-no-properties 2 format-str) "%H:%M:%S")
		       (attr 'created-at))
		      result))
	  ((?@)                         ; %@ - X seconds ago
	   (let ((created-at
		  (apply
		   'encode-time
		   (parse-time-string (attr 'created-at))))
		 (now (current-time)))
	     (let ((secs (+ (* (- (car now) (car created-at)) 65536)
			    (- (cadr now) (cadr created-at))))
		   time-string url)
	       (setq time-string
		     (cond ((< secs 5) "less than 5 seconds ago")
			   ((< secs 10) "less than 10 seconds ago")
			   ((< secs 20) "less than 20 seconds ago")
			   ((< secs 30) "half a minute ago")
			   ((< secs 60) "less than a minute ago")
			   ((< secs 150) "1 minute ago")
			   ((< secs 2400) (format "%d minutes ago"
						  (/ (+ secs 30) 60)))
			   ((< secs 5400) "about 1 hour ago")
			   ((< secs 84600) (format "about %d hours ago"
						   (/ (+ secs 1800) 3600)))
			   (t (format-time-string "%I:%M %p %B %d, %Y"
						  created-at))))
	       (setq url (twittering-get-status-url (attr 'user-screen-name)
						    (attr 'id)))
	       ;; make status url clickable
	       (add-text-properties
		0 (length time-string)
		`(mouse-face highlight
			     face twittering-uri-face
			     uri ,url)
		time-string)
	       (list-push time-string result))))
	  ((?t)                         ; %t - text
	   (list-push                   ;(clickable-text)
	    (attr 'text)
	    result))
	  ((?')                         ; %' - truncated
	   (let ((truncated (attr 'truncated)))
	     (when (string= "true" truncated)
	       (list-push "..." result))))
	  ((?f)                         ; %f - source
	   (list-push (attr 'source) result))
	  ((?#)                         ; %# - id
	   (list-push (attr 'id) result))
	  (t
	   (list-push (char-to-string c) result)))
	)
      (list-push (substring format-str cursor) result)
      (let ((formatted-status (apply 'concat (nreverse result))))
	(add-text-properties 0 (length formatted-status)
			     `(username ,(attr 'user-screen-name)
					id ,(attr 'id)
					text ,(attr 'text))
			     formatted-status)
	formatted-status)
      )))

(defun twittering-http-post
  (host method &optional parameters contents sentinel)
  "Send HTTP POST request to twitter.com (or api.twitter.com)

HOST is hostname of remote side, twitter.com or api.twitter.com.
METHOD must be one of Twitter API method classes
 (statuses, users or direct_messages).
PARAMETERS is alist of URI parameters.
 ex) ((\"mode\" . \"view\") (\"page\" . \"6\")) => <URI>?mode=view&page=6"
  (if (null sentinel) (setq sentinel 'twittering-http-post-default-sentinel))

  ;; clear the buffer
  (save-excursion
    (set-buffer (twittering-http-buffer))
    (erase-buffer))

  (let (proc (server host)
	     (port "80")
	     (proxy-user twittering-proxy-user)
	     (proxy-password twittering-proxy-password))
    (progn
      (if (and twittering-proxy-use twittering-proxy-server)
	  (setq server twittering-proxy-server
		port (if (integerp twittering-proxy-port)
			 (int-to-string twittering-proxy-port)
		       twittering-proxy-port))
	)
      (setq proc
	    (open-network-stream
	     "network-connection-process" (twittering-http-buffer)
	     server (string-to-number port)))
      (set-process-sentinel proc sentinel)
      (process-send-string
       proc
       (twittering-make-http-request host "POST" method parameters)))))

(defun twittering-http-post-default-sentinel (proc stat &optional suc-msg)

  (condition-case err-signal
      (let ((header (twittering-get-response-header))
	    ;; (body (twittering-get-response-body)) not used now.
	    (status nil))
<<<<<<< HEAD
	(if (string-match "HTTP/1\.1 \\([a-z0-9 ]+\\)\r?\n" header)
			(setq status (match-string-no-properties 1 header))
		(setq status
          (progn (string-match "^\\([^\r\n]+\\)\r?\n" header)
                 (match-string-no-properties 1 header))))
=======
	(string-match "HTTP/1\.1 \\([a-zA-Z0-9 ]+\\)\r?\n" header)
	(setq status (match-string-no-properties 1 header))
>>>>>>> 53d3b17c
	(case-string status
		     (("200 OK")
		      (message (if suc-msg suc-msg "Success: Post")))
		     (t (message "Response status code: %s" status)))
	)
    (error (message (prin1-to-string err-signal))))
  )

(defun twittering-get-response-header (&optional buffer)
  "Exract HTTP response header from HTTP response.
`buffer' may be a buffer or the name of an existing buffer.
 If `buffer' is omitted, the value of `twittering-http-buffer' is used as `buffer'."
  (if (stringp buffer) (setq buffer (get-buffer buffer)))
  (if (null buffer) (setq buffer (twittering-http-buffer)))
  (save-excursion
    (set-buffer buffer)
    (let ((content (buffer-string)))
      (substring content 0 (string-match "\r?\n\r?\n" content)))))

(defun twittering-get-response-body (&optional buffer)
  "Exract HTTP response body from HTTP response, parse it as XML, and return a
XML tree as list. `buffer' may be a buffer or the name of an existing buffer. If
`buffer' is omitted, the value of `twittering-http-buffer' is used as `buffer'."
  (if (stringp buffer) (setq buffer (get-buffer buffer)))
  (if (null buffer) (setq buffer (twittering-http-buffer)))
  (save-excursion
    (set-buffer buffer)
    (let ((content (buffer-string)))
      (let ((content (buffer-string)))
	(xml-parse-region (+ (string-match "\r?\n\r?\n" content)
			     (length (match-string 0 content)))
			  (point-max)))
      )))

(defun twittering-cache-status-datum (status-datum &optional data-var)
  "Cache status datum into data-var(default twittering-timeline-data)
If STATUS-DATUM is already in DATA-VAR, return nil. If not, return t."
  (if (null data-var)
      (setf data-var 'twittering-timeline-data))
  (let ((id (cdr (assq 'id status-datum))))
    (if (or (null (symbol-value data-var))
	    (not (find-if
		  (lambda (item)
		    (string= id (cdr (assq 'id item))))
		  (symbol-value data-var))))
	(progn
	  (if twittering-jojo-mode
	      (twittering-update-jojo (cdr (assq 'user-screen-name
						 status-datum))
				      (cdr (assq 'text status-datum))))
	  (set data-var (cons status-datum (symbol-value data-var)))
	  t)
      nil)))

(defun twittering-status-to-status-datum (status)
  (flet ((assq-get (item seq)
		   (car (cddr (assq item seq)))))
    (let* ((status-data (cddr status))
	   id text source created-at truncated
	   in-reply-to-status-id
	   in-reply-to-screen-name
	   (user-data (cddr (assq 'user status-data)))
	   user-id user-name
	   user-screen-name
	   user-location
	   user-description
	   user-profile-image-url
	   user-url
	   user-protected
	   regex-index)

      (setq id (assq-get 'id status-data))
      (setq text (twittering-decode-html-entities
		  (assq-get 'text status-data)))
      (setq source (twittering-decode-html-entities
		    (assq-get 'source status-data)))
      (setq created-at (assq-get 'created_at status-data))
      (setq truncated (assq-get 'truncated status-data))
      (setq in-reply-to-status-id
	    (twittering-decode-html-entities
	     (assq-get 'in_reply_to_status_id status-data)))
      (setq in-reply-to-screen-name
	    (twittering-decode-html-entities
	     (assq-get 'in_reply_to_screen_name status-data)))
      (setq user-id (assq-get 'id user-data))
      (setq user-name (twittering-decode-html-entities
		       (assq-get 'name user-data)))
      (setq user-screen-name (twittering-decode-html-entities
			      (assq-get 'screen_name user-data)))
      (setq user-location (twittering-decode-html-entities
			   (assq-get 'location user-data)))
      (setq user-description (twittering-decode-html-entities
			      (assq-get 'description user-data)))
      (setq user-profile-image-url (assq-get 'profile_image_url user-data))
      (setq user-url (assq-get 'url user-data))
      (setq user-protected (assq-get 'protected user-data))

      ;; make username clickable
      (add-text-properties
       0 (length user-name)
       `(mouse-face highlight
		    uri ,(concat "http://twitter.com/" user-screen-name)
		    face twittering-username-face)
       user-name)

      ;; make screen-name clickable
      (add-text-properties
       0 (length user-screen-name)
       `(mouse-face highlight
		    uri ,(concat "http://twitter.com/" user-screen-name)
		    face twittering-username-face)
       user-screen-name)

      ;; make URI clickable
      (setq regex-index 0)
      (while regex-index
	(setq regex-index
	      (string-match "@\\([_a-zA-Z0-9]+\\)\\|\\(http?://[-_.!~*'()a-zA-Z0-9;/?:@&=+$,%#]+\\)"
			    text
			    regex-index))
	(when regex-index
	  (let* ((matched-string (match-string-no-properties 0 text))
		 (screen-name (match-string-no-properties 1 text))
		 (uri (match-string-no-properties 2 text)))
	    (add-text-properties
	     (if screen-name
		 (+ 1 (match-beginning 0))
	       (match-beginning 0))
	     (match-end 0)
	     (if screen-name
		 `(mouse-face
		   highlight
		   face twittering-uri-face
		   uri-in-text ,(concat "http://twitter.com/" screen-name))
	       `(mouse-face highlight
			    face twittering-uri-face
			    uri-in-text ,uri))
	     text))
	  (setq regex-index (match-end 0)) ))


      ;; make source pretty and clickable
      (if (string-match "<a href=\"\\(.*?\\)\".*?>\\(.*\\)</a>" source)
	  (let ((uri (match-string-no-properties 1 source))
		(caption (match-string-no-properties 2 source)))
	    (setq source caption)
	    (add-text-properties
	     0 (length source)
	     `(mouse-face highlight
			  uri ,uri
			  face twittering-uri-face
			  source ,source)
	     source)
	    ))

      ;; save last update time
      (when (or (null twittering-timeline-last-update)
                (< (twittering-created-at-to-seconds
                    twittering-timeline-last-update)
                   (twittering-created-at-to-seconds created-at)))
        (setq twittering-timeline-last-update created-at))

      (mapcar
       (lambda (sym)
	 `(,sym . ,(symbol-value sym)))
       '(id text source created-at truncated
	    in-reply-to-status-id
	    in-reply-to-screen-name
	    user-id user-name user-screen-name user-location
	    user-description
	    user-profile-image-url
	    user-url
	    user-protected)))))

(defun twittering-xmltree-to-status (xmltree)
  (mapcar #'twittering-status-to-status-datum
	  ;; quirk to treat difference between xml.el in Emacs21 and Emacs22
	  ;; On Emacs22, there may be blank strings
	  (let ((ret nil) (statuses (reverse (cddr (car xmltree)))))
	    (while statuses
	      (if (consp (car statuses))
		  (setq ret (cons (car statuses) ret)))
	      (setq statuses (cdr statuses)))
	    ret)))

(defun twittering-percent-encode (str &optional coding-system)
  (if (or (null coding-system)
	  (not (coding-system-p coding-system)))
      (setq coding-system 'utf-8))
  (mapconcat
   (lambda (c)
     (cond
      ((twittering-url-reserved-p c)
       (char-to-string c))
      ((eq c ? ) "+")
      (t (format "%%%x" c))))
   (encode-coding-string str coding-system)
   ""))

(defun twittering-url-reserved-p (ch)
  (or (and (<= ?A ch) (<= ch ?z))
      (and (<= ?0 ch) (<= ch ?9))
      (eq ?. ch)
      (eq ?- ch)
      (eq ?_ ch)
      (eq ?~ ch)))

(defun twittering-decode-html-entities (encoded-str)
  (if encoded-str
      (let ((cursor 0)
	    (found-at nil)
	    (result '()))
	(while (setq found-at
		     (string-match "&\\(#\\([0-9]+\\)\\|\\([A-Za-z]+\\)\\);"
				   encoded-str cursor))
	  (when (> found-at cursor)
	    (list-push (substring encoded-str cursor found-at) result))
	  (let ((number-entity (match-string-no-properties 2 encoded-str))
		(letter-entity (match-string-no-properties 3 encoded-str)))
	    (cond (number-entity
		   (list-push
		    (char-to-string
		     (twittering-ucs-to-char
		      (string-to-number number-entity))) result))
		  (letter-entity
		   (cond ((string= "gt" letter-entity) (list-push ">" result))
			 ((string= "lt" letter-entity) (list-push "<" result))
			 (t (list-push "?" result))))
		  (t (list-push "?" result)))
	    (setq cursor (match-end 0))))
	(list-push (substring encoded-str cursor) result)
	(apply 'concat (nreverse result)))
    ""))

(defun twittering-timer-action (func)
  (let ((buf (get-buffer twittering-buffer)))
    (if (null buf)
	(twittering-stop)
      (funcall func)
      )))

(defun twittering-update-status-if-not-blank (status &optional reply-to-id)
  (if (string-match "^\\s-*\\(?:@[-_a-z0-9]+\\)?\\s-*$" status)
      nil
    (setq status (concat status (twittering-sign-string)))
    (let ((parameters `(("status" . ,status)
			("source" . "twmode")
			,@(if reply-to-id
			      `(("in_reply_to_status_id"
				 . ,reply-to-id))))))
      (twittering-http-post "twitter.com" "statuses/update" parameters))
    t))

(defun twittering-update-status-from-minibuffer (&optional init-str
<<<<<<< HEAD
							   reply-to-id)
  (when (and (null init-str)
	     twittering-current-hashtag)
    (setq init-str (format " #%s " twittering-current-hashtag)))
  (let ((status init-str) (not-posted-p t))
    (while not-posted-p
      (setq status (read-from-minibuffer "status: " status nil nil 'twittering-tweet-history nil t))
=======
														   reply-to-id)
  (if (null init-str) (setq init-str ""))
  (let ((status init-str) (not-posted-p t) (map minibuffer-local-map))
    (while not-posted-p
	  (define-key map (kbd "<f4>") 'twittering-tinyurl-replace-at-point)
      (setq status (read-from-minibuffer "status: " status map nil nil nil t))
	  (while (< 141 (length status))
		(setq status (read-from-minibuffer (format "(%d): "
												   (- 140 (length status)))
										   status map nil nil nil t)))
>>>>>>> 53d3b17c
      (setq not-posted-p
			(not (twittering-update-status-if-not-blank status reply-to-id)))
	  )
    ))

(defun twittering-update-lambda ()
  (interactive)
  (twittering-http-post
   "twitter.com"
   "statuses/update"
   `(("status" . (string-as-multibyte
                  (if (>= emacs-major-version 23)
                      "\316\273\343\201\213\343\202\217\343\201\204\343\201\204\343\202\210\316\273"
                    "\222\246\313\222\244\253\222\244\357\222\244\244\222\244\244\222\244\350\222\246\313")))
     ("source" . "twmode"))))

(defun twittering-update-jojo (usr msg)
  (if (string-match (string-as-multibyte
                     (if (>= emacs-major-version 23)
                         "\346\254\241\343\201\253\\(\343\201\212\345\211\215\\|\350\262\264\346\247\230\\)\343\201\257\343\200\214\\([^\343\200\215]+\\)\343\200\215\343\201\250\350\250\200\343\201\206"
                       "\222\274\241\222\244\313\\(\222\244\252\222\301\260\\|\222\265\256\222\315\315\\)\222\244\317\222\241\326\\([^\222\241\327]+\\)\222\241\327\222\244\310\222\270\300\222\244\246"))
		    msg)
      (twittering-http-post
       "twitter.com"
       "statuses/update"
       `(("status" . ,(concat
		       "@" usr " "
		       (match-string-no-properties 2 msg)
		       (string-as-multibyte
                        (if (>= emacs-major-version 23)
                            "\343\200\200\343\201\257\343\201\243!?"
                          "\222\241\241\222\244\317\222\244\303!?"))))
	 ("source" . "twmode")))))

<<<<<<< HEAD
(defun twittering-manage-friendships (method username)
  (twittering-http-post "twitter.com"
			(concat "friendships/" method)
			`(("screen_name" . ,username)
			  ("source" . "twmode"))))

(defun twittering-manage-favorites (method id)
  (twittering-http-post "twitter.com"
			(concat "favorites/" method "/" id)
			`(("source" . "twmode"))))
=======
(defun twittering-tinyurl-get (longurl)
  "Tinyfy LONGURL"
  (with-temp-buffer
	(mm-url-insert (concat tinyurl-service-url longurl))
	(buffer-substring (point-min) (point-at-eol))))

(defun twittering-tinyurl-replace-at-point ()
  "Replace the url at point with a tiny version."
  (interactive)
  (let* ((url-bounds (bounds-of-thing-at-point 'url))
		 (url (thing-at-point 'url))
		 (newurl (twittering-tinyurl-get url)))
	(save-restriction
	  (narrow-to-region (car url-bounds) (cdr url-bounds))
	  (delete-region (point-min) (point-max))
	  (insert newurl))
	newurl))
>>>>>>> 53d3b17c

;;;
;;; Commands
;;;

(defun twittering-start (&optional action)
  (interactive)
  (if (null action)
      (setq action #'twittering-current-timeline-noninteractive))
  (if twittering-timer
      nil
    (setq twittering-timer
	  (run-at-time "0 sec"
		       twittering-timer-interval
		       #'twittering-timer-action action))))

(defun twittering-stop ()
  (interactive)
  (when twittering-timer
    (cancel-timer twittering-timer)
    (setq twittering-timer nil)))

(defun twittering-get-timeline (method &optional noninteractive id)
  (twittering-get-twits "twitter.com"
			(concat "statuses/" method) noninteractive id))

(defun twittering-get-list (username listname)
  (twittering-get-twits "api.twitter.com"
			(concat "1/" username "/lists/" listname "/statuses")))

(defun twittering-get-list-index (username)
  (twittering-http-get "api.twitter.com"
			(concat "1/" username "/lists")
			t nil
			'twittering-http-get-list-index-sentinel))

(defun twittering-get-twits (host method &optional noninteractive id)
  (unless (string= (twittering-last-method) method)
    (setq twittering-timeline-last-update nil
	  twittering-timeline-data nil
	  twittering-last-timeline-retrieved `(,host ,method)))
  (let ((buf (get-buffer twittering-buffer)))
    (if (not buf)
	(twittering-stop)
      (let ((count "20")
	    parameters)
	(when (boundp 'twittering-get-count)
	  (cond
	   ((integerp twittering-get-count)
	    (setq count (number-to-string twittering-get-count)))
	   ((string-match "^[0-9]+$" twittering-get-count)
	    (setq count twittering-get-count))))
	(setq parameters `(("count" . ,count)))
	(if id
	    (add-to-list 'parameters `("max_id" . ,id))
	  (when twittering-timeline-last-update
	    (let* ((system-time-locale "C")
		   (since
		    (twittering-global-strftime
		     "%a, %d %b %Y %H:%M:%S GMT"
		     twittering-timeline-last-update)))
	      (add-to-list 'parameters `("since" . ,since)))))
	(twittering-http-get (twittering-last-host) method
			     noninteractive parameters))))

  (if (and twittering-icon-mode window-system)
      (if twittering-image-stack
	  (let ((proc
		 (apply
		  #'start-process
		  "wget-images"
		  (twittering-wget-buffer)
		  "wget"
		  (format "--directory-prefix=%s" twittering-tmp-dir)
		  "--no-clobber"
		  "--quiet"
		  twittering-image-stack)))
	    (set-process-sentinel
	     proc
	     (lambda (proc stat)
	       (clear-image-cache)
	       (save-excursion
		 (set-buffer (twittering-wget-buffer))
		 )))))))

(defun twittering-friends-timeline ()
  (interactive)
  (twittering-get-timeline "friends_timeline"))

(defun twittering-replies-timeline ()
  (interactive)
  (twittering-get-timeline "replies"))

(defun twittering-public-timeline ()
  (interactive)
  (twittering-get-timeline "public_timeline"))

(defun twittering-user-timeline ()
  (interactive)
  (twittering-get-timeline "user_timeline"))

(defun twittering-current-timeline-noninteractive ()
  (twittering-current-timeline t))

(defun twittering-current-timeline (&optional noninteractive)
  (interactive)
  (if (not twittering-last-timeline-retrieved)
      (setq twittering-last-timeline-retrieved
	    '("twitter.com" "statuses/friends_timeline")))
  (twittering-get-twits (twittering-last-host) (twittering-last-method)
			noninteractive))

(defun twittering-update-status-interactive ()
  (interactive)
  (twittering-update-status-from-minibuffer))

(defun twittering-set-current-hashtag (&optional tag)
  (interactive)
  (unless tag
    (setq tag (completing-read "hashtag (blank to clear): #"
			       twittering-hashtag-history
			       nil nil
			       twittering-current-hashtag
			       'twittering-hashtag-history
			       ))
    (message
     (if (eq 0 (length tag))
	 (progn (setq twittering-current-hashtag nil)
		"Current hashtag is not set.")
       (progn 
	 (setq twittering-current-hashtag tag)
	 (format "Current hashtag is #%s" twittering-current-hashtag))))))

(defun twittering-erase-old-statuses ()
  (interactive)
  (setq twittering-timeline-data nil)
  (if (not twittering-last-timeline-retrieved)
      (setq twittering-last-timeline-retrieved
	    '("twitter.com" "statuses/friends_timeline"))
  (if (not twittering-timeline-last-update)
      (twittering-http-get (twittering-last-host) (twittering-last-method))
    (let* ((system-time-locale "C")
	   (since
	    (twittering-global-strftime
	     "%a, %d %b %Y %H:%M:%S GMT"
	     twittering-timeline-last-update)))
      (twittering-http-get (twittering-last-host) (twittering-last-method)
			   nil `(("since" . ,since)))))))

(defun twittering-click ()
  (interactive)
  (let ((uri (get-text-property (point) 'uri)))
    (if uri
	(browse-url uri))))

(defun twittering-enter ()
  (interactive)
  (let ((username (get-text-property (point) 'username))
	(id (get-text-property (point) 'id))
	(uri (get-text-property (point) 'uri))
	(uri-in-text (get-text-property (point) 'uri-in-text)))
    (if uri-in-text
        (browse-url uri-in-text)
      (if username
          (twittering-update-status-from-minibuffer
           (concat "@" username " ") id)
	(if uri
	    (browse-url uri))))))

(defun twittering-retweet ()
  (interactive)
  (let ((username (get-text-property (point) 'username))
	(id (get-text-property (point) 'id))
	(text (get-text-property (point) 'text)))
    (when username
	(twittering-update-status-from-minibuffer
<<<<<<< HEAD
	 (let ((retweet-format
		(or twittering-retweet-format "RT: %t (via @%s)"))
	       (replace-func
		(lambda (spec value str)
		  (replace-regexp-in-string spec value str nil t)))
	       (replace-table
		`(("%s" . ,username)
		  ("%t" . ,text))))
	   (mapconcat
	    (lambda (substr)
	      (let ((current-str substr)
		    (current-table replace-table))
		(while (not (null current-table))
		  (let ((spec (caar current-table))
			(value (cdar current-table)))
		    (setq current-str
			  (funcall replace-func spec value current-str))
		    (setq current-table (cdr current-table))))
		current-str))
	    (split-string retweet-format "%%") "%"))
	 ))))
=======
	 (concat "RT: " text " (via @" username ")") id))))
>>>>>>> 53d3b17c

(defun twittering-view-user-page ()
  (interactive)
  (let ((uri (get-text-property (point) 'uri)))
    (if uri
	(browse-url uri))))

(defun twittering-follow (&optional remove)
  (interactive)
  (let ((username (get-text-property (point) 'username))
	(method (if remove "destroy" "create"))
	(mes (if remove "unfollowing" "following")))
    (unless username
      (setq username (read-from-minibuffer "who: ")))
    (if (> (length username) 0)
	(when (y-or-n-p (format "%s %s? " mes username))
	  (twittering-manage-friendships method username))
      (message "No user selected"))))

(defun twittering-unfollow ()
  (interactive)
  (twittering-follow t))

(defun twittering-favorite (&optional remove)
  (interactive)
  (let ((id (get-text-property (point) 'id))
	(text (get-text-property (point) 'text))
	(len 25) ;; XXX
	(method (if remove "destroy" "create")))
    (if id
	(let ((mes (format "%s \"%s\"? "
			   (if remove "unfavorite" "favorite")
			   (if (> (length text) len)
			       (concat (substring text 0 len) "...")
			     text))))
	  (when (y-or-n-p mes)
	    (twittering-manage-favorites method id)))
      (message "No status selected"))))

(defun twittering-unfavorite ()
  (interactive)
  (twittering-favorite t))

(defun twittering-other-user-timeline ()
  (interactive)
  (let ((username (get-text-property (point) 'username)))
    (if (> (length username) 0)
	(twittering-get-timeline (concat "user_timeline/" username))
      (message "No user selected"))))

(defun twittering-other-user-timeline-interactive ()
  (interactive)
  (let ((username (read-from-minibuffer "user: " (get-text-property (point) 'username) nil nil 'twittering-user-history)))
    (if (> (length username) 0)
	(twittering-get-timeline (concat "user_timeline/" username))
      (message "No user selected"))))

(defun twittering-other-user-list-interactive ()
  (interactive)
  (let ((username (read-from-minibuffer "whose list: " (get-text-property (point) 'username))))
    (if (> (length username) 0)
	(progn
	  (setq twittering-list-index-retrieved nil)
	  (twittering-get-list-index username)
	  (while (not twittering-list-index-retrieved)
	    (sit-for 0.1))
	  (cond
	   ((listp twittering-list-index-retrieved)
	    (let ((choice (completing-read
			   (concat username "'s list: ")
			   twittering-list-index-retrieved
			   nil t "")))
	      (when choice
		(twittering-get-list username choice))))
	   ((stringp twittering-list-index-retrieved)
	    (if (string= "" twittering-list-index-retrieved)
		(message (concat username " have no list"))
	      (message twittering-list-index-retrieved)))))
      (message "No user selected"))))

(defun twittering-reply-to-user ()
  (interactive)
  (let ((username (get-text-property (point) 'username)))
    (if username
	(twittering-update-status-from-minibuffer (concat "@" username " ")))))

(defun twittering-get-username ()
  (or twittering-username-active
      (setq twittering-username-active (read-string "your twitter username: "))))

(defun twittering-get-password ()
  (or twittering-password-active
      (setq twittering-password-active (read-passwd "your twitter password: "))))

(defun twittering-goto-next-status ()
  "Go to next status."
  (interactive)
  (let ((pos))
    (setq pos (twittering-get-next-username-face-pos (point)))
    (if pos
	(goto-char pos)
      (let ((id (get-text-property (point) 'id)))
        (if id
	    (twittering-get-twits (twittering-last-host)
				  (twittering-last-method)
				  nil id))))))

(defun twittering-get-next-username-face-pos (pos)
  (interactive)
  (let ((prop))
    (catch 'not-found
      (while (and pos (not (eq prop twittering-username-face)))
	(setq pos (next-single-property-change pos 'face))
	(when (eq pos nil) (throw 'not-found nil))
	(setq prop (get-text-property pos 'face)))
      pos)))

(defun twittering-goto-previous-status ()
  "Go to previous status."
  (interactive)
  (let* ((current-pos (point))
         (prev-pos (twittering-get-previous-username-face-pos current-pos)))
    (if (and prev-pos (not (eq current-pos prev-pos)))
        (goto-char prev-pos)
      (message "Start of status."))))

(defun twittering-get-previous-username-face-pos (pos)
  (interactive)
  (let ((prop))
    (catch 'not-found
      (while (and pos (not (eq prop twittering-username-face)))
	(setq pos (previous-single-property-change pos 'face))
	(when (eq pos nil)
	  (let ((head-prop (get-text-property (point-min) 'face)))
	    (if (and
		 (not (eq prop twittering-username-face))
		 (eq head-prop twittering-username-face))
		(setq pos (point-min))
	      (throw 'not-found nil)
	      )))
	(setq prop (get-text-property pos 'face)))
      pos)))

(defun twittering-goto-next-status-of-user ()
  "Go to next status of user."
  (interactive)
  (let ((user-name (twittering-get-username-at-pos (point)))
	(pos (twittering-get-next-username-face-pos (point))))
    (while (and (not (eq pos nil))
		(not (equal (twittering-get-username-at-pos pos) user-name)))
      (setq pos (twittering-get-next-username-face-pos pos)))
    (if pos
	(goto-char pos)
      (if user-name
	  (message "End of %s's status." user-name)
	(message "Invalid user-name.")))))

(defun twittering-goto-previous-status-of-user ()
  "Go to previous status of user."
  (interactive)
  (let ((user-name (twittering-get-username-at-pos (point)))
        (prev-pos (point))
	(pos (twittering-get-previous-username-face-pos (point))))
    (while (and (not (eq pos nil))
                (not (eq pos prev-pos))
		(not (equal (twittering-get-username-at-pos pos) user-name)))
      (setq prev-pos pos)
      (setq pos (twittering-get-previous-username-face-pos pos)))
    (if (and pos
             (not (eq pos prev-pos))
             (equal (twittering-get-username-at-pos pos) user-name))
	(goto-char pos)
      (if user-name
	  (message "Start of %s's status." user-name)
	(message "Invalid user-name.")))))

(defun twittering-goto-next-thing (&optional backword)
  "Go to next interesting thing. ex) username, URI, ... "
  (interactive)
  (let* ((propety-change-f (if backword
			       'previous-single-property-change
			     'next-single-property-change))
	 (pos (funcall propety-change-f (point) 'face)))
    (while (and pos
		(not 
		 (let* ((current-face (get-text-property pos 'face))
			(face-pred
			 (lambda (face)
			   (cond
			    ((listp current-face) (memq face current-face))
			    ((symbolp current-face) (eq face current-face))
			    (t nil)))))
		   (member-if face-pred
			      '(twittering-username-face
				twittering-uri-face)))))
      (setq pos (funcall propety-change-f pos 'face)))
    (when pos
      (goto-char pos))))

(defun twittering-goto-previous-thing (&optional backword)
  "Go to previous interesting thing. ex) username, URI, ... "
  (interactive)
  (twittering-goto-next-thing (not backword)))

(defun twittering-get-username-at-pos (pos)
  (or (get-text-property pos 'username)
      (get-text-property (max (point-min) (1- pos)) 'username)
      (let* ((border (or (previous-single-property-change pos 'username)
                         (point-min)))
             (pos (max (point-min) (1- border))))
        (get-text-property pos 'username))))

(defun twittering-get-status-url (username id)
  "Generate status URL."
  (format "http://twitter.com/%s/statuses/%s" username id))

(defun twittering-suspend ()
  "Suspend twittering-mode then switch to another buffer."
  (interactive)
  (switch-to-buffer (other-buffer)))

;;;###autoload
(defun twit ()
  "Start twittering-mode."
  (interactive)
  (twittering-mode))

(provide 'twittering-mode)
;;; twittering.el ends here<|MERGE_RESOLUTION|>--- conflicted
+++ resolved
@@ -837,16 +837,11 @@
       (let ((header (twittering-get-response-header))
 	    ;; (body (twittering-get-response-body)) not used now.
 	    (status nil))
-<<<<<<< HEAD
 	(if (string-match "HTTP/1\.1 \\([a-z0-9 ]+\\)\r?\n" header)
 			(setq status (match-string-no-properties 1 header))
 		(setq status
           (progn (string-match "^\\([^\r\n]+\\)\r?\n" header)
                  (match-string-no-properties 1 header))))
-=======
-	(string-match "HTTP/1\.1 \\([a-zA-Z0-9 ]+\\)\r?\n" header)
-	(setq status (match-string-no-properties 1 header))
->>>>>>> 53d3b17c
 	(case-string status
 		     (("200 OK")
 		      (message (if suc-msg suc-msg "Success: Post")))
@@ -1101,29 +1096,21 @@
     t))
 
 (defun twittering-update-status-from-minibuffer (&optional init-str
-<<<<<<< HEAD
 							   reply-to-id)
   (when (and (null init-str)
 	     twittering-current-hashtag)
     (setq init-str (format " #%s " twittering-current-hashtag)))
-  (let ((status init-str) (not-posted-p t))
-    (while not-posted-p
-      (setq status (read-from-minibuffer "status: " status nil nil 'twittering-tweet-history nil t))
-=======
-														   reply-to-id)
-  (if (null init-str) (setq init-str ""))
   (let ((status init-str) (not-posted-p t) (map minibuffer-local-map))
     (while not-posted-p
-	  (define-key map (kbd "<f4>") 'twittering-tinyurl-replace-at-point)
-      (setq status (read-from-minibuffer "status: " status map nil nil nil t))
-	  (while (< 141 (length status))
-		(setq status (read-from-minibuffer (format "(%d): "
-												   (- 140 (length status)))
-										   status map nil nil nil t)))
->>>>>>> 53d3b17c
+      (define-key map (kbd "<f4>") 'twittering-tinyurl-replace-at-point)
+      (setq status (read-from-minibuffer "status: " status map nil 'twittering-tweet-history nil t))
+      (while (< 140 (length status))
+	(setq status (read-from-minibuffer (format "(%d): "
+						   (- 140 (length status)))
+					   status map nil 'twittering-tweet-history nil t)))
       (setq not-posted-p
-			(not (twittering-update-status-if-not-blank status reply-to-id)))
-	  )
+	    (not (twittering-update-status-if-not-blank status reply-to-id)))
+      )
     ))
 
 (defun twittering-update-lambda ()
@@ -1155,7 +1142,7 @@
                           "\222\241\241\222\244\317\222\244\303!?"))))
 	 ("source" . "twmode")))))
 
-<<<<<<< HEAD
+
 (defun twittering-manage-friendships (method username)
   (twittering-http-post "twitter.com"
 			(concat "friendships/" method)
@@ -1166,7 +1153,7 @@
   (twittering-http-post "twitter.com"
 			(concat "favorites/" method "/" id)
 			`(("source" . "twmode"))))
-=======
+
 (defun twittering-tinyurl-get (longurl)
   "Tinyfy LONGURL"
   (with-temp-buffer
@@ -1184,7 +1171,6 @@
 	  (delete-region (point-min) (point-max))
 	  (insert newurl))
 	newurl))
->>>>>>> 53d3b17c
 
 ;;;
 ;;; Commands
@@ -1361,7 +1347,6 @@
 	(text (get-text-property (point) 'text)))
     (when username
 	(twittering-update-status-from-minibuffer
-<<<<<<< HEAD
 	 (let ((retweet-format
 		(or twittering-retweet-format "RT: %t (via @%s)"))
 	       (replace-func
@@ -1383,9 +1368,6 @@
 		current-str))
 	    (split-string retweet-format "%%") "%"))
 	 ))))
-=======
-	 (concat "RT: " text " (via @" username ")") id))))
->>>>>>> 53d3b17c
 
 (defun twittering-view-user-page ()
   (interactive)
