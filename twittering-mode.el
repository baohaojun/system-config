;;; -*- indent-tabs-mode: t; tab-width: 8; coding: utf-8 -*-
;;;
;;; twittering-mode.el --- Major mode for Twitter

;; Copyright (C) 2007, 2009, 2010 Yuto Hayamizu.
;;               2008 Tsuyoshi CHO

;; Author: Y. Hayamizu <y.hayamizu@gmail.com>
;;         Tsuyoshi CHO <Tsuyoshi.CHO+develop@Gmail.com>
;;         Alberto Garcia  <agarcia@igalia.com>
;; Created: Sep 4, 2007
;; Version: HEAD
;; Keywords: twitter web
;; URL: http://twmode.sf.net/

;; This file is free software; you can redistribute it and/or modify
;; it under the terms of the GNU General Public License as published by
;; the Free Software Foundation; either version 2, or (at your option)
;; any later version.

;; This file is distributed in the hope that it will be useful,
;; but WITHOUT ANY WARRANTY; without even the implied warranty of
;; MERCHANTABILITY or FITNESS FOR A PARTICULAR PURPOSE.  See the
;; GNU General Public License for more details.

;; You should have received a copy of the GNU General Public License
;; along with GNU Emacs; see the file COPYING.  If not, write to
;; the Free Software Foundation, Inc., 59 Temple Place - Suite 330,
;; Boston, MA 02111-1307, USA.

;;; Commentary:

;; twittering-mode.el is a major mode for Twitter.
;; You can check friends timeline, and update your status on Emacs.

;;; Feature Request:

;; URL : http://twitter.com/d00dle/statuses/577876082
;; * Status Input from Popup buffer and C-cC-c to POST.
;; URL : http://code.nanigac.com/source/view/419
;; * update status for region

;;; Code:

(eval-when-compile (require 'cl))
(require 'xml)
(require 'parse-time)
(when (> 22 emacs-major-version)
  (setq load-path
	(append (mapcar (lambda (dir)
			  (expand-file-name
			   dir
			   (if load-file-name
			       (or (file-name-directory load-file-name)
				   ".")
			     ".")))
			'("url-emacs21" "emacs21"))
		load-path))
  (and (require 'un-define nil t)
       ;; the explicitly require 'unicode to update a workaround with
       ;; navi2ch. see a comment of `twittering-ucs-to-char' for more
       ;; details.
       (require 'unicode nil t)))
(require 'url)

(defconst twittering-mode-version "HEAD")

(defun twittering-mode-version ()
  "Display a message for twittering-mode version."
  (interactive)
  (let ((version-string
	 (format "twittering-mode-v%s" twittering-mode-version)))
    (if (interactive-p)
	(message "%s" version-string)
      version-string)))

;;;
;;; User Customizable
;;;

(defgroup twittering nil
  "Twitter client."
  :prefix "twittering-"
  :group 'applications)

(defcustom twittering-number-of-tweets-on-retrieval 20
  "*The number of tweets which will be retrieved in one request.
The upper limit is `twittering-max-number-of-tweets-on-retrieval'."
  :type 'integer
  :group 'twittering)

(defcustom twittering-timer-interval 90
  "The interval of auto reloading.
You should use 60 or more seconds for this variable because the number of API
call is limited by the hour."
  :type 'integer
  :group 'twittering)

(defcustom twittering-username nil
  "*An username of your Twitter account."
  :type 'string
  :group 'twittering)

(defcustom twittering-password nil
  "*A password of your Twitter account. Leave it blank is the
recommended way because writing a password in .emacs file is so
dangerous."
  :type 'string
  :group 'twittering)

(defcustom twittering-initial-timeline-spec-string ":home"
  "*The initial timeline spec string. If the value of the variable is a
list of timeline spec strings, the timelines are rendered on their own
buffers."
  :type 'string
  :group 'twittering)

(defcustom twittering-status-format "%FACE[twittering-zebra-1-face,twittering-zebra-2-face]{%i %s,  %@:\n%FILL{  %t %m // from %f%L%r%R}}\n "
  "Format string for rendering statuses.
Ex. \"%i %s,  %@:\\n%FILL{  %t // from %f%L%r%R}\n \"

Items:
 %s - screen_name
 %S - name
 %i - profile_image
 %d - description
 %l - location
 %L - \" [location]\"
 %m - (sina) comment and retweet count, if any. (FIXME: this needs to be updated
      quite often to record correct value.)
 %r - \" sent to user\" (use on direct_messages{,_sent})
 %r - \" in reply to user\" (use on other standard timeline)
 %R - \" (retweeted by user)\"
 %u - url
 %j - user.id
 %p - protected?
 %c - created_at (raw UTC string)
 %g - format %c using `gnus-user-date' (Note: this assumes you will not keep
      latest statuses for more than a week)
 %C{time-format-str} - created_at (formatted with time-format-str)
 %@ - X seconds ago
 %T - (sina) thumbnail picture in a tweet
 %t - text filled as one paragraph
 %' - truncated
 %FACE[face-name]{...} - strings decorated with the specified face. You can
                      provide two faces, separated by colon, to create a
                      zebra-like background.
 %FILL[prefix]{...} - strings filled as a paragraph. The prefix is optional.
                      You can use any other specifiers in braces.
 %FOLD[prefix]{...} - strings folded within the frame width.
                      The prefix is optional. This keeps newlines.
                      You can use any other specifiers in braces.
 %f - source
 %# - id
"
  :type 'string
  :group 'twittering)

(defcustom twittering-my-status-format nil
  "Specific format for my posts.
See `twittering-status-format'. "
  :type 'string
  :group 'twittering)

(defcustom twittering-retweet-format "RT: %t (via @%s)"
  "Format string for retweet.

Items:
 %s - screen_name
 %t - text
 %% - %
"
  :type 'string
  :group 'twittering)

(defcustom twittering-fill-column nil
  "*The fill-column used for \"%FILL{...}\" in `twittering-status-format'.
If nil, the fill-column is automatically calculated."
  :type 'integer
  :group 'twittering)

(defcustom twittering-my-fill-column nil
  "Similar to `twittering-fill-column', specially for tweets sent by myself."
  :type 'integer
  :group 'twittering)

(defcustom twittering-show-replied-tweets t
  "*The number of replied tweets which will be showed in one tweet.

If the value is not a number and is non-nil, show all replied tweets
which is already fetched.
If the value is nil, doesn't show replied tweets."
  :type 'symbol
  :group 'twittering)

(defcustom twittering-default-show-replied-tweets nil
  "*The number of default replied tweets which will be showed in one tweet.
This value will be used only when showing new tweets.

See `twittering-show-replied-tweets' for more details."
  :type 'symbol
  :group 'twittering)

(defcustom twittering-use-show-minibuffer-length t
  "*Show current length of minibuffer if this variable is non-nil.

We suggest that you should set to nil to disable the showing function
when it conflict with your input method (such as AquaSKK, etc.)"
  :type 'symbol
  :group 'twittering)

(defcustom twittering-notify-successful-http-get t
  "Non-nil will notify successful http GET in minibuffer."
  :type 'symbol
  :group 'twittering)

(defcustom twittering-use-ssl t
  "Use SSL connection if this variable is non-nil.

SSL connections use 'curl' command as a backend."
  :type 'symbol
  :group 'twittering)

(defcustom twittering-tinyurl-service 'tinyurl
  "The service to use. One of 'tinyurl' or 'toly'."
  :type 'symbol
  :group 'twittering)

(defcustom twittering-timeline-most-active-spec-strings '(":home" ":replies")
  "See `twittering-timeline-spec-most-active-p'."
  :type 'list
  :group 'twittering)

(defcustom twittering-request-confirmation-on-posting nil
  "*If *non-nil*, confirmation will be requested on posting a tweet edited in
pop-up buffer."
  :type 'symbol
  :group 'twittering)

(defcustom twittering-timeline-spec-alias nil
  "*Alist for aliases of timeline spec.
Each element is (NAME . SPEC-STRING), where NAME is a string and
SPEC-STRING is a string or a function that returns a timeline spec string.

The alias can be referred as \"$NAME\" or \"$NAME(ARG)\" in timeline spec
string. If SPEC-STRING is a string, ARG is simply ignored.
If SPEC-STRING is a function, it is called with a string argument.
For the style \"$NAME\", the function is called with nil.
For the style \"$NAME(ARG)\", the function is called with a string ARG.

For example, if you specify
 '((\"FRIENDS\" . \"(USER1+USER2+USER3)\")
   (\"to_me\" . \"(:mentions+:retweets_of_me+:direct_messages)\")
   (\"related-to\" .
            ,(lambda (username)
               (if username
                   (format \":search/to:%s OR from:%s OR @%s/\"
                           username username username)
                 \":home\")))),
then you can use \"$to_me\" as
\"(:mentions+:retweets_of_me+:direct_messages)\"."
  :type 'list
  :group 'twittering)

(defcustom twittering-convert-fix-size 48
  "Size of user icon.

When nil, don't convert, simply use original size.

Most default profile_image_url in status is already an
avatar(48x48).  So normally we don't have to convert it at all."
  :type 'number
  :group 'twittering)

(defcustom twittering-new-tweets-count-excluding-me nil
  "Non-nil will exclude my own tweets when counting received new tweets."
  :type 'boolean
  :group 'twittering)

(defcustom twittering-new-tweets-count-excluding-replies-in-home nil
  "Non-nil will exclude replies in home timeline when counting received new
tweets."
  :type 'boolean
  :group 'twittering)

;; (defcustom (twittering-get-accounts 'auth) 'oauth
;;   "*Authentication method for `twittering-mode'.
;; The symbol `basic' means Basic Authentication. The symbol `oauth' means
;; OAuth Authentication. The symbol `xauth' means xAuth Authentication.
;; OAuth Authentication requires `(twittering-lookup-service-method-table 'oauth-consumer-key)' and
;; `(twittering-lookup-service-method-table 'oauth-consumer-secret)'. Additionally, it requires an external
;; command `curl' or another command included in `tls-program', which may be
;; `openssl' or `gnutls-cli', for SSL."
;;   :type 'symbol
;;   :group 'twittering)

;;;
;;; Internal Variables
;;;

(defvar twittering-account-authorization '()
  "State of account authorization for `twittering-username' and
`twittering-password'.  The value is one of the following symbols:
nil -- The account have not been authorized yet.
queried -- The authorization has been queried, but not finished yet.
authorized -- The account has been authorized.")

(defun twittering-get-account-authorization ()
  (cadr (assq twittering-service-method
	     twittering-account-authorization)))

(defun twittering-update-account-authorization (auth)
  (setq twittering-account-authorization
	`((,twittering-service-method ,auth)
	  ,@(assq-delete-all twittering-service-method
			    twittering-account-authorization))))

(defvar twittering-oauth-invoke-browser nil
  "*Whether to invoke a browser on authorization of access key automatically.")

(defconst twittering-max-number-of-tweets-on-retrieval 200
  "The maximum number of `twittering-number-of-tweets-on-retrieval'.")

(defvar twittering-tinyurl-services-map
  '((tinyurl . "http://tinyurl.com/api-create.php?url=")
    (toly    . "http://to.ly/api.php?longurl="))
  "Alist of tinyfy services.")

(defvar twittering-mode-map (make-sparse-keymap))
(defvar twittering-mode-menu-on-uri-map (make-sparse-keymap "Twittering Mode"))
(defvar twittering-mode-on-uri-map (make-sparse-keymap))

(defvar twittering-tweet-history nil)
(defvar twittering-user-history nil)
(defvar twittering-timeline-history nil)
(defvar twittering-hashtag-history nil)
(defvar twittering-search-history nil)

(defvar twittering-current-hashtag nil
  "A hash tag string currently set. You can set it by calling
`twittering-set-current-hashtag'.")

(defvar twittering-timer nil
  "Timer object for timeline refreshing will be stored here.
DO NOT SET VALUE MANUALLY.")

(defvar twittering-timer-for-redisplaying nil
  "Timer object for timeline redisplay statuses will be stored here.
DO NOT SET VALUE MANUALLY.")

(defvar twittering-timer-interval-for-redisplaying 5.0
  "The interval of auto redisplaying statuses.
Each time Emacs remains idle for the interval, twittering-mode updates parts
requiring to be redrawn.")

(defvar twittering-timeline-spec nil
  "The timeline spec for the current buffer.")

(defvar twittering-timeline-spec-string ""
  "The timeline spec string for the current buffer.")

(defvar twittering-current-timeline-spec-string nil
  "The current timeline spec string. This variable should not be referred
directly. Use `twittering-current-timeline-spec-string' or
`twittering-current-timeline-spec'.")

(defvar twittering-get-simple-retrieved nil)

(defvar twittering-process-info-alist nil
  "Alist of active process and timeline spec retrieved by the process.")

(defvar twittering-server-info-alist nil
  "Alist of server information.")

(defvar twittering-new-tweets-count 0
  "Number of new tweets when `twittering-new-tweets-hook' is run.")

(defvar twittering-new-tweets-spec nil
  "Timeline spec, which new tweets belong to, when
`twittering-new-tweets-hook' is run.")
(defvar twittering-new-tweets-statuses nil
  "New tweet status messages, when
`twittering-new-tweets-hook' is run.")

(defvar twittering-new-tweets-hook nil
  "*Hook run when new tweets are received.

You can read `twittering-new-tweets-count' or `twittering-new-tweets-spec'
to get the number of new tweets received when this hook is run.")

(defvar twittering-active-mode nil
  "Non-nil if new statuses should be retrieved periodically.
Do not modify this variable directly. Use `twittering-activate-buffer',
`twittering-deactivate-buffer', `twittering-toggle-activate-buffer' or
`twittering-set-active-flag-for-buffer'.")
(defvar twittering-scroll-mode nil)

(defvar twittering-jojo-mode nil)
(defvar twittering-reverse-mode nil
  "*Non-nil means tweets are aligned in reverse order of `http://twitter.com/'.")
(defvar twittering-display-remaining nil
  "*If non-nil, display remaining of rate limit on the mode-line.")
(defvar twittering-display-connection-method t
  "*If non-nil, display the current connection method on the mode-line.")

(defvar twittering-allow-insecure-server-cert nil
  "*If non-nil, twittering-mode allows insecure server certificates.")

(defvar twittering-curl-program nil
  "Cache a result of `twittering-find-curl-program'.
DO NOT SET VALUE MANUALLY.")
(defvar twittering-curl-program-https-capability nil
  "Cache a result of `twittering-start-http-session-curl-https-p'.
DO NOT SET VALUE MANUALLY.")

(defvar twittering-wget-program nil
  "Cache a result of `twittering-find-wget-program'.
DO NOT SET VALUE MANUALLY.")

(defvar twittering-tls-program nil
  "*List of strings containing commands to start TLS stream to a host.
Each entry in the list is tried until a connection is successful.
%h is replaced with server hostname, %p with port to connect to.
Also see `tls-program'.
If nil, this is initialized with a list of valied entries extracted from
`tls-program'.")

(defvar twittering-connection-type-order
  '(curl wget urllib-http native urllib-https))
  "*A list of connection methods in the preferred order."

(defvar twittering-connection-type-table
  '((native (check . t)
	    (https . twittering-start-http-session-native-tls-p)
	    (send-http-request . twittering-send-http-request-native)
	    (pre-process-buffer . twittering-pre-process-buffer-native))
    (curl (check . twittering-start-http-session-curl-p)
	  (https . twittering-start-http-session-curl-https-p)
	  (send-http-request . twittering-send-http-request-curl)
	  (pre-process-buffer . twittering-pre-process-buffer-curl))
    (wget (check . twittering-start-http-session-wget-p)
	  (https . t)
	  (send-http-request . twittering-send-http-request-wget)
	  (pre-process-buffer . twittering-pre-process-buffer-wget))
    (urllib-http
     (display-name . "urllib")
     (check . twittering-start-http-session-urllib-p)
     (https . nil)
     (send-http-request . twittering-send-http-request-urllib)
     (pre-process-buffer . twittering-pre-process-buffer-urllib))
    (urllib-https
     (display-name . "urllib")
     (check . twittering-start-http-session-urllib-p)
     (https . twittering-start-http-session-urllib-https-p)
     (send-http-request . twittering-send-http-request-urllib)
     (pre-process-buffer . twittering-pre-process-buffer-urllib)))
  "A list of alist of connection methods.")

(defvar twittering-format-status-function-source ""
  "The status format string that has generated the current
`twittering-format-status-function'.")
(defvar twittering-format-status-function nil
  "The formating function generated from `twittering-format-status-function-source'.")

(defvar twittering-format-my-status-function-source "")
(defvar twittering-format-my-status-function nil)

(defvar twittering-timeline-data-table (make-hash-table :test 'equal))

(defvar twittering-username-face 'twittering-username-face)
(defvar twittering-uri-face 'twittering-uri-face)

(defvar twittering-zebra-1-face 'twittering-zebra-1-face)
(defvar twittering-zebra-2-face 'twittering-zebra-2-face)

(defface twittering-zebra-1-face `((t (:background "#e6e6fa"))) "" :group 'faces)
(defface twittering-zebra-2-face `((t (:background "#ffe4e1"))) "" :group 'faces)

(defvar twittering-use-native-retweet nil
  "Post retweets using native retweets if this variable is non-nil.
This is default value, you can also set it separately for each service in
`twittering-accounts', like (retweet organic) or (retweet native).")

(defvar twittering-update-status-function
  'twittering-update-status-from-pop-up-buffer
  "The function used to posting a tweet. It takes two arguments:
the first argument INIT-STR is initial text to be edited and the
second argument REPLY-TO-ID is a user ID of a tweet to which you
are going to reply.

Twittering-mode provides two functions for updating status:
* `twittering-update-status-from-minibuffer': edit tweets in minibuffer
* `twittering-update-status-from-pop-up-buffer': edit tweets in pop-up buffer")

(defvar twittering-invoke-buffer nil
  "The buffer where we invoke `twittering-get-and-render-timeline'.

If we invoke `twittering-get-and-render-timeline' from a twittering buffer, then
do not display unread notifier on mode line.")

(defvar twittering-use-master-password nil
  "*Wheter to store private information encrypted with a master password.")
(defvar twittering-private-info-file
  (expand-file-name "~/.twittering-mode.gpg")
  "*File for storing encrypted private information when
`twittering-use-master-password' is non-nil.")
(defvar twittering-variables-stored-with-encryption
  '(twittering-oauth-access-token-alist))

(defvar twittering-oauth-use-ssl t
  "*Whether to use SSL on authentication via OAuth. Twitter requires SSL
on authorization via OAuth.")
(defvar twittering-oauth-access-token-alist '())

(defvar twittering-service-method 'twitter
  "*Service method for `twittering-mode'.
Following methods are supported:
  'twitter   -- http://www.twitter.com
  'statusnet -- http://status.net
  'sina      -- http://t.sina.com.cn")

(defcustom twittering-service-method-table
  `((twitter (api "api.twitter.com")
             (search "search.twitter.com")
             (web "twitter.com")

             (api-prefix "1/")
             (search-method "search")

             (oauth-request-token-url-without-scheme
              "://api.twitter.com/oauth/request_token")
             (oauth-authorization-url-base-without-scheme
              "://api.twitter.com/oauth/authorize?oauth_token=")
             (oauth-access-token-url-without-scheme
              "://api.twitter.com/oauth/access_token")
	     (oauth-consumer-key 
	      ,(base64-decode-string 
		"RWJqWHNtdllhQzJwMHhyRDBMa0Jldw=="))
	     (oauth-consumer-secret 
	      ,(base64-decode-string	   
		"ZEpVRzJoVzJtV1l1eTRZd0VscHdiQjBpY0JCb3NwOXZ2NTFmdmZ0c09F"))
             
             (status-url twittering-get-status-url-twitter)
	     (search-url twittering-get-search-url-twitter))

    (sina (api "api.t.sina.com.cn")
          (web "t.sina.com.cn")
	  ;; search is not restricted by sina..

          (oauth-request-token-url-without-scheme
           "://api.t.sina.com.cn/oauth/request_token")
          (oauth-authorization-url-base-without-scheme
           "://api.t.sina.com.cn/oauth/authorize?oauth_token=")
          (oauth-access-token-url-without-scheme
           "://api.t.sina.com.cn/oauth/access_token")
	  (oauth-consumer-key
	   ,(base64-decode-string "Mzk0NDQ3MzYyOA=="))
	  (oauth-consumer-secret 
	   ,(base64-decode-string	   
	     "NzM0YzFkNDlmMGM2MjJhZGY1NTFiNDljNjIzOGU5ODI="))

          (status-url twittering-get-status-url-sina)
          (search-url twittering-get-search-url-twitter))
    
    (statusnet (status-url twittering-get-status-url-statusnet)
	       (search-url twittering-get-search-url-statusnet)))
  "A list of alist of service methods."
  :type 'list
  :group 'twittering)

(defun twittering-lookup-service-method-table (attr)
  "Lookup ATTR value for `twittering-service-method'."
  (or (cadr (assq attr (assqref twittering-service-method
				twittering-service-method-table)))
      ""))

(defun twittering-lookup-oauth-access-token-alist ()
  (assqref twittering-service-method twittering-oauth-access-token-alist))

(defun twittering-update-oauth-access-token-alist (alist)
  (setq twittering-oauth-access-token-alist
	`((,twittering-service-method ,@alist)
	  ,@(assq-delete-all twittering-service-method
			     twittering-oauth-access-token-alist))))

(defcustom twittering-accounts '()
  "Account settings service by service.

    ((service-method 
         (username \"FOO\")
         (password \"PASSWORD\")

         ;; optional
         (auth basic)      ; oauth
         (retweet organic) ; native
         ...))"
  :type 'list
  :group 'twittering-mode)

(defcustom twittering-enabled-services '(twitter)
  "See `twittering-service-method-table' for supported services."
  :type 'list
  :group 'twittering-mode)

(defun twittering-get-accounts (attr)
  (cadr (assq attr
	      (assqref twittering-service-method twittering-accounts))))

;;;;
;;;; Macro and small utility function
;;;;

(defun assocref (item alist)
  (cdr (assoc item alist)))

(defun assqref (item alist)
  (cdr (assq item alist)))

(defmacro list-push (value listvar)
  `(setq ,listvar (cons ,value ,listvar)))

(defmacro case-string (str &rest clauses)
  `(cond
    ,@(mapcar
       (lambda (clause)
	 (let ((keylist (car clause))
	       (body (cdr clause)))
	   `(,(if (listp keylist)
		  `(or ,@(mapcar (lambda (key) `(string-equal ,str ,key))
				 keylist))
		't)
	     ,@body)))
       clauses)))

;;;;
;;;; Utility for portability
;;;;

(defun twittering-remove-duplicates (list)
  "Return a copy of LIST with all duplicate elements removed.
This is non-destructive version of `delete-dups' which is not
defined in Emacs21."
  (if (fboundp 'delete-dups)
      (delete-dups (copy-sequence list))
    (let ((rest list)
	  (result nil))
      (while rest
	(unless (member (car rest) result)
	  (setq result (cons (car rest) result)))
	(setq rest (cdr rest)))
      (nreverse result))))

(defun twittering-completing-read (prompt collection &optional predicate require-match initial-input hist def inherit-input-method)
  "Read a string in the minibuffer, with completion.
This is a modified version of `completing-read' and accepts candidates
as a list of a string on Emacs21."
  ;; completing-read() of Emacs21 does not accepts candidates as
  ;; a list. Candidates must be given as an alist.
  (let* ((collection (twittering-remove-duplicates collection))
         (collection
          (if (and (> 22 emacs-major-version)
                   (listp collection)
                   (stringp (car collection)))
              (mapcar (lambda (x) (cons x nil)) collection)
            collection)))
    (completing-read prompt collection predicate require-match
                     initial-input hist def inherit-input-method)))

;;;;
;;;; Debug mode
;;;;

(defvar twittering-debug-mode nil)
(defvar twittering-debug-buffer "*debug*")

(defun twittering-get-or-generate-buffer (buffer)
  (if (bufferp buffer)
      (if (buffer-live-p buffer)
	  buffer
	(generate-new-buffer (buffer-name buffer)))
    (if (stringp buffer)
	(or (get-buffer buffer)
	    (generate-new-buffer buffer)))))

(defun twittering-debug-buffer ()
  (twittering-get-or-generate-buffer twittering-debug-buffer))

(defmacro debug-print (obj)
  (let ((obsym (gensym)))
    `(let ((,obsym ,obj))
       (if twittering-debug-mode
	   (with-current-buffer (twittering-debug-buffer)
	     (insert "[debug] " (prin1-to-string ,obsym))
	     (newline)
	     ,obsym)
	 ,obsym))))

(defun debug-printf (fmt &rest args)
  (when twittering-debug-mode
    (with-current-buffer (twittering-debug-buffer)
      (insert "[debug] " (apply 'format fmt args))
      (newline))))

(defun twittering-debug-mode ()
  (interactive)
  (setq twittering-debug-mode
	(not twittering-debug-mode))
  (message (if twittering-debug-mode "debug mode:on" "debug mode:off")))

;;;;
;;;; Proxy setting / functions
;;;;

(defvar twittering-proxy-use nil)
(defvar twittering-proxy-server nil
  "*Proxy server for `twittering-mode'.
If both `twittering-proxy-server' and `twittering-proxy-port' are
non-nil, the variables `twittering-proxy-*' have priority over other
variables `twittering-http-proxy-*' or `twittering-https-proxy-*'
regardless of HTTP or HTTPS.

To use individual proxies for HTTP and HTTPS, both `twittering-proxy-server'
and `twittering-proxy-port' must be nil.")
(defvar twittering-proxy-port nil
  "*Port number for `twittering-mode'.
If both `twittering-proxy-server' and `twittering-proxy-port' are
non-nil, the variables `twittering-proxy-*' have priority over other
variables `twittering-http-proxy-*' or `twittering-https-proxy-*'
regardless of HTTP or HTTPS.

To use individual proxies for HTTP and HTTPS, both `twittering-proxy-server'
and `twittering-proxy-port' must be nil.")
(defvar twittering-proxy-keep-alive nil)
(defvar twittering-proxy-user nil
  "*Username for `twittering-proxy-server'.

NOTE: If both `twittering-proxy-server' and `twittering-proxy-port' are
non-nil, the variables `twittering-proxy-*' have priority over other
variables `twittering-http-proxy-*' or `twittering-https-proxy-*'
regardless of HTTP or HTTPS.")
(defvar twittering-proxy-password nil
  "*Password for `twittering-proxy-server'.

NOTE: If both `twittering-proxy-server' and `twittering-proxy-port' are
non-nil, the variables `twittering-proxy-*' have priority over other
variables `twittering-http-proxy-*' or `twittering-https-proxy-*'
regardless of HTTP or HTTPS.")

(defvar twittering-http-proxy-server nil
  "*HTTP proxy server for `twittering-mode'.
If nil, it is initialized on entering `twittering-mode'.
The port number is specified by `twittering-http-proxy-port'.
For HTTPS connection, the proxy specified by `twittering-https-proxy-server'
and `twittering-https-proxy-port' is used.

NOTE: If both `twittering-proxy-server' and `twittering-proxy-port' are
non-nil, the variables `twittering-proxy-*' have priority over other
variables `twittering-http-proxy-*' or `twittering-https-proxy-*'
regardless of HTTP or HTTPS.")
(defvar twittering-http-proxy-port nil
  "*Port number of a HTTP proxy server for `twittering-mode'.
If nil, it is initialized on entering `twittering-mode'.
The server is specified by `twittering-http-proxy-server'.
For HTTPS connection, the proxy specified by `twittering-https-proxy-server'
and `twittering-https-proxy-port' is used.

NOTE: If both `twittering-proxy-server' and `twittering-proxy-port' are
non-nil, the variables `twittering-proxy-*' have priority over other
variables `twittering-http-proxy-*' or `twittering-https-proxy-*'
regardless of HTTP or HTTPS.")
(defvar twittering-http-proxy-keep-alive nil
  "*If non-nil, the Keep-alive is enabled. This is experimental.")
(defvar twittering-http-proxy-user nil
  "*Username for `twittering-http-proxy-server'.

NOTE: If both `twittering-proxy-server' and `twittering-proxy-port' are
non-nil, the variables `twittering-proxy-*' have priority over other
variables `twittering-http-proxy-*' or `twittering-https-proxy-*'
regardless of HTTP or HTTPS.")
(defvar twittering-http-proxy-password nil
  "*Password for `twittering-http-proxy-server'.

NOTE: If both `twittering-proxy-server' and `twittering-proxy-port' are
non-nil, the variables `twittering-proxy-*' have priority over other
variables `twittering-http-proxy-*' or `twittering-https-proxy-*'
regardless of HTTP or HTTPS.")

(defvar twittering-https-proxy-server nil
  "*HTTPS proxy server for `twittering-mode'.
If nil, it is initialized on entering `twittering-mode'.
The port number is specified by `twittering-https-proxy-port'.
For HTTP connection, the proxy specified by `twittering-http-proxy-server'
and `twittering-http-proxy-port' is used.

NOTE: If both `twittering-proxy-server' and `twittering-proxy-port' are
non-nil, the variables `twittering-proxy-*' have priority over other
variables `twittering-http-proxy-*' or `twittering-https-proxy-*'
regardless of HTTP or HTTPS.")
(defvar twittering-https-proxy-port nil
  "*Port number of a HTTPS proxy server for `twittering-mode'.
If nil, it is initialized on entering `twittering-mode'.
The server is specified by `twittering-https-proxy-server'.
For HTTP connection, the proxy specified by `twittering-http-proxy-server'
and `twittering-http-proxy-port' is used.

NOTE: If both `twittering-proxy-server' and `twittering-proxy-port' are
non-nil, the variables `twittering-proxy-*' have priority over other
variables `twittering-http-proxy-*' or `twittering-https-proxy-*'
regardless of HTTP or HTTPS.")
(defvar twittering-https-proxy-keep-alive nil
  "*If non-nil, the Keep-alive is enabled. This is experimental.")
(defvar twittering-https-proxy-user nil
  "*Username for `twittering-https-proxy-server'.

NOTE: If both `twittering-proxy-server' and `twittering-proxy-port' are
non-nil, the variables `twittering-proxy-*' have priority over other
variables `twittering-http-proxy-*' or `twittering-https-proxy-*'
regardless of HTTP or HTTPS.")
(defvar twittering-https-proxy-password nil
  "*Password for `twittering-https-proxy-server'.

NOTE: If both `twittering-proxy-server' and `twittering-proxy-port' are
non-nil, the variables `twittering-proxy-*' have priority over other
variables `twittering-http-proxy-*' or `twittering-https-proxy-*'
regardless of HTTP or HTTPS.")

(defun twittering-normalize-proxy-vars ()
  "Normalize the type of `twittering-http-proxy-port' and
`twittering-https-proxy-port'."
  (mapc (lambda (sym)
	  (let ((value (symbol-value sym)))
	    (cond
	     ((null value)
	      nil)
	     ((integerp value)
	      nil)
	     ((stringp value)
	      (set sym (string-to-number value)))
	     (t
	      (set sym nil)))))
	'(twittering-proxy-port
	  twittering-http-proxy-port
	  twittering-https-proxy-port)))

(defun twittering-proxy-info (scheme &optional item)
  "Return an alist for proxy configuration registered for SCHEME.
SCHEME must be a string \"http\", \"https\" or a symbol 'http or 'https.
The server name is a string and the port number is an integer."
  (twittering-normalize-proxy-vars)
  (let ((scheme (if (symbolp scheme)
		    (symbol-name scheme)
		  scheme))
	(info-list
	 `((("http" "https")
	    . ((server . ,twittering-proxy-server)
	       (port . ,twittering-proxy-port)
	       (keep-alive . ,twittering-proxy-keep-alive)
	       (user . ,twittering-proxy-user)
	       (password . ,twittering-proxy-password)))
	   (("http")
	    . ((server . ,twittering-http-proxy-server)
	       (port . ,twittering-http-proxy-port)
	       (keep-alive . ,twittering-http-proxy-keep-alive)
	       (user . ,twittering-http-proxy-user)
	       (password . ,twittering-http-proxy-password)))
	   (("https")
	    . ((server . ,twittering-https-proxy-server)
	       (port . ,twittering-https-proxy-port)
	       (keep-alive . ,twittering-https-proxy-keep-alive)
	       (user . ,twittering-https-proxy-user)
	       (password . ,twittering-https-proxy-password))))))
    (let ((info
	   (car (remove nil
			(mapcar
			 (lambda (entry)
			   (when (member scheme (car entry))
			     (let ((info (cdr entry)))
			       (when (and (assqref 'server info)
					  (assqref 'port info))
				 info))))
			 info-list)))))
      (if item
	  (assqref item info)
	info))))

(defun twittering-url-proxy-services ()
  "Return the current proxy configuration for `twittering-mode' in the format
of `url-proxy-services'."
  (remove nil (mapcar
	       (lambda (scheme)
		 (let ((server (twittering-proxy-info scheme 'server))
		       (port (twittering-proxy-info scheme 'port)))
		   (when (and server port)
		     `(,scheme . ,(format "%s:%s" server port)))))
	       '("http" "https"))))

(defun twittering-find-proxy (scheme)
  "Find proxy server and its port from the environmental variables and return
a cons pair of them.
SCHEME must be \"http\" or \"https\"."
  (cond
   ((require 'url-methods nil t)
    (url-scheme-register-proxy scheme)
    (let* ((proxy-service (assoc scheme url-proxy-services))
           (proxy (if proxy-service (cdr proxy-service) nil)))
      (if (and proxy
               (string-match "^\\([^:]+\\):\\([0-9]+\\)$" proxy))
          (let ((host (match-string 1 proxy))
		(port (string-to-number (match-string 2 proxy))))
            (cons host port))
        nil)))
   (t
    (let* ((env-var (concat scheme "_proxy"))
           (env-proxy (or (getenv (upcase env-var))
                          (getenv (downcase env-var))))
	   (default-port (if (string= "https" scheme) "443" "80")))
      (if (and env-proxy
	       (string-match
		"^\\(https?://\\)?\\([^:/]+\\)\\(:\\([0-9]+\\)\\)?/?$"
		env-proxy))
          (let* ((host (match-string 2 env-proxy))
		 (port-str (or (match-string 4 env-proxy) default-port))
		 (port (string-to-number port-str)))
            (cons host port))
	nil)))))

(defun twittering-setup-proxy ()
  (when (require 'url-methods nil t)
    ;; If `url-scheme-registry' is not initialized,
    ;; `url-proxy-services' will be reset by calling
    ;; `url-insert-file-contents' or `url-retrieve-synchronously', etc.
    ;; To avoid it, initialize `url-scheme-registry' by calling
    ;; `url-scheme-get-property' before calling such functions.
    (url-scheme-get-property "http" 'name)
    (url-scheme-get-property "https" 'name))
  (unless (and twittering-http-proxy-server
	       twittering-http-proxy-port)
    (let ((info (twittering-find-proxy "http")))
      (setq twittering-http-proxy-server (car-safe info))
      (setq twittering-http-proxy-port (cdr-safe info))))
  (unless (and twittering-https-proxy-server
	       twittering-https-proxy-port)
    (let ((info (twittering-find-proxy "https")))
      (setq twittering-https-proxy-server (car-safe info))
      (setq twittering-https-proxy-port (cdr-safe info))))
  (if (and twittering-proxy-use
	   (null (twittering-proxy-info "http"))
	   (null (twittering-proxy-info "https")))
      (progn
	(message "Disabling proxy due to lack of configuration.")
	(setq twittering-proxy-use nil))
    t))

(defun twittering-toggle-proxy ()
  (interactive)
  (setq twittering-proxy-use
	(not twittering-proxy-use))
  (if (twittering-setup-proxy)
      (message (if twittering-proxy-use "Use Proxy:on" "Use Proxy:off")))
  (twittering-update-mode-line))

;;;;
;;;; Functions for URL library
;;;;

(defvar twittering-url-show-status nil
  "*Whether to show a running total of bytes transferred.")
(defun twittering-url-wrapper (func &rest args)
  (let ((url-proxy-services
	 (when twittering-proxy-use
	   (twittering-url-proxy-services)))
	(url-show-status twittering-url-show-status))
    (if (eq func 'url-retrieve)
	(let ((buffer (apply func args)))
	  (when (buffer-live-p buffer)
	    (with-current-buffer buffer
	      (set (make-local-variable 'url-show-status)
		   twittering-url-show-status)))
	  buffer)
      (apply func args))))

(defun twittering-url-insert-file-contents (url)
  (twittering-url-wrapper 'url-insert-file-contents url))

(defun twittering-url-retrieve-synchronously (url)
  (twittering-url-wrapper 'url-retrieve-synchronously url))

(defadvice url-retrieve (around hexify-multibyte-string activate)
  (let ((url (ad-get-arg 0)))
    (if (twittering-multibyte-string-p url)
	(let ((url-unreserved-chars 
	       (append '(?: ?/ ??) url-unreserved-chars)))
	  (ad-set-arg 0 (url-hexify-string url))
	  ad-do-it)
      ad-do-it)))

;;;;
;;;; CA certificate
;;;;

(defvar twittering-cert-file nil)

(defun twittering-delete-ca-cert-file ()
  (when (and twittering-cert-file
	     (file-exists-p twittering-cert-file))
    (delete-file twittering-cert-file)
    (setq twittering-cert-file nil)))

;; FIXME: file name is hard-coded. More robust way is desired.
;; https://www.geotrust.com/resources/root_certificates/certificates/Equifax_Secure_Certificate_Authority.cer
(defun twittering-ensure-ca-cert ()
  "Create a CA certificate file if it does not exist, and return
its file name. The certificate is retrieved from
`https://www.geotrust.com/resources/root_certificates/certificates/Equifax_Secure_Certificate_Authority.cer'."
  (if twittering-cert-file
      twittering-cert-file
    (let ((file-name (make-temp-file "twmode-cacert")))
      (with-temp-file file-name
	(insert "-----BEGIN CERTIFICATE-----
MIIDIDCCAomgAwIBAgIENd70zzANBgkqhkiG9w0BAQUFADBOMQswCQYDVQQGEwJV
UzEQMA4GA1UEChMHRXF1aWZheDEtMCsGA1UECxMkRXF1aWZheCBTZWN1cmUgQ2Vy
dGlmaWNhdGUgQXV0aG9yaXR5MB4XDTk4MDgyMjE2NDE1MVoXDTE4MDgyMjE2NDE1
MVowTjELMAkGA1UEBhMCVVMxEDAOBgNVBAoTB0VxdWlmYXgxLTArBgNVBAsTJEVx
dWlmYXggU2VjdXJlIENlcnRpZmljYXRlIEF1dGhvcml0eTCBnzANBgkqhkiG9w0B
AQEFAAOBjQAwgYkCgYEAwV2xWGcIYu6gmi0fCG2RFGiYCh7+2gRvE4RiIcPRfM6f
BeC4AfBONOziipUEZKzxa1NfBbPLZ4C/QgKO/t0BCezhABRP/PvwDN1Dulsr4R+A
cJkVV5MW8Q+XarfCaCMczE1ZMKxRHjuvK9buY0V7xdlfUNLjUA86iOe/FP3gx7kC
AwEAAaOCAQkwggEFMHAGA1UdHwRpMGcwZaBjoGGkXzBdMQswCQYDVQQGEwJVUzEQ
MA4GA1UEChMHRXF1aWZheDEtMCsGA1UECxMkRXF1aWZheCBTZWN1cmUgQ2VydGlm
aWNhdGUgQXV0aG9yaXR5MQ0wCwYDVQQDEwRDUkwxMBoGA1UdEAQTMBGBDzIwMTgw
ODIyMTY0MTUxWjALBgNVHQ8EBAMCAQYwHwYDVR0jBBgwFoAUSOZo+SvSspXXR9gj
IBBPM5iQn9QwHQYDVR0OBBYEFEjmaPkr0rKV10fYIyAQTzOYkJ/UMAwGA1UdEwQF
MAMBAf8wGgYJKoZIhvZ9B0EABA0wCxsFVjMuMGMDAgbAMA0GCSqGSIb3DQEBBQUA
A4GBAFjOKer89961zgK5F7WF0bnj4JXMJTENAKaSbn+2kmOeUJXRmm/kEd5jhW6Y
7qj/WsjTVbJmcVfewCHrPSqnI0kBBIZCe/zuf6IWUrVnZ9NA2zsmWLIodz2uFHdh
1voqZiegDfqnc1zqcPGUIWVEX/r87yloqaKHee9570+sB3c4
-----END CERTIFICATE-----
"))
      (add-hook 'kill-emacs-hook 'twittering-delete-ca-cert-file)
      (setq twittering-cert-file file-name))))

;;;;
;;;; User agent
;;;;

(defvar twittering-user-agent-function 'twittering-user-agent-default-function)

(defun twittering-user-agent-default-function ()
  "Twittering mode default User-Agent function."
  (format "Emacs/%d.%d Twittering-mode/%s"
	  emacs-major-version emacs-minor-version
	  twittering-mode-version))

(defun twittering-user-agent ()
  "Return User-Agent header string."
  (funcall twittering-user-agent-function))

;;;;
;;;; Basic HTTP functions (general)
;;;;

(defun twittering-percent-encode (str &optional coding-system)
  "Encode STR according to Percent-Encoding defined in RFC 3986."
  (twittering-oauth-url-encode str coding-system))

(defun twittering-lookup-connection-type (use-ssl &optional order table)
  "Return available entry extracted fron connection type table.
TABLE is connection type table, which is an alist of type symbol and its
item alist, such as
 '((native (check . t)
           (https . twittering-start-http-session-native-tls-p)
           (start . twittering-start-http-session-native))
   (curl (check . twittering-start-http-session-curl-p)
         (https . twittering-start-http-session-curl-https-p)
         (start . twittering-start-http-session-curl))) .
ORDER means the priority order of type symbols.
If USE-SSL is nil, the item `https' is ignored.
When the type `curl' has priority and is available for the above table,
the function returns
 '((check . twittering-start-http-session-curl-p)
   (https . twittering-start-http-session-curl-https-p)
   (start . twittering-start-http-session-curl)) ."
  (let ((rest (or order twittering-connection-type-order))
	(table (or table twittering-connection-type-table))
	(result nil))
    (while (and rest (null result))
      (let* ((candidate (car rest))
	     (entry (cons `(symbol . ,candidate)
			  (assqref candidate table)))
	     (entry (if (assq 'display-name entry)
			entry
		      (cons `(display-name . ,(symbol-name candidate))
			    entry)))
	     (validate (lambda (item)
			 (let ((v (assqref item entry)))
			   (or (null v) (eq t v) (functionp v)))))
	     (confirm (lambda (item)
			(let ((v (assqref item entry)))
			  (cond
			   ((null v) nil)
			   ((eq t v) t)
			   ((functionp v) (funcall v)))))))
	(if (and (funcall validate 'check)
		 (or (not use-ssl) (funcall validate 'https)))
	    (cond
	     ((and (funcall confirm 'check)
		   (or (not use-ssl) (funcall confirm 'https)))
	      (setq rest nil)
	      (setq result entry))
	     (t
	      (setq rest (cdr rest))))
	  (message "The configuration for conncetion type `%s' is invalid."
		   candidate)
	  (setq rest nil))))
    result))

(defun twittering-get-connection-method-name (use-ssl)
  "Return a name of the preferred connection method.
If USE-SSL is non-nil, return a connection method for HTTPS.
If USE-SSL is nil, return a connection method for HTTP."
  (assqref 'display-name (twittering-lookup-connection-type use-ssl)))

(defun twittering-lookup-http-start-function (&optional order table)
  "Decide a connection method from currently available methods."
  (let ((entry
	 (twittering-lookup-connection-type twittering-use-ssl order table)))
    (assqref 'send-http-request entry)))

(defun twittering-ensure-connection-method (&optional order table)
  "Ensure a connection method with a compromise.
Return nil if no connection methods are available with a compromise."
  (let* ((use-ssl (or twittering-use-ssl twittering-oauth-use-ssl))
	 (entry (twittering-lookup-connection-type use-ssl order table)))
    (cond
     (entry
      t)
     ((and (null entry) use-ssl
	   (yes-or-no-p "HTTPS(SSL) is unavailable. Use HTTP instead? "))
      ;; Fall back on connection without SSL.
      (setq twittering-use-ssl nil)
      (setq twittering-oauth-use-ssl nil)
      (twittering-update-mode-line)
      (twittering-ensure-connection-method order table)
      t)
     (t
      nil))))

(defun twittering-make-http-request (method header-list host port path query-parameters post-body use-ssl)
  "Returns an alist specifying a HTTP request.
METHOD specifies HTTP method. It must be \"GET\" or \"POST\".
HEADER-LIST is a list of (field-name . field-value) specifying HTTP header
fields. The fields \"Host\", \"User-Agent\" and \"Content-Length\" are
automatically filled if necessary.
HOST specifies the host.
PORT specifies the port. This must be an integer.
PATH specifies the absolute path in URI (without query string).
QUERY-PARAMTERS is a string or an alist.
If QUERY-PARAMTERS is a string, it is treated as an encoded query string.
If QUERY-PARAMTERS is an alist, it represents a list of cons pairs of
string, (query-key . query-value).
POST-BODY specifies the post body sent when METHOD equals to \"POST\".
If POST-BODY is nil, no body is posted.
If USE-SSL is non-nil, the request is performed with SSL.

The result alist includes the following keys, where a key is a symbol.
  method: HTTP method such as \"GET\" or \"POST\".
  scheme: the scheme name. \"http\" or \"https\".
  host: the host to which the request is sent.
  port: the port to which the request is sent (integer).
  path: the absolute path string. Note that it does not include query string.
  query-string: the query string.
  encoded-query-alist: the alist consisting of pairs of encoded query-name and
    encoded query-value.
  uri: the URI. It includes the query string.
  uri-without-query: the URI without the query string.
  header-list: an alist specifying pairs of a parameter and its value in HTTP
    header field.
  post-body: the entity that will be posted."
  (let* ((scheme (if use-ssl "https" "http"))
	 (default-port (if use-ssl 443 80))
	 (port (if port port default-port))
	 (query-string
	  (cond
	   ((stringp query-parameters)
	    query-parameters)
	   ((consp query-parameters)
	    (mapconcat (lambda (pair)
			 (cond
			  ((stringp pair)
			   (twittering-percent-encode pair))
			  ((consp pair)
			   (format
			    "%s=%s"
			    (twittering-percent-encode (car pair))
			    (twittering-percent-encode (cdr pair))))
			  (t
			   nil)))
		       query-parameters
		       "&"))
	   (t
	    nil)))
	 (encoded-query-alist
	  (cond
	   ((stringp query-parameters)
	    ;; Query name and its value must be already encoded.
	    (mapcar (lambda (str)
		      (if (string-match "=" str)
			  (let ((key (substring str 0 (match-beginning 0)))
				(value (substring str (match-end 0))))
			    `(,key . ,value))
			`(,str . nil)))
		    (split-string query-parameters "&")))
	   ((consp query-parameters)
	    (mapcar (lambda (pair)
		      (cond
		       ((stringp pair)
			(cons (twittering-percent-encode pair) nil))
		       ((consp pair)
			(cons (twittering-percent-encode (car pair))
			      (twittering-percent-encode (cdr pair))))
		       (t
			nil)))
		    query-parameters))
	   (t
	    nil)))
	 (uri-without-query
	  (concat scheme "://"
		  host
		  (when (and port (not (= port default-port)))
		    (format ":%d" port))
		  path))
	 (uri
	  (if query-string
	      (concat uri-without-query "?" query-string)
	    uri-without-query))
	 (header-list
	  `(,@(when (and (string= method "POST")
			 (not (assoc "Content-Length" header-list)))
		`(("Content-Length" . ,(format "%d" (length post-body)))))
	    ,@(unless (assoc "Host" header-list)
		`(("Host" . ,host)))
	    ,@(unless (assoc "User-Agent" header-list)
		`(("User-Agent" . ,(twittering-user-agent))))
	    ,@header-list)))
    (cond
     ((not (member method '("POST" "GET")))
      (error "Unknown HTTP method: %s" method)
      nil)
     ((not (string-match "^/" path))
      (error "Invalid HTTP path: %s" path)
      nil)
     (t
      `((method . ,method)
	(scheme . ,scheme)
	(host . ,host)
	(port . ,port)
	(path . ,path)
	(query-string . ,query-string)
	(encoded-query-alist . ,encoded-query-alist)
	(uri . ,uri)
	(uri-without-query . ,uri-without-query)
	(header-list . ,header-list)
	(post-body . ,post-body))))))

(defun twittering-make-http-request-from-uri (method header-list uri &optional post-body)
  "Returns an alist specifying a HTTP request.
The result alist has the same form as an alist generated by
`twittering-make-http-request'.

METHOD specifies HTTP method. It must be \"GET\" or \"POST\".
HEADER-LIST is a list of (field-name . field-value) specifying HTTP header
fields. The fields \"Host\" and \"User-Agent\" are automatically filled
if necessary.
URI specifies the URI including query string.
POST-BODY specifies the post body sent when METHOD equals to \"POST\".
If POST-BODY is nil, no body is posted."
  (let* ((parts-alist
	  (let ((parsed-url (url-generic-parse-url uri)))
	    ;; This is required for the difference of url library
	    ;; distributed with Emacs 22 and 23.
	    (cond
	     ((and (fboundp 'url-p) (url-p parsed-url))
	      ;; Emacs 23 and later.
	      `((scheme . ,(url-type parsed-url))
		(host . ,(url-host parsed-url))
		(port . ,(url-portspec parsed-url))
		(path . ,(url-filename parsed-url))))
	     ((vectorp parsed-url)
	      ;; Emacs 22.
	      `((scheme . ,(aref parsed-url 0))
		(host . ,(aref parsed-url 3))
		(port . ,(aref parsed-url 4))
		(path . ,(aref parsed-url 5))))
	     (t
	      nil))))
	 (path (let ((path (assqref 'path parts-alist)))
		 (if (string-match "\\`\\(.*\\)\\?" path)
		     (match-string 1 path)
		   path)))
	 (query-string (let ((path (assqref 'path parts-alist)))
			 (if (string-match "\\?\\(.*\\)\\'" path)
			     (match-string 1 path)
			   nil))))
    (twittering-make-http-request method header-list
				  (assqref 'host parts-alist)
				  (assqref 'port parts-alist)
				  path
				  query-string
				  post-body
				  (string= "https"
					   (assqref 'scheme parts-alist)))))

(defun twittering-make-connection-info (request &optional additional order table)
  "Make an alist specifying the information of connection for REQUEST.
REQUEST must be an alist that has the same keys as that generated by
`twittering-make-http-request'.

ADDITIONAL is appended to the tail of the result alist.
Following ADDITIONAL, an entry in TABLE is also appended to the result alist,
where `twittering-lookup-connection-type' determines the entry according to
the priority order ORDER.
If ORDER is nil, `twittering-connection-type-order' is used in place of ORDER.
If TABLE is nil, `twittering-connection-type-table' is used in place of TABLE.

The parameter symbols are following:
  use-ssl: whether SSL is enabled or not.
  allow-insecure-server-cert: non-nil if an insecure server certificate is
    allowed on SSL.
  cacert-fullpath: the full-path of the certificate authorizing a server
    certificate on SSL.
  use-proxy: non-nil if using a proxy.
  proxy-server: a proxy server or nil.
  proxy-port: a port for connecting the proxy (integer) or nil.
  proxy-user: a username for connecting the proxy or nil.
  proxy-password: a password for connecting the proxy or nil.
  request: an alist specifying a HTTP request."
  (let* ((order (or order twittering-connection-type-order))
	 (table (or table twittering-connection-type-table))
	 (scheme (assqref 'scheme request))
	 (use-ssl (string= "https" scheme))
	 (entry (twittering-lookup-connection-type use-ssl order table)))
    `((use-ssl . ,use-ssl)
      (allow-insecure-server-cert
       . ,twittering-allow-insecure-server-cert)
      (cacert-fullpath
       . ,(when use-ssl (twittering-ensure-ca-cert)))
      (use-proxy . ,twittering-proxy-use)
      ,@(when twittering-proxy-use
	  `((proxy-server . ,(twittering-proxy-info scheme 'server))
	    (proxy-port . ,(twittering-proxy-info scheme 'port))
	    (proxy-user . ,(if use-ssl
			       twittering-https-proxy-user
			     twittering-http-proxy-user))
	    (proxy-password . ,(if use-ssl
				   twittering-https-proxy-password
				 twittering-http-proxy-password))))
      (request . ,request)
      ,@additional
      ,@entry)))

(defun twittering-get-response-header (buffer)
  "Extract HTTP response header from HTTP response.
BUFFER may be a buffer or the name of an existing buffer which contains the HTTP response."
  (with-current-buffer buffer
    (save-excursion
      (goto-char (point-min))
      (if (search-forward-regexp "\r?\n\r?\n" nil t)
	  (buffer-substring (point-min) (match-end 0))
	nil))))

(defun twittering-make-header-info-alist (header-str)
  "Make HTTP header alist from HEADER-STR.
The alist consists of pairs of field-name and field-value, such as
'((\"Content-Type\" . \"application/xml\; charset=utf-8\")
  (\"Content-Length\" . \"2075\"))."
  (let* ((lines (split-string header-str "\r?\n"))
         (status-line (car lines))
         (header-lines (cdr lines)))
    (when (string-match
	   "^\\(HTTP/1\.[01]\\) \\([0-9][0-9][0-9]\\) \\(.*\\)$"
	   status-line)
      (append `((status-line . ,status-line)
		(http-version . ,(match-string 1 status-line))
		(status-code . ,(match-string 2 status-line))
		(reason-phrase . ,(match-string 3 status-line)))
	      (remove nil
		      (mapcar
		       (lambda (line)
			 (when (string-match "^\\([^: ]*\\): *\\(.*\\)$" line)
			   (cons (match-string 1 line) (match-string 2 line))))
		       header-lines))))))

(defun twittering-send-http-request-internal (request additional-info sentinel &optional order table)
  "Open a connection and return a subprocess object for the connection.
REQUEST must be an alist that has the same keys as that generated by
`twittering-make-http-request'.
SENTINEL is called as a function when the process changes state.
It gets three arguments: the process, a string describing the change, and
the connection-info, which is generated by `twittering-make-connection-info'
and also includes an alist ADDITIONAL-INFO.

How to perform the request is selected from TABLE according to the priority
order ORDER. ORDER and TABLE are directly sent to
`twittering-make-connection-info'.
If ORDER is nil, `twittering-connection-type-order' is used in place of ORDER.
If TABLE is nil, `twittering-connection-type-table' is used in place of TABLE.
"
  (let* ((order (or order twittering-connection-type-order))
	 (table (or table twittering-connection-type-table))
	 (connection-info
	  (twittering-make-connection-info request additional-info
					   order table))
	 (func (assqref 'send-http-request connection-info))
	 (temp-buffer (generate-new-buffer "*twmode-http-buffer*")))
    (when (and func (functionp func))
      (funcall func "*twmode-generic*" temp-buffer
	       connection-info
	       (when (and sentinel (functionp sentinel))
		 (lexical-let ((sentinel sentinel)
			       (connection-info connection-info))
		   (lambda (proc status)
		     (apply sentinel proc status connection-info nil))))))))

(defun twittering-send-http-request (request additional-info func &optional clean-up-func)
  "Send a HTTP request and return a subprocess object for the connection.
REQUEST must be an alist that has the same keys as that generated by
`twittering-make-http-request'.

FUNC is called when a HTTP response has been received without errors.
It is called with the current buffer containing the HTTP response (without
HTTP headers). FUNC is called with four arguments: the process, a symbol
describing the status of the process, a connection-info generated by
`twittering-make-connection-info', and a header-info generated by
`twittering-get-response-header'.
The connection-info also includes an alist ADDITIONAL-INFO.
If FUNC returns non-nil and `twittering-buffer-related-p' is non-nil, the
returned value is displayed as a message.

CLEAN-UP-FUNC is called whenever the sentinel of the subprocess for the
connection is called (as `set-process-sentinel').
It is called with three arguments: the process, a symbol describing the status
of the proess, and a connection-info generated by
`twittering-make-connection-info'.
They are the same as arguments for FUNC.
When a HTTP response has been received, FUNC is called in advance of
CLEAN-UP-FUNC. CLEAN-UP-FUNC can overwrite the message displayed by FUNC.

If the subprocess has exited, the buffer bound to it is automatically killed
after calling CLEAN-UP-FUNC.

The method to perform the request is determined from
`twittering-connection-type-table' according to the priority order
`twittering-connection-type-order'."
  (lexical-let ((func func)
		(clean-up-func clean-up-func))
    (twittering-send-http-request-internal
     request additional-info
     (lambda (proc status-str connection-info)
       (let ((status (cond
		      ((string= status-str "urllib-finished") 'exit)
		      ((processp proc) (process-status proc))
		      (t nil)))
	     (buffer (process-buffer proc))
	     (exit-status (cond
			   ((string= status-str "urllib-finished") 0)
			   ((processp proc) (process-exit-status proc))
			   (t 1)))
	     (command (process-command proc))
	     (pre-process-func
	      (assqref 'pre-process-buffer connection-info))
	     (mes nil))
	 (unwind-protect
	     (setq mes
		   (cond
		    ((null status)
		     (format "Failure: process %s does not exist." proc))
		    ((or (memq status '(run stop open listen connect))
			 (not (memq status '(exit signal closed failed))))
		     ;; If the process is running, FUNC is not called.
		     nil)
		    ((and command
			  (not (= 0 exit-status)))
		     ;; If the process abnormally exited,
		     (format "Failure: %s exited abnormally (exit-status=%s)."
			     (car command) exit-status))
		    ((not (buffer-live-p buffer))
		     (format "Failure: the buffer for %s is already killed."
			     proc))
		    (t
		     (when (functionp pre-process-func)
		       ;; Pre-process buffer.
		       (funcall pre-process-func proc buffer connection-info))
		     (let* ((header (twittering-get-response-header buffer))
			    (header-info
			     (and header
				  (twittering-update-server-info header))))
		       (with-current-buffer buffer
			 (goto-char (point-min))
			 (when (search-forward-regexp "\r?\n\r?\n" nil t)
			   ;; delete HTTP headers.
			   (delete-region (point-min) (match-end 0)))
			 (apply func proc status connection-info
				header-info nil))))))
	   ;; unwind-forms
	   (when (and mes (or (twittering-buffer-related-p)
			      (twittering-account-authorization-queried-p)))
	     ;; CLEAN-UP-FUNC can overwrite a message from the return value
	     ;; of FUNC.
	     (message "%s" mes))
	   (when (functionp clean-up-func)
	     (funcall clean-up-func proc status connection-info))
	   (when (and (memq status '(exit signal closed failed))
		      (buffer-live-p buffer)
		      (not twittering-debug-mode))
	     (kill-buffer buffer))))))))

;;;;
;;;; Basic HTTP functions with tls and Emacs builtins.
;;;;

(eval-when-compile (require 'tls nil t))
(defun twittering-start-http-session-native-tls-p ()
  (when (and (not twittering-proxy-use)
	     (require 'tls nil t))
    (unless twittering-tls-program
      (let ((programs
	     (remove nil
		     (mapcar (lambda (cmd)
			       (when (string-match "\\`\\([^ ]+\\) " cmd)
				 (when (executable-find (match-string 1 cmd))
				   cmd)))
			     tls-program))))
	(setq twittering-tls-program
	      (if twittering-allow-insecure-server-cert
		  (mapcar
		   (lambda (str)
		     (cond
		      ((string-match "^\\([^ ]*/\\)?openssl s_client " str)
		       (concat (match-string 0 str) "-verify 0 "
			       (substring str (match-end 0))))
		      ((string-match "^\\([^ ]*/\\)?gnutls-cli " str)
		       (concat (match-string 0 str) "--insecure "
			       (substring str (match-end 0))))
		      (t
		       str)))
		   programs)
		programs))))
    (not (null twittering-tls-program))))

;; TODO: proxy
(defun twittering-send-http-request-native (name buffer connection-info sentinel)
  (let* ((request (assqref 'request connection-info))
	 (method (assqref 'method request))
	 (scheme (assqref 'scheme request))
	 (host (assqref 'host request))
	 (port (assqref 'port request))
	 (path (assqref 'path request))
	 (query-string (assqref 'query-string request))
	 (header-list (assqref 'header-list request))
	 (post-body (assqref 'post-body request))
	 (use-proxy (assqref 'use-proxy connection-info))
	 (proxy-server (assqref 'proxy-server connection-info))
	 (proxy-port (assqref 'proxy-port connection-info))
	 (proxy-user (assqref 'proxy-user connection-info))
	 (proxy-password (assqref 'proxy-password connection-info))
	 (use-ssl (assqref 'use-ssl connection-info))
	 (allow-insecure-server-cert
	  (assqref 'allow-insecure-server-cert connection-info))
	 (cacert-fullpath (assqref 'cacert-fullpath connection-info))
	 (cacert-dir (when cacert-fullpath
		       (file-name-directory cacert-fullpath)))
	 (cacert-filename (when cacert-fullpath
			    (file-name-nondirectory cacert-fullpath)))
	 (proxy-info
	  (when twittering-proxy-use
	    (twittering-proxy-info scheme)))
	 (connect-host (if proxy-info
			   (assqref 'server proxy-info)
			 host))
	 (connect-port (if proxy-info
			   (assqref 'port proxy-info)
			 port))
	 (request-str
	  (format "%s %s%s HTTP/1.1\r\n%s\r\n\r\n%s\r\n"
		  method path
		  (if query-string
		      (concat "?" query-string)
		    "")
		  (mapconcat (lambda (pair)
			       (format "%s: %s" (car pair) (cdr pair)))
			     header-list "\r\n")
		  (or post-body "")))
	 (coding-system-for-read 'binary)
	 (coding-system-for-write 'binary)
	 (tls-program twittering-tls-program)
	 (proc
	  (funcall (if use-ssl
		       'open-tls-stream
		     'open-network-stream)
		   "network-connection-process"
		   nil connect-host connect-port)))
    (when proc
      (set-process-buffer proc buffer)
      (set-process-sentinel proc sentinel)
      (process-send-string proc request-str)
      proc)))

(defun twittering-pre-process-buffer-native (proc buffer connection-info)
  (let ((use-ssl (assqref 'use-ssl connection-info))
	(args (process-command proc)))
    (cond
     ((and use-ssl args
	   (car
	    (remove nil
		    (mapcar (lambda (cmd)
			      (string-match "^\\(.*/\\)?gnutls-cli\\b" cmd))
			    args))))
      (with-current-buffer buffer
	(save-excursion
	  (goto-char (point-max))
	  (when (search-backward-regexp
		 "- Peer has closed the GNUTLS connection\r?\n\\'")
	    (let ((beg (match-beginning 0))
		  (end (match-end 0)))
	      (delete-region beg end))))))
     ((and use-ssl args
	   (car
	    (remove nil
		    (mapcar
		     (lambda (cmd)
		       (string-match "^\\(.*/\\)?openssl s_client\\b" cmd))
		     args))))
      (with-current-buffer buffer
	(save-excursion
	  (goto-char (point-max))
	  (when (search-backward-regexp "closed\r?\n\\'")
	    (let ((beg (match-beginning 0))
		  (end (match-end 0)))
	      (delete-region beg end))))))
     (t
      nil))))

;;;;
;;;; Basic HTTP functions with curl
;;;;

(defun twittering-find-curl-program ()
  "Returns an appropriate `curl' program pathname or nil if not found."
  (or (executable-find "curl")
      (let ((windows-p (memq system-type '(windows-nt cygwin)))
	    (curl.exe
	     (expand-file-name
	      "curl.exe"
	      (expand-file-name
	       "win-curl"
	       (file-name-directory (symbol-file 'twit))))))
	(and windows-p
	     (file-exists-p curl.exe) curl.exe))))

(defun twittering-start-http-session-curl-p ()
  "Return t if curl was installed, otherwise nil."
  (unless twittering-curl-program
    (setq twittering-curl-program (twittering-find-curl-program)))
  (not (null twittering-curl-program)))

(defun twittering-start-http-session-curl-https-p ()
  "Return t if curl was installed and the curl support HTTPS, otherwise nil."
  (when (twittering-start-http-session-curl-p)
    (unless twittering-curl-program-https-capability
      (with-temp-buffer
	(call-process twittering-curl-program
		      nil (current-buffer) nil
		      "--version")
	(goto-char (point-min))
	(setq twittering-curl-program-https-capability
	      (if (search-forward-regexp "^Protocols: .*https" nil t)
		  'capable
		'incapable))))
    (eq twittering-curl-program-https-capability 'capable)))

(defun twittering-send-http-request-curl (name buffer connection-info sentinel)
  (let* ((request        (assqref 'request        connection-info))
	 (method         (assqref 'method         request))
	 (uri            (assqref 'uri            request))
	 (header-list    (assqref 'header-list    request))
	 (post-body      (assqref 'post-body      request))
	 (use-proxy      (assqref 'use-proxy      connection-info))
	 (proxy-server   (assqref 'proxy-server   connection-info))
	 (proxy-port     (assqref 'proxy-port     connection-info))
	 (proxy-user     (assqref 'proxy-user     connection-info))
	 (proxy-password (assqref 'proxy-password connection-info))
	 (use-ssl        (assqref 'use-ssl        connection-info))
	 (allow-insecure-server-cert
	  (assqref 'allow-insecure-server-cert connection-info))
	 (cacert-fullpath (assqref 'cacert-fullpath connection-info))
	 (cacert-dir (when cacert-fullpath
		       (file-name-directory cacert-fullpath)))
	 (cacert-filename (when cacert-fullpath
			    (file-name-nondirectory cacert-fullpath)))
	 (header-list
	  `(,@header-list
	    ;; Make `curl' remove the HTTP header field "Expect" for
	    ;; avoiding '417 Expectation Failed' HTTP response error.
	    ;; The header field is automatically added for a HTTP request
	    ;; exceeding 1024 byte. See
	    ;; http://d.hatena.ne.jp/imait/20091228/1262004813 and
	    ;; http://www.escafrace.co.jp/blog/09/10/16/1008
	    ("Expect" . "")))
	 (curl-args
	  `("--include" "--silent"
	    ,@(apply 'append
		     (mapcar
		      (lambda (pair)
			;; Do not overwrite internal headers `curl' would use.
			;; Thanks to William Xu.
			;; "cURL - How To Use"
			;; http://curl.haxx.se/docs/manpage.html
			(unless (string= (car pair) "Host")
			  `("-H" ,(format "%s: %s" (car pair) (cdr pair)))))
		      header-list))
	    ,@(when use-ssl `("--cacert" ,cacert-filename))
	    ,@(when (and use-ssl allow-insecure-server-cert)
		`("--insecure"))
	    ,@(when (and use-proxy proxy-server proxy-port)
		(append
		 `("-x" ,(format "%s:%s" proxy-server proxy-port))
		 (when (and proxy-user proxy-password)
		   `("-U" ,(format "%s:%s" proxy-user proxy-password)))))
	    ,@(when (string= "POST" method)
		(let ((opt 
                       (if (twittering-is-uploading-file-p post-body)
                           "-F"
                         "-d")))
                  (or (mapcan (lambda (pair)
				(let ((n (car pair))
				      (v (cdr pair)))
				  (when (string= opt "-d")
				    (setq n (twittering-percent-encode n)
					  v (twittering-percent-encode v)))
				  (list opt (format "%s=%s" n v))))
			      post-body)
		      ;; Even if no data to post.. or it will fail for favorite,
		      ;; retweet, etc.  This is to ensure curl will use POST?
		      '("-d" ""))))
	    ,uri))
	 (coding-system-for-read 'binary)
	 (coding-system-for-write 'binary)
	 (default-directory
	   ;; If `use-ssl' is non-nil, the `curl' process
	   ;; is executed at the same directory as the temporary cert file.
	   ;; Without changing directory, `curl' misses the cert file if
	   ;; you use Emacs on Cygwin because the path on Emacs differs
	   ;; from Windows.
	   ;; With changing directory, `curl' on Windows can find the cert
	   ;; file if you use Emacs on Cygwin.
	   (if use-ssl
	       cacert-dir
	     default-directory))
	 (proc (apply 'start-process name buffer
		      twittering-curl-program curl-args)))
    (when (and proc (functionp sentinel))
      (set-process-sentinel proc sentinel))
    proc))

(defun twittering-pre-process-buffer-curl (proc buffer connection-info)
  (let ((use-ssl (assqref 'use-ssl connection-info))
	(use-proxy (assqref 'use-proxy connection-info)))
    (when (and use-ssl use-proxy)
      ;; When using SSL via a proxy with CONNECT method,
      ;; omit a successful HTTP response and headers if they seem to be
      ;; sent from the proxy.
      (with-current-buffer buffer
	(save-excursion
	  (goto-char (point-min))
	  (let ((first-regexp
		 ;; successful HTTP response
		 "\\`HTTP/1\.[01] 2[0-9][0-9] .*?\r?\n")
		(next-regexp
		 ;; following HTTP response
		 "^\\(\r?\n\\)HTTP/1\.[01] [0-9][0-9][0-9] .*?\r?\n"))
	    (when (and (search-forward-regexp first-regexp nil t)
		       (search-forward-regexp next-regexp nil t))
	      (let ((beg (point-min))
		    (end (match-end 1)))
		(delete-region beg end)))))))))

;;;;
;;;; Basic HTTP functions with wget
;;;;

(defun twittering-find-wget-program ()
  "Returns an appropriate `wget' program pathname or nil if not found."
  (executable-find "wget"))

(defun twittering-start-http-session-wget-p ()
  "Return t if `wget' was installed, otherwise nil."
  (unless twittering-wget-program
    (setq twittering-wget-program (twittering-find-wget-program)))
  (not (null twittering-wget-program)))

(defun twittering-send-http-request-wget (name buffer connection-info sentinel)
  (let* ((request (assqref 'request connection-info))
	 (method (assqref 'method request))
	 (scheme (assqref 'scheme request))
	 (uri (assqref 'uri request))
	 (header-list (assqref 'header-list request))
	 (post-body (assqref 'post-body request))
	 (use-proxy (assqref 'use-proxy connection-info))
	 (proxy-server (assqref 'proxy-server connection-info))
	 (proxy-port (assqref 'proxy-port connection-info))
	 (proxy-user (assqref 'proxy-user connection-info))
	 (proxy-password (assqref 'proxy-password connection-info))
	 (use-ssl (assqref 'use-ssl connection-info))
	 (allow-insecure-server-cert
	  (assqref 'allow-insecure-server-cert connection-info))
	 (cacert-fullpath (assqref 'cacert-fullpath connection-info))
	 (cacert-dir (when cacert-fullpath
		       (file-name-directory cacert-fullpath)))
	 (cacert-filename (when cacert-fullpath
			    (file-name-nondirectory cacert-fullpath)))
	 (args
	  `("--save-headers"
	    "--quiet"
	    "--output-document=-"
	    ,@(remove nil
		      (mapcar
		       (lambda (pair)
			 (unless (string= (car pair) "Host")
			   (format "--header=%s: %s" (car pair) (cdr pair))))
		       header-list))
	    ,@(when use-ssl
		`(,(format "--ca-certificate=%s" cacert-filename)))
	    ,@(when (and use-ssl allow-insecure-server-cert)
		`("--no-check-certificate"))
	    ,@(cond
	       ((not use-proxy)
		'("--no-proxy"))
	       ((and use-proxy proxy-server proxy-port
		     proxy-user proxy-password)
		`(,(format "--proxy-user=%s" proxy-user)
		  ,(format "--proxy-password=%s" proxy-password)))
	       (t
		nil))
	    ,@(when (string= "POST" method)
		`(,(concat "--post-data=" (or post-body ""))))
	    ,uri))
	 (coding-system-for-read 'binary)
	 (coding-system-for-write 'binary)
	 (default-directory
	   ;; If `use-ssl' is non-nil, the `wget' process
	   ;; is executed at the same directory as the temporary cert file.
	   ;; Without changing directory, `wget' misses the cert file if
	   ;; you use Emacs on Cygwin because the path on Emacs differs
	   ;; from Windows.
	   ;; With changing directory, `wget' on Windows can find the cert
	   ;; file if you use Emacs on Cygwin.
	   (if use-ssl
	       cacert-dir
	     default-directory))
	 (process-environment
	  `(,@(when (and use-proxy proxy-server proxy-port)
		`(,(format "%s_proxy=%s://%s:%s/" scheme
			   scheme proxy-server proxy-port)))
	    ,@process-environment))
	 (proc
	  (apply 'start-process name buffer twittering-wget-program args)))
    (when (and proc (functionp sentinel))
      (set-process-sentinel proc sentinel))
    proc))

(defun twittering-pre-process-buffer-wget (proc buffer connection-info)
  (with-current-buffer buffer
    (save-excursion
      (goto-char (point-min))
      (when (search-forward-regexp "\\`[^\n]*?\r\r\n" (point-max) t)
	;; When `wget.exe' writes HTTP response in text mode,
	;; CRLF may be converted into CRCRLF.
	(goto-char (point-min))
	(while (search-forward "\r\n" nil t)
	  (replace-match "\n" nil t)))
      (goto-char (point-max))
      (when (search-backward-regexp "\nProcess [^\n]* finished\n\\'"
				    (point-min) t)
	(replace-match "" nil t))
      )))

;;;;
;;;; Basic HTTP functions with url library
;;;;

(defun twittering-start-http-session-urllib-p ()
  "Return t if url library is available, otherwise nil."
  (require 'url nil t))

(defun twittering-start-http-session-urllib-https-p ()
  "Return t if url library can be used for HTTPS, otherwise nil."
  (and (not twittering-proxy-use)
       (require 'url nil t)
       (cond
	((<= 22 emacs-major-version)
	 ;; On Emacs22 and later, `url' requires `tls'.
	 (twittering-start-http-session-native-tls-p))
	((require 'ssl nil t)
	 ;; On Emacs21, `url' requires `ssl'.
	 t)
	((or (and (fboundp 'open-ssl-stream)
		  ;; Since `url-gw' (required by `url') defines autoload of
		  ;; `open-ssl-stream' from "ssl",
		  ;; (fboundp 'open-ssl-stream) will be non-nil even if
		  ;; "ssl" cannot be loaded and `open-ssl-stream' is
		  ;; unavailable.
		  ;; Here, the availability is confirmed by `documentation'.
		  (documentation 'open-ssl-stream))
	     ;; On Emacs21, `url' requires `ssl' in order to use
	     ;; `open-ssl-stream', which is included in `ssl.el'.
	     ;; Even if `ssl' cannot be loaded, `open-tls-stream' can be
	     ;; used as an alternative of the function.
	     (and (twittering-start-http-session-native-tls-p)
		  (defalias 'open-ssl-stream 'open-tls-stream)))
	 (provide 'ssl)
	 t)
	(t
	 nil))))

(defun twittering-send-http-request-urllib (name buffer connection-info sentinel)
  (let* ((request (assqref 'request connection-info))
	 (method (assqref 'method request))
	 (scheme (assqref 'scheme request))
	 (uri (assqref 'uri request))
	 (header-list (assqref 'header-list request))
	 (post-body (assqref 'post-body request))
	 (use-proxy (assqref 'use-proxy connection-info))
	 (proxy-server (assqref 'proxy-server connection-info))
	 (proxy-port (assqref 'proxy-port connection-info))
	 (coding-system-for-read 'binary)
	 (coding-system-for-write 'binary)
	 (url-proxy-services
	  (when use-proxy
	    `((,scheme . ,(format "%s:%s" proxy-server proxy-port)))))
	 (url-request-method method)
	 (url-request-extra-headers
	  ;; Remove some headers that should be configured by url library.
	  ;; They may break redirections by url library because
	  ;; `url-request-extra-headers' overwrites the new headers
	  ;; that are adapted to redirected connection.
	  (apply 'append
		 (mapcar (lambda (pair)
			   (if (member (car pair)
				       '("Host" "Content-Length"))
			       nil
			     `(,pair)))
			 header-list)))
	 (url-request-data post-body)
	 (url-show-status twittering-url-show-status)
	 (url-http-attempt-keepalives nil)
	 (tls-program twittering-tls-program)
	 (coding-system-for-read 'binary)
	 (coding-system-for-write 'binary))
    (lexical-let ((sentinel sentinel)
		  (buffer buffer))
      (let ((result-buffer
	     (url-retrieve
	      uri
	      (lambda (&rest args)
		(let ((proc url-http-process)
		      (url-buffer (current-buffer))
		      (status-str
		       (if (and (< emacs-major-version 22)
				(boundp 'url-http-end-of-headers)
				url-http-end-of-headers)
			   "urllib-finished"
			 "finished")))
		  ;; Callback may be called multiple times.
		  ;; (as filter and sentinel?)
		  (unless (local-variable-if-set-p 'twittering-retrieved)
		    (set (make-local-variable 'twittering-retrieved)
			 'not-completed)
		    (with-current-buffer buffer
		      (set-buffer-multibyte nil)
		      (insert-buffer-substring url-buffer))
		    (set-process-buffer proc buffer)
		    (unwind-protect
			(apply sentinel proc status-str nil)
		      (set-process-buffer proc url-buffer)
		      (if (eq twittering-retrieved 'exited)
			  (url-mark-buffer-as-dead url-buffer)
			(setq twittering-retrieved 'completed))))
		  (when (memq (process-status proc)
			      '(nil closed exit failed signal))
		    ;; Mark `url-buffer' as dead when the process exited
		    ;; and `sentinel' is completed.
		    ;; If this `lambda' is evaluated via a filter, the
		    ;; process may exit before it is finished to evaluate
		    ;; `(apply sentinel ...)'. In the case, `buffer' should
		    ;; not be killed. It should be killed after the
		    ;; evaluation of `sentinel'.
		    (if (eq twittering-retrieved 'completed)
			(url-mark-buffer-as-dead url-buffer)
		      (setq twittering-retrieved 'exited))))))))
	(when (buffer-live-p result-buffer)
	  (with-current-buffer result-buffer
	    (set (make-local-variable 'url-show-status)
		 twittering-url-show-status)
	    ;; Make `url-http-attempt-keepalives' buffer-local
	    ;; in order to send the current value of the variable
	    ;; to the sentinel invoked for HTTP redirection,
	    (make-local-variable 'url-http-attempt-keepalives))
	  (get-buffer-process result-buffer))))))

(defun twittering-pre-process-buffer-urllib (proc buffer connection-info)
  (with-current-buffer buffer
    (save-excursion
      (goto-char (point-max))
      (cond
       ((search-backward-regexp
	 "- Peer has closed the GNUTLS connection\r?\n\\'"
	 nil t)
	(let ((beg (match-beginning 0))
	      (end (match-end 0)))
	  (delete-region beg end)))
       ((search-backward-regexp "closed\r?\n\\'" nil t)
	(let ((beg (match-beginning 0))
	      (end (match-end 0)))
	  (delete-region beg end)))
       (t nil)))))

;;;;
;;;; HTTP functions for twitter-like serivce
;;;;

(defun twittering-http-application-headers (&optional method headers)
  "Return an assoc list of HTTP headers for twittering-mode."
  (unless method
    (setq method "GET"))

  (let ((headers headers))
    (push (cons "User-Agent" (twittering-user-agent)) headers)
    (when (string= "GET" method)
      (push (cons "Accept"
		  (concat
		   "text/xml"
		   ",application/xml"
		   ",application/xhtml+xml"
		   ",application/html;q=0.9"
		   ",text/plain;q=0.8"
		   ",image/png,*/*;q=0.5"))
	    headers)
      (push (cons "Accept-Charset" "utf-8;q=0.7,*;q=0.7")
	    headers))
    (when (string= "POST" method)
      (push (cons "Content-Type" "text/plain") headers))
    ;; This makes update-profile-image fail.
    ;; (when (string= "POST" method)
    ;;   (push (cons "Content-Length" "0") headers)
    ;;   (push (cons "Content-Type" "text/plain") headers))
    (when twittering-proxy-use
      (let* ((scheme (if twittering-use-ssl "https" "http"))
	     (keep-alive (twittering-proxy-info scheme 'keep-alive))
	     (user (twittering-proxy-info scheme 'user))
	     (password (twittering-proxy-info scheme 'password)))
	(when (twittering-proxy-info scheme 'keep-alive)
	  (push (cons "Proxy-Connection" "Keep-Alive")
		headers))
	(when (and user password)
	  (push (cons
		 "Proxy-Authorization"
		 (concat "Basic "
			 (base64-encode-string (concat user ":" password))))
		headers))))
    headers
    ))

(defun twittering-add-application-header-to-http-request (request)
  (let* ((method (assqref 'method request))
	 (auth-str
	  (cond
	   ((eq (twittering-get-accounts 'auth) 'basic)
	    (concat "Basic "
		    (base64-encode-string
		     (concat (twittering-get-accounts 'username)
			     ":" (twittering-get-accounts 'password)))))
	   ((memq (twittering-get-accounts 'auth) '(oauth xauth))
	    (let ((access-token
		   (assocref "oauth_token" (twittering-lookup-oauth-access-token-alist)))
		  (access-token-secret
		   (assocref "oauth_token_secret" (twittering-lookup-oauth-access-token-alist))))
	      (twittering-oauth-auth-str-access
	       method
	       (assqref 'uri-without-query request)
	       (assqref 'encoded-query-alist request)
	       (twittering-lookup-service-method-table 'oauth-consumer-key)
	       (twittering-lookup-service-method-table 'oauth-consumer-secret)
	       access-token
	       access-token-secret)))
	   (t
	    nil)))
	 (application-headers
	  `(,@(twittering-http-application-headers method)
	    ("Authorization" . ,auth-str))))
    (mapcar (lambda (entry)
	      (if (eq (car entry) 'header-list)
		  `(header-list
		    . ,(append (cdr entry) application-headers))
		entry))
	    request)))

(defun twittering-get-error-message (header-info buffer)
  "Return an error message generated from HEADER-INFO and BUFFER.
HEADER-INFO must be an alist generated by `twittering-get-response-header'.
BUFFER must be a HTTP response body, which includes error messages from
the server when the HTTP status code equals to 400 or 403."
  (let ((status-line (assqref 'status-line header-info))
	(status-code (assqref 'status-code header-info)))
    (cond
     ((and (buffer-live-p buffer)
	   (member status-code '("400" "403")))
      ;; Twitter returns an error message as a HTTP response body if
      ;; HTTP status is "400 Bad Request" or "403 Forbidden".
      ;; See "HTTP Response Codes and Errors | dev.twitter.com"
      ;; http://dev.twitter.com/pages/responses_errors .
      (let* ((xmltree
	      (with-current-buffer buffer
		(twittering-xml-parse-region (point-min) (point-max))))
	     (error-mes
	      (car (cddr (assq 'error (or (assq 'errors xmltree)
					  (assq 'hash xmltree)))))))
	(if error-mes
	    (format "%s (%s)" status-line error-mes)
	  status-line)))
     (t
      status-line))))

(defun twittering-http-get (host method &optional parameters format additional-info sentinel clean-up-sentinel)
  (let* ((format (or format "xml"))
	 (sentinel (or sentinel 'twittering-http-get-default-sentinel))
	 (path (concat "/" method "." format))
	 (headers nil)
	 (port nil)
	 (post-body "")
	 (request
	  (twittering-add-application-header-to-http-request
	   (twittering-make-http-request "GET" headers host port path
					 parameters post-body
					 twittering-use-ssl))))
    (twittering-send-http-request request additional-info
				  sentinel clean-up-sentinel)))

(defun twittering-http-get-default-sentinel (proc status connection-info header-info)
  (let ((status-line (assqref 'status-line header-info))
	(status-code (assqref 'status-code header-info)))
;    (case-string
    (cond 
     ((string= status-code "200")
;(("200")
      (debug-printf "connection-info=%s" connection-info)
      (twittering-html-decode-buffer)
      (let* ((spec (assqref 'timeline-spec connection-info))
	     (spec-string (assqref 'timeline-spec-string connection-info))
	     (twittering-service-method (caar spec))
	     (statuses
	      (let ((xmltree
		     (twittering-xml-parse-region (point-min) (point-max))))
		(cond
		 ((null xmltree)
		  nil)
		 ((eq 'search (cadr spec))
		  (twittering-atom-xmltree-to-status xmltree))
		 (t
		  (twittering-xmltree-to-status xmltree))))))
	(when statuses
	  (let ((new-statuses
		 (twittering-add-statuses-to-timeline-data statuses spec))
		(buffer (twittering-get-buffer-from-spec spec)))
	    ;; FIXME: We should retrieve un-retrieved statuses until
	    ;; statuses is nil. twitter server returns nil as
	    ;; xmltree with HTTP status-code is "200" when we
	    ;; retrieved all un-retrieved statuses.
	    (when (and new-statuses buffer)
	      (twittering-render-timeline buffer t new-statuses))))
	(twittering-add-timeline-history spec-string)
	;; TODO: (if (and (not noninteractive) twittering-notify-successful-http-get)
	(if twittering-notify-successful-http-get
	    (format "Success: Get %s." (or spec-string "tweet"))
	  nil)))
     (t
      (format "Response: %s"
	      (twittering-get-error-message header-info (current-buffer)))))))

(defun twittering-http-get-list-index-sentinel (proc status connection-info header-info)
  (let ((status-line (assqref 'status-line header-info))
	(status-code (assqref 'status-code header-info))
	(indexes nil)
	(mes nil))
    (case-string
     status-code
     (("200")
      (let ((xmltree (twittering-xml-parse-region (point-min) (point-max))))
	(when xmltree
	  (setq indexes
		(mapcar
		 (lambda (c-node)
		   (caddr (assq 'slug c-node)))
		 (remove nil
			 (mapcar
			  (lambda (node)
			    (and (consp node) (eq 'list (car node))
				 node))
			  (cdr-safe
			   (assq 'lists (assq 'lists_list xmltree))))
			 ))
		))))
     (t
      (setq mes (format "Response: %s"
			(twittering-get-error-message header-info
						      (current-buffer))))))
    (setq twittering-list-index-retrieved
	  (or indexes
	      mes
	      "")) ;; set "" explicitly if user does not have a list.
    mes))

(defun twittering-http-post (host method &optional parameters format additional-info sentinel clean-up-sentinel)
  "Send HTTP POST request to api.twitter.com (or search.twitter.com)
HOST is hostname of remote side, api.twitter.com (or search.twitter.com).
METHOD must be one of Twitter API method classes
 (statuses, users or direct_messages).
PARAMETERS is alist of URI parameters.
 ex) ((\"mode\" . \"view\") (\"page\" . \"6\")) => <URI>?mode=view&page=6
FORMAT is a response data format (\"xml\", \"atom\", \"json\")"
  (let* ((format (or format "xml"))
	 (sentinel (or sentinel 'twittering-http-post-default-sentinel))
	 (path (concat "/" method "." format))
	 (headers nil)
	 (port nil)
	 (post-body "")
	 ;; TODO
	 ;; "POST" url (and (not (twittering-is-uploading-file-p parameters))
	 ;; 		 parameters))))

	 (request
	  (twittering-add-application-header-to-http-request
	   (twittering-make-http-request "POST" headers host port path
					 parameters post-body
					 twittering-use-ssl))))
    (twittering-send-http-request request additional-info
				  sentinel clean-up-sentinel)))

(defun twittering-http-post-default-sentinel (proc status connection-info header-info)
  (let ((status-line (assqref 'status-line header-info))
	(status-code (assqref 'status-code header-info)))
    (case-string
     status-code
     (("200")
      "Success: Post.")
     (t
      (format "Response: %s"
	      (twittering-get-error-message header-info (current-buffer)))))))

;;;;
;;;; OAuth
;;;;

(defun twittering-oauth-url-encode (str &optional coding-system)
  "Encode string according to Percent-Encoding defined in RFC 3986."
  (let ((coding-system (or (when (and coding-system
				      (coding-system-p coding-system))
			     coding-system)
			   'utf-8)))
    (mapconcat
     (lambda (c)
       (cond
	((or (and (<= ?A c) (<= c ?Z))
	     (and (<= ?a c) (<= c ?z))
	     (and (<= ?0 c) (<= c ?9))
	     (eq ?. c)
	     (eq ?- c)
	     (eq ?_ c)
	     (eq ?~ c))
	 (char-to-string c))
	(t (format "%%%02X" c))))
     (encode-coding-string str coding-system)
     "")))

(defun twittering-oauth-unhex (c)
  (cond
   ((and (<= ?0 c) (<= c ?9))
    (- c ?0))
   ((and (<= ?A c) (<= c ?F))
    (+ 10 (- c ?A)))
   ((and (<= ?a c) (<= c ?f))
    (+ 10 (- c ?a)))
   ))

(defun twittering-oauth-url-decode (str &optional coding-system)
  (let* ((coding-system (or (when (and coding-system
				       (coding-system-p coding-system))
			      coding-system)
			    'utf-8))
	 (substr-list (split-string str "%"))
	 (head (car substr-list))
	 (tail (cdr substr-list)))
    (decode-coding-string
     (concat
      head
      (mapconcat
       (lambda (substr)
	 (if (string-match "\\`\\([0-9a-fA-F]\\)\\([0-9a-fA-F]\\)\\(.*\\)\\'"
			   substr)
	     (let* ((c1 (string-to-char (match-string 1 substr)))
		    (c0 (string-to-char (match-string 2 substr)))
		    (tail (match-string 3 substr))
		    (ch (+ (* 16 (twittering-oauth-unhex c1))
			   (twittering-oauth-unhex c0))))
	       (concat (char-to-string ch) tail))
	   substr))
       tail
       ""))
     coding-system)))

(defun twittering-oauth-make-signature-base-string (method base-url parameters)
  ;; "OAuth Core 1.0a"
  ;; http://oauth.net/core/1.0a/#anchor13
  (let* ((sorted-parameters (copy-sequence parameters))
	 (sorted-parameters
	  (sort sorted-parameters
		(lambda (entry1 entry2)
		  (string< (car entry1) (car entry2))))))
    (concat
     method
     "&"
     (twittering-oauth-url-encode base-url)
     "&"
     (mapconcat
      (lambda (entry)
	(let ((key (car entry))
	      (value (cdr entry)))
	  (concat (twittering-oauth-url-encode key)
		  "%3D"
		  (twittering-oauth-url-encode value))))
      sorted-parameters
      "%26"))))

(defun twittering-oauth-make-random-string (len)
  (let* ((table
	  (concat
	   "0123456789"
	   "ABCDEFGHIJKLMNOPQRSTUVWXYZ"
	   "abcdefghijklmnopqrstuvwxyz"))
	 (n (length table))
	 (l 0)
	 (result (make-string len ?0)))
    (while (< l len)
      (aset result l (aref table (random n)))
      (setq l (1+ l)))
    result))

;;;
;; The below function is derived from `hmac-sha1' retrieved
;; from http://www.emacswiki.org/emacs/HmacShaOne.
;;;
(defun twittering-hmac-sha1 (key message)
  "Return an HMAC-SHA1 authentication code for KEY and MESSAGE.

KEY and MESSAGE must be unibyte strings.  The result is a unibyte
string.  Use the function `encode-hex-string' or the function
`base64-encode-string' to produce human-readable output.

See URL:<http://en.wikipedia.org/wiki/HMAC> for more information
on the HMAC-SHA1 algorithm.

The Emacs multibyte representation actually uses a series of
8-bit values under the hood, so we could have allowed multibyte
strings as arguments.  However, internal 8-bit values don't
correspond to any external representation \(at least for major
version 22).  This makes multibyte strings useless for generating
hashes.

Instead, callers must explicitly pick and use an encoding for
their multibyte data.  Most callers will want to use UTF-8
encoding, which we can generate as follows:

  (let ((unibyte-key   (encode-coding-string key   'utf-8 t))
        (unibyte-value (encode-coding-string value 'utf-8 t)))
    (twittering-hmac-sha1 unibyte-key unibyte-value))

For keys and values that are already unibyte, the
`encode-coding-string' calls just return the same string."
;; Return an HMAC-SHA1 authentication code for KEY and MESSAGE.
;; 
;; KEY and MESSAGE must be unibyte strings.  The result is a unibyte
;; string.  Use the function `encode-hex-string' or the function
;; `base64-encode-string' to produce human-readable output.
;; 
;; See URL:<http://en.wikipedia.org/wiki/HMAC> for more information
;; on the HMAC-SHA1 algorithm.
;; 
;; The Emacs multibyte representation actually uses a series of
;; 8-bit values under the hood, so we could have allowed multibyte
;; strings as arguments.  However, internal 8-bit values don't
;; correspond to any external representation \(at least for major
;; version 22).  This makes multibyte strings useless for generating
;; hashes.
;; 
;; Instead, callers must explicitly pick and use an encoding for
;; their multibyte data.  Most callers will want to use UTF-8
;; encoding, which we can generate as follows:
;; 
;; (let ((unibyte-key   (encode-coding-string key   'utf-8 t))
;;       (unibyte-value (encode-coding-string value 'utf-8 t)))
;; (hmac-sha1 unibyte-key unibyte-value))
;; 
;; For keys and values that are already unibyte, the
;; `encode-coding-string' calls just return the same string.
;;
;; Author: Derek Upham - sand (at) blarg.net
;;
;; Copyright: This code is in the public domain.
  (require 'sha1)
  (when (multibyte-string-p key)
    (error "key must be unibyte"))
  (when (multibyte-string-p message)
    (error "message must be unibyte"))

  ;; The key block is always exactly the block size of the hash
  ;; algorithm.  If the key is too small, we pad it with zeroes (or
  ;; instead, we initialize the key block with zeroes and copy the
  ;; key onto the nulls).  If the key is too large, we run it
  ;; through the hash algorithm and use the hashed value (strange
  ;; but true).

  (let ((+hmac-sha1-block-size-bytes+ 64)) ; SHA-1 uses 512-bit blocks
    (when (< +hmac-sha1-block-size-bytes+ (length key))
      (setq key (sha1 key nil nil t)))

    (let ((key-block (make-vector +hmac-sha1-block-size-bytes+ 0)))
      (dotimes (i (length key))
	(aset key-block i (aref key i)))

      (let ((opad (make-vector +hmac-sha1-block-size-bytes+ #x5c))
	    (ipad (make-vector +hmac-sha1-block-size-bytes+ #x36)))
	(dotimes (i +hmac-sha1-block-size-bytes+)
	  (aset ipad i (logxor (aref ipad i) (aref key-block i)))
	  (aset opad i (logxor (aref opad i) (aref key-block i))))

	(when (fboundp 'unibyte-string)
	  ;; `concat' of Emacs23 (and later?) generates a multi-byte
	  ;; string from a vector of characters with eight bit.
	  ;; Since `opad' and `ipad' must be unibyte, we have to
	  ;; convert them by using `unibyte-string'.
	  ;; We cannot use `string-as-unibyte' here because it encodes
	  ;; bytes with the manner of UTF-8.
	  (setq opad (apply 'unibyte-string (mapcar 'identity opad)))
	  (setq ipad (apply 'unibyte-string (mapcar 'identity ipad))))
	(sha1 (concat opad
		      (sha1 (concat ipad message)
			    nil nil t))
	      nil nil t)))))

(defun twittering-build-unique-prefix (str-list)
  "Create an unique shortest prefix to identify each element of STR-LIST.
The sequence of STR-LIST is not changed.  e.g.,
  '(\"abcdef\" \"ab\" \"c\" \"def\")
       => '(\"abc\" \"ab\" \"c\" \"d\")

Duplicated elements should not exist in STR-LIST."
  (mapcar
   (lambda (el)
     (let ((pre "\\`")
           (c "")
           (str el))
       (while (and str (not (string= str "")))
         (setq c (substring str 0 1)
               str (substring str 1)
               pre (concat pre c))
         (when (= (count-if (lambda (el) (string-match pre el))
                            str-list)
                  1)
           (setq str nil)))
       (substring pre 2)))
   str-list))

(defun twittering-decorate-zebra-background (object face1 face2)
  "Append zebra background to OBJECT.
The zebra face is decided by looking at adjacent face. "
  (let* ((start 0)
  	 (other-faces (get-text-property start 'face object))
  	 (end nil)
  	 (pos (twittering-get-current-status-head))
  	 (zebra-face (if (and pos
			      face2
  			      (memq face1
  				    (let ((faces (get-text-property pos 'face)))
                                      (if (listp faces) faces (list faces)))))
  			 face2
  		       face1)))
    (while (setq end (next-single-property-change start 'face object))
      (put-text-property start end 'face (if (listp other-faces)
  					     (cons zebra-face other-faces)
  					   (list zebra-face other-faces))
  			 object)
      (setq start end
  	    other-faces (get-text-property start 'face object)))
    (put-text-property start (length object) 'face zebra-face object)
    object))

(defun twittering-decorate-uri (object)
  "Decorate uri contained in OBJECT."
  (let ((points-str '()))
    (with-temp-buffer
      (insert object)
      (goto-char (point-min))
      (while (re-search-forward twittering-regexp-uri nil t 1)
	;; FIXME: why need `-1' here?
	(setq points-str (cons (list (1- (match-beginning 1))
				     (1- (match-end 1))
				     (match-string 1))
			       points-str))))
    (mapc (lambda (p-s)
	    (add-text-properties
	     (nth 0 p-s) (nth 1 p-s)
	     `(mouse-face highlight uri ,(nth 2 p-s) face twittering-uri-face)
	     object))
	  points-str)
    object))

(defun twittering-decorate-listname (listname &optional display-string)
  (unless display-string (setq display-string listname))
  (add-text-properties 0 (length display-string)
		       `(mouse-face
			 highlight
			 uri ,(twittering-get-status-url listname)
			 goto-spec
			 ,(twittering-string-to-timeline-spec
			   listname)
			 face twittering-username-face)
		       display-string)
  display-string)

(defun twittering-current-window-config (window-list)
  "Return window parameters of WINDOW-LIST."
  (mapcar (lambda (win)
	    (let ((start (window-start win))
		  (point (window-point win)))
	      `(,win ,start ,point)))
	  window-list))

(defun twittering-oauth-auth-str (method base-url query-parameters oauth-parameters key)
  "Generate the value for HTTP Authorization header on OAuth.
QUERY-PARAMETERS is an alist for query parameters, where name and value
must be encoded into the same as they will be sent."
  (let* ((parameters (append query-parameters oauth-parameters))
	 (base-string
	  (twittering-oauth-make-signature-base-string method base-url parameters))
	 (key (if (multibyte-string-p key)
		  (string-make-unibyte key)
		key))
	 (base-string (if (multibyte-string-p base-string)
			  (string-make-unibyte base-string)
			base-string))
	 (signature
	  (base64-encode-string (twittering-hmac-sha1 key base-string))))
    (concat
     "OAuth "
     (mapconcat
      (lambda (entry)
	(concat (car entry) "=\"" (cdr entry) "\""))
      oauth-parameters
      ",")
     ",oauth_signature=\"" (twittering-oauth-url-encode signature) "\"")))

(defun twittering-multibyte-string-p (string)
  "Similar to `multibyte-string-p', but consider ascii only STRING not multibyte. "
  (and (multibyte-string-p string)
       (> (string-bytes string) (length string))))

(defun twittering-my-status-p (status)
  "Is STATUS sent by myself? "
  (or (string= (twittering-get-accounts 'username)
	       (assqref 'user-screen-name status))
      (string= (assocref "user_id" (twittering-lookup-oauth-access-token-alist))
	       (assqref 'user-id status))))

(defun twittering-is-replies-p (status)
  (string= (twittering-get-accounts 'username) (assqref 'in-reply-to-screen-name status)))

(defun twittering-take (n lst)
  "Take first N elements from LST."
  (and (> n 0)
       (car lst)
       (cons (car lst) (twittering-take (1- n) (cdr lst)))))

;;;
;;; Utility functions for portability
;;;

(defun twittering-oauth-auth-str-request-token (url query-parameters consumer-key consumer-secret &optional oauth-parameters)
  (let ((key (concat consumer-secret "&"))
	(oauth-params
	 (or oauth-parameters
	     `(("oauth_nonce" . ,(twittering-oauth-make-random-string 43))
	       ("oauth_callback" . "oob")
	       ("oauth_signature_method" . "HMAC-SHA1")
	       ("oauth_timestamp" . ,(format-time-string "%s"))
	       ("oauth_consumer_key" . ,consumer-key)
	       ("oauth_version" . "1.0")))))
    (twittering-oauth-auth-str "POST" url query-parameters oauth-params key)))

(defun twittering-oauth-auth-str-exchange-token (url query-parameters consumer-key consumer-secret request-token request-token-secret verifier &optional oauth-parameters)
  (let ((key (concat consumer-secret "&" request-token-secret))
	(oauth-params
	 (or oauth-parameters
	     `(("oauth_consumer_key" . ,consumer-key)
	       ("oauth_nonce" . ,(twittering-oauth-make-random-string 43))
	       ("oauth_signature_method" . "HMAC-SHA1")
	       ("oauth_timestamp" . ,(format-time-string "%s"))
	       ("oauth_version" . "1.0")
	       ("oauth_token" . ,request-token)
	       ("oauth_verifier" . ,verifier)))))
    (twittering-oauth-auth-str "POST" url query-parameters oauth-params key)))

(defun twittering-oauth-auth-str-access (method url query-parameters consumer-key consumer-secret access-token access-token-secret &optional oauth-parameters)
  "Generate a string for Authorization in HTTP header on OAuth.
METHOD means HTTP method such as \"GET\", \"POST\", etc. URL means a simple
URL without port number and query parameters.
QUERY-PARAMETERS means an alist of query parameters such as
'((\"status\" . \"test%20tweet\")
  (\"in_reply_to_status_id\" . \"12345678\")),
where name and value must be encoded into the same as they will be sent.
CONSUMER-KEY and CONSUMER-SECRET specifies the consumer.
ACCESS-TOKEN and ACCESS-TOKEN-SECRET must be authorized before calling this
function."
  (let ((key (concat consumer-secret "&" access-token-secret))
	(oauth-params
	 (or oauth-parameters
	     `(("oauth_consumer_key" . ,consumer-key)
	       ("oauth_nonce" . ,(twittering-oauth-make-random-string 43))
	       ("oauth_signature_method" . "HMAC-SHA1")
	       ("oauth_timestamp" . ,(format-time-string "%s"))
	       ("oauth_version" . "1.0")
	       ("oauth_token" . ,access-token)))))
    (twittering-oauth-auth-str method url query-parameters oauth-params key)))

;; "Using xAuth | dev.twitter.com"
;; http://dev.twitter.com/pages/xauth
(defun twittering-xauth-auth-str-access-token (url query-parameters consumer-key consumer-secret username password &optional oauth-parameters)
  (let ((key (concat consumer-secret "&"))
	(oauth-params
	 (or oauth-parameters
	     `(("oauth_nonce" . ,(twittering-oauth-make-random-string 43))
	       ("oauth_signature_method" . "HMAC-SHA1")
	       ("oauth_timestamp" . ,(format-time-string "%s"))
	       ("oauth_consumer_key" . ,consumer-key)
	       ("oauth_version" . "1.0"))))
	(query-params
	 (append query-parameters
		 `(("x_auth_mode" . "client_auth")
		   ("x_auth_password"
		    . ,(twittering-oauth-url-encode password))
		   ("x_auth_username"
		    . ,(twittering-oauth-url-encode username))))))
    (twittering-oauth-auth-str "POST" url query-params oauth-params key)))

;; "OAuth Core 1.0a"
;; http://oauth.net/core/1.0a/#response_parameters
(defun twittering-oauth-make-response-alist (str)
  (mapcar
   (lambda (entry)
     (let* ((pair (split-string entry "="))
	    (name-entry (car pair))
	    (value-entry (cadr pair))
	    (name (and name-entry (twittering-oauth-url-decode name-entry)))
	    (value (and value-entry
			(twittering-oauth-url-decode value-entry))))
       `(,name . ,value)))
   (split-string str "&")))

(defun twittering-oauth-get-response-alist (buffer)
  (with-current-buffer buffer
    (goto-char (point-min))
    (when (search-forward-regexp
	   "\\`\\(\\(HTTP/1\.[01]\\) \\([0-9][0-9][0-9]\\) \\(.*?\\)\\)\r?\n"
	   nil t)
      (let ((status-line (match-string 1))
	    (http-version (match-string 2))
	    (status-code (match-string 3))
	    (reason-phrase (match-string 4)))
	(cond
	 ((not (string-match "2[0-9][0-9]" status-code))
	  (message "Response: %s" status-line)
	  nil)
	 ((search-forward-regexp "\r?\n\r?\n" nil t)
	  (let ((beg (match-end 0))
		(end (point-max)))
	    (twittering-oauth-make-response-alist (buffer-substring beg end))))
	 (t
	  (message "Response: %s" status-line)
	  nil))))))

(defun twittering-oauth-get-token-alist-url (url auth-str post-body)
  (let* ((url-request-method "POST")
	 (url-request-extra-headers
	  `(("Authorization" . ,auth-str)
	    ("Accept-Charset" . "us-ascii")
	    ("Content-Type" . "application/x-www-form-urlencoded")
	    ("Content-Length" . ,(format "%d" (length post-body)))))
	 (url-request-data post-body)
	 (coding-system-for-read 'utf-8-unix))
    (lexical-let ((result 'queried))
      (let ((buffer
	     (url-retrieve
	      url
	      (lambda (&rest args)
		(let* ((status (if (< 21 emacs-major-version)
				   (car args)
				 nil))
		       (callback-args (if (< 21 emacs-major-version)
					  (cdr args)
					args))
		       (response-buffer (current-buffer)))
		  (setq result
			(twittering-oauth-get-response-alist response-buffer))
		  )))))
	(while (eq result 'queried)
	  (sit-for 0.1))
	(unless twittering-debug-mode
	  (kill-buffer buffer))
	result))))

(defun twittering-oauth-get-token-alist (url auth-str &optional post-body)
  (let ((request
	 (twittering-make-http-request-from-uri
	  "POST"
	  `(("Authorization" . ,auth-str)
	    ("Accept-Charset" . "us-ascii")
	    ("Content-Type" . "application/x-www-form-urlencoded"))
	  url post-body)))
    (lexical-let ((result 'queried))
      (twittering-send-http-request
       request nil
       (lambda (proc status connection-info header-info)
	 (let ((status-line (assqref 'status-line header-info))
	       (status-code (assqref 'status-code header-info)))
	   (case-string
	    status-code
	    (("200")
	     (when twittering-debug-mode
	       (let ((buffer (current-buffer)))
		 (with-current-buffer (twittering-debug-buffer)
		   (insert-buffer-substring buffer))))
	     (setq result
		   (twittering-oauth-make-response-alist (buffer-string)))
	     nil)
	    (t
	     (setq result nil)
	     (format "Response: %s" status-line)))))
       (lambda (proc status connection-info)
	 (when (and (memq status '(nil closed exit failed signal))
		    (eq result 'queried))
	   (setq result nil))))
      (while (eq result 'queried)
	(sit-for 0.1))
      result)))

(defun twittering-oauth-get-request-token (url consumer-key consumer-secret)
  (let ((auth-str
	 (twittering-oauth-auth-str-request-token
	  url nil consumer-key consumer-secret)))
    (twittering-oauth-get-token-alist url auth-str)))

(defun twittering-oauth-exchange-request-token (url consumer-key consumer-secret request-token request-token-secret verifier)
  (let ((auth-str
	 (twittering-oauth-auth-str-exchange-token
	  url nil
	  consumer-key consumer-secret
	  request-token request-token-secret verifier)))
    (twittering-oauth-get-token-alist url auth-str)))

(defun twittering-oauth-get-access-token (request-token-url authorize-url-func access-token-url consumer-key consumer-secret consumer-name)
  "Return an alist of authorized access token.
The function retrieves a request token from the site specified by
REQUEST-TOKEN-URL. Then, The function asks a WWW browser to authorize the
token by calling `browse-url'. The URL for authorization is calculated by
calling AUTHORIZE-URL-FUNC with the request token as an argument.
AUTHORIZE-URL-FUNC is called as `(funcal AUTHORIZE-URL-FUNC request-token)',
where the request-token is a string.
After calling `browse-url', the function waits for user to input the PIN code
that is displayed in the browser. The request token is authorized by the
PIN code, and then it is exchanged for the access token on the site
specified by ACCESS-TOKEN-URL.
CONSUMER-KEY and CONSUMER-SECRET specify the consumer.
CONSUMER-NAME is displayed at the guide of authorization.

The access token is returned as a list of a cons pair of name and value
like following:
 ((\"oauth_token\"
  . \"819797-Jxq8aYUDRmykzVKrgoLhXSq67TEa5ruc4GJC2rWimw\")
  (\"oauth_token_secret\"
   . \"J6zix3FfA9LofH0awS24M3HcBYXO5nI1iYe8EfBA\")
  (\"user_id\" . \"819797\")
  (\"screen_name\" . \"episod\"))
."
  (let* ((request-token-alist
	  (twittering-oauth-get-request-token
	   request-token-url consumer-key consumer-secret))
	 (request-token (assocref "oauth_token" request-token-alist))
	 (request-token-secret
	  (assocref "oauth_token_secret" request-token-alist))
	 (authorize-url (funcall authorize-url-func request-token))
	 (str
	  (concat
	   (propertize "Authorization via OAuth\n" 'face 'bold)
	   "\n"
	   "1.Allow access by " consumer-name " on the below site.\n"
	   "\n  "
	   (propertize authorize-url 'url authorize-url 'face 'bold)
	   "\n"
	   "\n"
	   (when twittering-oauth-invoke-browser
	     (concat
	      "  Emacs invokes your browser by the function `browse-url'.\n"
	      "  If the site is not opened automatically, you have to open\n"
	      "  the site manually.\n"
	      "\n"))
	   "2.After allowing access, the site will display the PIN code."
	   "\n"
	   "  Input the PIN code "
	   (propertize "at the below minibuffer." 'face 'bold))))
    (when request-token-alist
      (with-temp-buffer
	(switch-to-buffer (current-buffer))
	(let* ((str-height (length (split-string str "\n")))
	       (height (max 0 (- (/ (- (window-text-height) 1) 2)
				 (/ str-height 2)))))
	  (insert (make-string height ?\n) str)
	  (if twittering-oauth-invoke-browser
	      (browse-url authorize-url)
	    (when (y-or-n-p "Open authorization URL with browser? (using `browse-url')")
	      (browse-url authorize-url)))
	  (let* ((pin
		  (block pin-input-block
		    (while t
		      (let ((pin-input (read-string "Input PIN code: ")))
			(when (string-match "^\\s-*\\([0-9]+\\)\\s-*$" pin-input)
			  (return-from pin-input-block
			    (match-string 1 pin-input)))))))
		 (verifier pin))
	    (twittering-oauth-exchange-request-token
	     access-token-url
	     consumer-key consumer-secret
	     request-token request-token-secret verifier)))))))

(defun twittering-xauth-get-access-token (access-token-url consumer-key consumer-secret username password)
  (let ((auth-str
	 (twittering-xauth-auth-str-access-token
	  access-token-url nil consumer-key consumer-secret
	  username password))
	(post-body
	 (mapconcat (lambda (pair)
		      (format "%s=%s" (car pair)
			      (twittering-oauth-url-encode (cdr pair))))
		    `(("x_auth_mode" . "client_auth")
		      ("x_auth_password" . ,password)
		      ("x_auth_username" . ,username))
		    "&")))
    (twittering-oauth-get-token-alist access-token-url auth-str post-body)))

(defvar twittering-regexp-uri
  "\\(https?://[-_.!~*'()a-zA-Z0-9;/?:@&=+$,%#]+\\)")

;;;;
;;;; Private storage
;;;;

(defun twittering-load-private-info ()
  (let* ((file twittering-private-info-file)
	 (decrypted-str (twittering-read-from-encrypted-file file))
	 (loaded-alist
	  (when decrypted-str
	    (condition-case nil
		(read decrypted-str)
	      (error
	       nil)))))
    (when loaded-alist
      (remove
       nil
       (mapcar
	(lambda (pair)
	  (when (consp pair)
	    (let ((sym (car pair))
		  (value (cdr pair)))
	      (cond
	       ((memq sym twittering-variables-stored-with-encryption)
		(set sym value)
		sym)
	       (t
		nil)))))
	loaded-alist)))))

(defun twittering-load-private-info-with-guide ()
  (let ((str (concat
	      "Loading authorized access token for OAuth from\n"
	      (format "%s.\n" twittering-private-info-file)
	      "\n"
	      (propertize "Please input the master password.\n" 'face 'bold)
	      "\n"
	      "To cancel it, you may need to press C-g multiple times.\n"
	      )))
    (with-temp-buffer
      (switch-to-buffer (current-buffer))
      (let* ((str-height (length (split-string str "\n")))
	     (height (max 0 (- (/ (- (window-text-height) 1) 2)
			       (/ str-height 2)))))
	(insert (make-string height ?\n) str)
	(set-buffer-modified-p nil)
	(twittering-load-private-info)))))

(defun twittering-save-private-info ()
  (let* ((obj (mapcar (lambda (sym)
			`(,sym . ,(symbol-value sym)))
		      twittering-variables-stored-with-encryption))
	 (str (with-output-to-string (pp obj)))
	 (file twittering-private-info-file))
    (when (twittering-write-and-encrypt file str)
      (set-file-modes file #o600))))

(defun twittering-save-private-info-with-guide ()
  (let ((str (concat
	      "Saving authorized access token for OAuth to "
	      (format "%s.\n" twittering-private-info-file)
	      "\n"
	      (propertize "Please input a master password twice."
			  'face 'bold))))
    (with-temp-buffer
      (switch-to-buffer (current-buffer))
      (let* ((str-height (length (split-string str "\n")))
	     (height (max 0 (- (/ (- (window-text-height) 1) 2)
			       (/ str-height 2)))))
	(insert (make-string height ?\n) str)
	(set-buffer-modified-p nil)
	(twittering-save-private-info)))))

(defun twittering-capable-of-encryption-p ()
  (and (or (require 'epa nil t) (require 'alpaca nil t))
       (executable-find "gpg")))

(eval-when-compile
  (require 'epa nil t)
  (require 'alpaca nil t))
(defun twittering-read-from-encrypted-file (file)
  (cond
   ((require 'epa nil t)
    (let ((context (epg-make-context epa-protocol)))
      (epg-context-set-passphrase-callback
       context #'epa-passphrase-callback-function)
      (epg-context-set-progress-callback
       context
       (cons #'epa-progress-callback-function
	     (format "Decrypting %s..." (file-name-nondirectory file))))
      (message "Decrypting %s..." (file-name-nondirectory file))
      (condition-case err
	  (epg-decrypt-file context file nil)
	(error
	 (message "%s" (cdr err))
	 nil))))
   ((require 'alpaca nil t)
    (with-temp-buffer
      (let ((buffer-file-name file)
	    (alpaca-regex-suffix ".*")
	    (temp-buffer (current-buffer)))
	(insert-file-contents-literally file)
	(set-buffer-modified-p nil)
	(condition-case nil
	    (progn
	      (alpaca-after-find-file)
	      (if (eq temp-buffer (current-buffer))
		  (buffer-string)
		;; `alpaca-after-find-file' kills the current buffer
		;; if the decryption is failed.
		nil))
	  (error
	   (when (eq temp-buffer (current-buffer))
	     (delete-region (point-min) (point-max)))
	   nil)))))
   (t
    nil)))

(defun twittering-write-and-encrypt (file str)
  (cond
   ((require 'epg nil t)
    (let ((context (epg-make-context epa-protocol)))
      (epg-context-set-passphrase-callback
       context #'epa-passphrase-callback-function)
      (epg-context-set-progress-callback
       context (cons #'epa-progress-callback-function "Encrypting..."))
      (message "Encrypting...")
      (condition-case err
	  (unwind-protect
	      ;; In order to prevent `epa-file' to encrypt the file double,
	      ;; `epa-file-name-regexp' is temorarily changed into the null
	      ;; regexp that never matches any string.
	      (let ((epa-file-name-regexp "\\`\\'"))
		(when (fboundp 'epa-file-name-regexp-update)
		  (epa-file-name-regexp-update))
		(with-temp-file file
		  (set-buffer-multibyte nil)
		  (delete-region (point-min) (point-max))
		  (insert (epg-encrypt-string context str nil))
		  (message "Encrypting...wrote %s" file)
		  t))
	    (when (fboundp 'epa-file-name-regexp-update)
	      (epa-file-name-regexp-update)))
	(error
	 (message "%s" (cdr err))
	 nil))))
   ((require 'alpaca nil t)
    ;; Create the file.
    ;; This is required because `alpaca-save-buffer' checks its timestamp.
    (with-temp-file file)
    (with-temp-buffer
      (let ((buffer-file-name file))
	(insert str)
	(condition-case nil
	    (if (alpaca-save-buffer)
		t
	      (delete-file file)
	      nil)
	  (error
	   (when (file-exists-p file)
	     (delete-file file))
	   nil)))))
   (t
    nil)))

;;;;
;;;; Asynchronous retrieval
;;;;

(defvar twittering-url-data-hash (make-hash-table :test 'equal))
(defvar twittering-url-request-list nil)
(defvar twittering-url-request-sentinel-hash (make-hash-table :test 'equal))
(defvar twittering-internal-url-queue nil)
(defvar twittering-url-request-resolving-p nil)
(defvar twittering-url-request-retry-limit 3)
(defvar twittering-url-request-sentinel-delay 1.0
  "*Delay from completing retrieval to invoking associated sentinels.
Sentinels registered by `twittering-url-retrieve-async' will be invoked
after retrieval is completed and Emacs remains idle a certain time, which
this variable specifies. The unit is second.")

(defun twittering-remove-redundant-queries (queue)
  (remove nil
	  (mapcar
	   (lambda (url)
	     (let ((current (gethash url twittering-url-data-hash)))
	       (when (or (null current)
			 (and (integerp current)
			      (< current twittering-url-request-retry-limit)))
		 url)))
	   (twittering-remove-duplicates queue))))

(defun twittering-resolve-url-request ()
  "Resolve requests of asynchronous URL retrieval."
  (unless twittering-url-request-resolving-p
    (setq twittering-url-request-resolving-p t)
    ;; It is assumed that the following part is not processed
    ;; in parallel.
    (setq twittering-internal-url-queue
	  (append twittering-internal-url-queue twittering-url-request-list))
    (setq twittering-url-request-list nil)
    (setq twittering-internal-url-queue
	  (twittering-remove-redundant-queries twittering-internal-url-queue))
    (if (null twittering-internal-url-queue)
	(setq twittering-url-request-resolving-p nil)
      (let* ((url (car twittering-internal-url-queue))
	     ;; (coding-system-for-read 'binary) ; TODO, delete ok?
	     ;; (require-final-newline nil)      ; TODO, delete ok?
	     (request (twittering-make-http-request-from-uri "GET" nil url))
	     (additional-info `((uri . ,url))))
	(twittering-send-http-request
	 request additional-info
	 'twittering-url-retrieve-async-sentinel
	 'twittering-url-retrieve-async-clean-up-sentinel)))))

(defun twittering-url-retrieve-async-sentinel (proc status connection-info header-info)
  (let ((status-line (assqref 'status-line header-info))
	(status-code (assqref 'status-code header-info))
	(uri (assqref 'uri (assq 'request connection-info))))
    (when (string= status-code "200")
      (let ((body (string-as-unibyte (buffer-string))))
	(puthash uri body twittering-url-data-hash)
	(setq twittering-internal-url-queue
	      (remove uri twittering-internal-url-queue))
	(let ((sentinels (gethash uri twittering-url-request-sentinel-hash)))
	  (when sentinels
	    (remhash uri twittering-url-request-sentinel-hash))
	  (twittering-run-on-idle twittering-url-request-sentinel-delay
				  (lambda (sentinels uri body)
				    (mapc (lambda (func)
					    (funcall func uri body))
					  sentinels)
				    ;; Resolve the rest of requests.
				    (setq twittering-url-request-resolving-p
					  nil)
				    (twittering-resolve-url-request))
				  sentinels uri body)
	  ;;  Without the following nil, it seems that the value of
	  ;; `sentinels' is displayed.
	  nil)))))

(defun twittering-url-retrieve-async-clean-up-sentinel (proc status connection-info)
  (when (memq status '(exit signal closed failed))
    (let* ((uri (assqref 'uri connection-info))
	   (current (gethash uri twittering-url-data-hash)))
      (when (or (null current) (integerp current))
	;; Increment the counter on failure and then retry retrieval.
	(puthash uri (1+ (or current 0)) twittering-url-data-hash)
	(setq twittering-url-request-resolving-p nil)
	(twittering-resolve-url-request)))))

(defun twittering-url-retrieve-async (url &optional sentinel)
  "Retrieve URL asynchronously and call SENTINEL with the retrieved data.
The request is placed at the last of queries queue. When the data has been
retrieved and Emacs remains idle a certain time specified by
`twittering-url-request-sentinel-delay', SENTINEL will be called as
 (funcall SENTINEL URL url-data).
The retrieved data can be referred as (gethash URL twittering-url-data-hash)."
  (let ((data (gethash url twittering-url-data-hash)))
    (cond
     ((or (null data) (integerp data))
      (add-to-list 'twittering-url-request-list url t)
      (when sentinel
	(let ((current (gethash url twittering-url-request-sentinel-hash)))
	  (unless (member sentinel current)
	    (puthash url (cons sentinel current)
		     twittering-url-request-sentinel-hash))))
      (twittering-resolve-url-request)
      nil)
     (t
      ;; URL has been already retrieved.
      (twittering-run-on-idle twittering-url-request-sentinel-delay
			      sentinel url data)
      data))))

;;;;
;;;; XML parser
;;;;

(defun twittering-ucs-to-char-internal (code-point)
  ;; Check (featurep 'unicode) is a workaround with navi2ch to avoid
  ;; error "error in process sentinel: Cannot open load file:
  ;; unicode".
  ;; 
  ;; Details: navi2ch prior to 1.8.3 (which is currently last release
  ;; version as of 2010-01-18) always define `ucs-to-char' as autoload
  ;; file "unicode(.el)" (which came from Mule-UCS), hence it breaks
  ;; `ucs-to-char' under non Mule-UCS environment. The problem is
  ;; fixed in navi2ch dated 2010-01-16 or later, but not released yet.
  (if (and (featurep 'unicode) (functionp 'ucs-to-char))
      (ucs-to-char code-point)
    ;; Emacs21 have a partial support for UTF-8 text, so it can decode
    ;; only parts of a text with Japanese.
    (decode-char 'ucs code-point)))

(defvar twittering-unicode-replacement-char
  ;; "Unicode Character 'REPLACEMENT CHARACTER' (U+FFFD)"
  (or (twittering-ucs-to-char-internal #xFFFD)
      ??)
  "*Replacement character returned by `twittering-ucs-to-char' when it fails
to decode a code.")

(defun twittering-ucs-to-char (code-point)
  "Return a character specified by CODE-POINT in Unicode.
If it fails to decode the code, return `twittering-unicode-replacement-char'."
  (or (twittering-ucs-to-char-internal code-point)
      twittering-unicode-replacement-char))

(defadvice decode-char (after twittering-add-fail-over-to-decode-char)
  (when (null ad-return-value)
    (setq ad-return-value twittering-unicode-replacement-char)))

(defun twittering-xml-parse-region (&rest args)
  "Wrapped `xml-parse-region' in order to avoid decoding errors.
After activating the advice `twittering-add-fail-over-to-decode-char',
`xml-parse-region' is called. This prevents `xml-parse-region' from
exiting abnormally by decoding unknown numeric character reference."
  (let ((activated (ad-is-active 'decode-char)))
    (ad-enable-advice
     'decode-char 'after 'twittering-add-fail-over-to-decode-char)
    (ad-activate 'decode-char)
    (unwind-protect
	(apply 'xml-parse-region args)
      (ad-disable-advice 'decode-char 'after
			 'twittering-add-fail-over-to-decode-char)
      (if activated
	  (ad-activate 'decode-char)
	(ad-deactivate 'decode-char)))))

(defun twittering-html-decode-buffer (&optional buffer)
  "Decode html BUFFER(default is current buffer).
Usually used in buffer retrieved by `url-retrieve'. If no charset info
is specified in html tag, default is 'utf-8."
  (unless buffer
    (setq buffer (current-buffer)))
  (with-current-buffer buffer
    (let ((coding 'utf-8))
      ;; (switch-to-buffer buffer)
      (when (save-excursion
              (goto-char (point-min))
              (re-search-forward "<meta http-equiv.*charset=[[:blank:]]*\\([a-zA-Z0-9_-]+\\)" nil t 1))
        (setq coding (intern (downcase (match-string 1)))))
      (set-buffer-multibyte t)
      (decode-coding-region (point-min) (point-max) coding))))

;;;;
;;;; Window configuration
;;;;

(defun twittering-set-window-end (window pos)
  (let* ((height (window-text-height window))
         (n (- (- height 1))))
    (while (progn (setq n (1+ n))
		  (set-window-start
		   window
		   (with-current-buffer (window-buffer window)
		     (save-excursion
		       (goto-char pos)
		       (line-beginning-position n))))
		  (not (pos-visible-in-window-p pos window))))))

(defun twittering-current-window-config (window-list)
  "Return window parameters of WINDOW-LIST."
  (mapcar (lambda (win)
	    (let ((start (window-start win))
		  (point (window-point win)))
	      `(,win ,start ,point)))
	  window-list))

(defun twittering-restore-window-config-after-modification (config beg end)
  "Restore window parameters changed by modification on given region.
CONFIG is window parameters made by `twittering-current-window-config'.
BEG and END mean a region that had been modified."
  (mapc (lambda (entry)
	  (let ((win (elt entry 0))
		(start (elt entry 1))
		(point (elt entry 2)))
	    (when (and (< beg start) (< start end))
	      (set-window-start win start))
	    (when (and (< beg point) (< point end))
	      (set-window-point win point))))
	config))

;;;;
;;;; URI shortening
;;;;

(defun twittering-tinyurl-get (longurl)
  "Tinyfy LONGURL."
  (let ((api (assocref twittering-tinyurl-service twittering-tinyurl-services-map)))
    (unless api
      (error "Invalid `twittering-tinyurl-service'. try one of %s"
	     (mapconcat (lambda (x)
			  (symbol-name (car x)))
			twittering-tinyurl-services-map ", ")))
    (if longurl
	(let ((buffer
	       (twittering-url-retrieve-synchronously (concat api longurl))))
	  (with-current-buffer buffer
	    (goto-char (point-min))
	    (prog1
		(if (search-forward-regexp "\n\r?\n\\([^\n\r]*\\)" nil t)
		    (match-string-no-properties 1)
		  (error "TinyURL failed: %s" longurl))
	      (kill-buffer buffer))))
      nil)))

(defun twittering-tinyurl-replace-at-point ()
  "Replace the url at point with a tiny version."
  (interactive)
  (let ((url-bounds (bounds-of-thing-at-point 'url)))
    (when url-bounds
      (let ((url (twittering-tinyurl-get (thing-at-point 'url))))
	(when url
	  (save-restriction
	    (narrow-to-region (car url-bounds) (cdr url-bounds))
	    (delete-region (point-min) (point-max))
	    (insert url)))))))

;;;;
;;;; Timeline spec
;;;;

;; Timeline spec as S-expression
;; - ((SERVICE-METHOD) user USER): timeline of the user whose name is USER. USER is a string.
;; - ((SERVICE-METHOD) list USER LIST):
;;     the list LIST of the user USER. LIST and USER are strings.
;;     specially, 
;;       ((SERVICE-METHOD) list USER following): friends that USER is following.
;;       ((SERVICE-METHOD) list USER followers): followers of USER.
;;
;; - ((SERVICE-METHOD) direct_messages): received direct messages.
;; - ((SERVICE-METHOD) direct_messages_sent): sent direct messages.
;; - ((SERVICE-METHOD) friends): friends timeline.
;; - ((SERVICE-METHOD) home): home timeline.
;; - ((SERVICE-METHOD) mentions): mentions timeline.
;;     mentions ((SERVICE-METHOD) status containing @username) for the authenticating user.
;; - ((SERVICE-METHOD) public): public timeline.
;; - ((SERVICE-METHOD) replies): replies.
;; - ((SERVICE-METHOD) retweeted_by_me): retweets posted by the authenticating user.
;; - ((SERVICE-METHOD) retweeted_to_me): retweets posted by the authenticating user's friends.
;; - ((SERVICE-METHOD) retweets_of_me):
;;     tweets of the authenticated user that have been retweeted by others.
;;
;; - ((SERVICE-METHOD) search STRING): the result of searching with query STRING.
;; - ((SERVICE-METHOD) merge SPEC1 SPEC2 ...): result of merging timelines SPEC1 SPEC2 ...
;; - ((SERVICE-METHOD) filter REGEXP SPEC): timeline filtered with REGEXP.
;;

;; Timeline spec string
;;
;; SPEC ::= {PRIMARY | COMPOSITE} "@" SERVICE-METHOD
;; PRIMARY ::= USER | LIST | DIRECT_MESSSAGES | DIRECT_MESSSAGES_SENT
;;             | FRIENDS | HOME | MENTIONS | PUBLIC | REPLIES
;;             | RETWEETED_BY_ME | RETWEETED_TO_ME | RETWEETS_OF_ME
;;             | FOLLOWING | FOLLOWERS
;;             | SEARCH
;; COMPOSITE ::= MERGE | FILTER
;;
;; USER                  ::= /[a-zA-Z0-9_-]+/
;; LIST                  ::= USER "/" LISTNAME
;; LISTNAME              ::= /[a-zA-Z0-9_-]+/
;; DIRECT_MESSSAGES      ::= ":direct_messages"
;; DIRECT_MESSSAGES_SENT ::= ":direct_messages_sent"
;; FRIENDS               ::= ":friends"
;; HOME                  ::= ":home" | "~"
;; MENTIONS              ::= ":mentions"
;; PUBLIC                ::= ":public"
;; REPLIES               ::= ":replies" | "@"
;; RETWEETED_BY_ME       ::= ":retweeted_by_me"
;; RETWEETED_TO_ME       ::= ":retweeted_to_me"
;; RETWEETS_OF_ME        ::= ":retweets_of_me"
;; FOLLOWING             ::= USER "/following"
;; FOLLOWERS             ::= USER "/followers"
;;
;; SEARCH       ::= ":search/" QUERY_STRING "/"
;; QUERY_STRING ::= any string, where "/" is escaped by a backslash.
;; MERGE        ::= "(" MERGED_SPECS ")"
;; MERGED_SPECS ::= SPEC | SPEC "+" MERGED_SPECS
;; FILTER       ::= ":filter/" REGEXP "/" SPEC
;;

(defvar twittering-regexp-hash
  (let ((full-width-number-sign (twittering-ucs-to-char #xff03)))
    ;; Unicode Character 'FULLWIDTH NUMBER SIGN' (U+FF03)
    (concat "\\(?:#\\|" (char-to-string full-width-number-sign) "\\)")))

(defvar twittering-regexp-atmark
  (let ((full-width-commercial-at (twittering-ucs-to-char #xff20)))
    ;; Unicode Character 'FULLWIDTH COMMERCIAL AT' (U+FF20)
    (concat "\\(?:@\\|" (char-to-string full-width-commercial-at) "\\)")))

(defun twittering-timeline-spec-to-string (timeline-spec &optional shorten)
  "Convert TIMELINE-SPEC into a string.
If SHORTEN is non-nil, the abbreviated expression will be used."
  (unless (assq twittering-service-method timeline-spec)
    (setq timeline-spec `((,twittering-service-method) ,@timeline-spec)))

  (let* ((service (caar timeline-spec))
         (timeline-spec (cdr timeline-spec))
         (type (car timeline-spec))
         (value (cdr timeline-spec)))
    (format
     "%s@%S"
     (cond
      ;; user
      ((eq type 'user) (car value))
      ;; list
      ((eq type 'list) (concat (car value) "/" (cadr value)))
      ;; simple
      ((eq type 'direct_messages)       ":direct_messages")
      ((eq type 'direct_messages_sent)  ":direct_messages_sent")
      ((eq type 'friends)               ":friends")
      ((eq type 'home)                  (if shorten "~" ":home"))
      ((eq type 'mentions)              ":mentions")
      ((eq type 'public)                ":public")
      ((eq type 'replies)               (if shorten "@" ":replies"))
      ((eq type 'retweeted_by_me)       ":retweeted_by_me")
      ((eq type 'retweeted_to_me)       ":retweeted_to_me")
      ((eq type 'retweets_of_me)        ":retweets_of_me")

      ((eq type 'search)
       (let ((query (car value)))
         (concat ":search/"
                 (replace-regexp-in-string "/" "\\/" query nil t)
                 "/")))
      ;; composite
      ((eq type 'filter)
       (let ((regexp (car value))
             (spec (cadr value)))
         (concat ":filter/"
                 (replace-regexp-in-string "/" "\\/" regexp nil t)
                 "/"
                 (twittering-timeline-spec-to-string spec))))
      ((eq type 'merge)
       (concat "("
               (mapconcat 'twittering-timeline-spec-to-string value "+")
               ")")))

     service)))

(defun twittering-extract-timeline-spec (str &optional unresolved-aliases)
  "Extract one timeline spec from STR.
Return cons of the spec and the rest string."
  (let ((re "@\\([a-zA-Z0-9_-]+\\)"))	; service method
    (cond
     ((null str)
      (error "STR is nil"))

     ((string-match (concat "^\\([a-zA-Z0-9_-]+\\)/\\([a-zA-Z0-9_-]+\\)" re) str)
      (let ((user (match-string 1 str))
            (listname (match-string 2 str))
            (service (intern (match-string 3 str)))
            (rest (substring str (match-end 0))))
        `(((,service) list ,user ,listname) . ,rest)))

     ((string-match (concat "^\\([a-zA-Z0-9_-]+\\)" re) str)
      (let ((user (match-string 1 str))
            (service (intern (match-string 2 str)))
            (rest (substring str (match-end 0))))
        `(((,service) user ,user) . ,rest)))

     ((string-match (concat "^~" re) str)
      (let ((service (intern (match-string 1 str)))
            (rest (substring str (match-end 0))))
        `(((,service) home) . ,rest)))

     ;; Disable this as @ is used for separating timeline name and service
     ;; name. (xwl)
     ;; ((string-match (concat "^" twittering-regexp-atmark) str)
     ;;  `((replies) . ,(substring str (match-end 0))))

     ((string-match (concat "^" twittering-regexp-hash "\\([a-zA-Z0-9_-]+\\)" re)
                    str)
      (let* ((tag (match-string 1 str))
             (service (intern (match-string 2 str)))
             (query (concat "#" tag))
             (rest (substring str (match-end 0))))
        `(((,service) search ,query) . ,rest)))

     ((string-match (concat "^:\\([a-z_/-]+\\)" re) str)
      (let ((type (match-string 1 str))
            (service (intern (match-string 2 str)))
            (following (substring str (match-end 0)))
            (alist '(("direct_messages"      direct_messages)
                     ("direct_messages_sent" direct_messages_sent)
                     ("friends"              friends)
                     ("home"                 home)
                     ("mentions"             mentions)
                     ("public"               public)
                     ("replies"              replies)
                     ("retweeted_by_me"      retweeted_by_me)
                     ("retweeted_to_me"      retweeted_to_me)
                     ("retweets_of_me"       retweets_of_me))))
        (cond
         ((assoc type alist)
          (let ((first-spec (assocref type alist)))
            `(((,service) ,@first-spec) . ,following)))
	 ((string-match (concat ;; "^:search/\\(\\(.*?[^\\]\\)??\\(\\\\\\\\\\)*\\)??/"
			 "^:search/\\([^/]+\\)/"
			 re)
			str)
	  (let* ((escaped-query (or (match-string 1 str) ""))
		 (service (intern (match-string 2 str)))
		 (query (replace-regexp-in-string
			 "\\\\/" "/" escaped-query nil t))
		 (rest (substring str (match-end 0))))
	    (if (not (string= "" escaped-query))
		`(((,service) search ,query) . ,rest)
	      (error "\"%s\" has no valid regexp" str)
	      nil)))
	 ((string-match (concat "^:filter/\\(\\(.*?[^\\]\\)??\\(\\\\\\\\\\)*\\)??/" re)
			str)
	  (let* ((escaped-regexp (or (match-string 1 str) ""))
		 (service (intern (match-string 3 str)))
		 (regexp (replace-regexp-in-string
			  "\\\\/" "/" escaped-regexp nil t))
		 (following (substring str (match-end 0)))
		 (pair (twittering-extract-timeline-spec
			following unresolved-aliases))
		 (spec (car pair))
		 (rest (cdr pair)))
	    `(((,service) filter ,regexp ,spec) . ,rest)))
	 ;; (error "\"%s\" has no valid regexp" str)
	 ;; nil))
         (t
          (error "\"%s\" is invalid as a timeline spec" str)
          nil))))

     ;; TODO, check you later. (xwl)
     ((string-match "^\\$\\([a-zA-Z0-9_-]+\\)\\(?:(\\([^)]*\\))\\)?" str)
      (let* ((name (match-string 1 str))
             (rest (substring str (match-end 0)))
             (value (cdr-safe (assoc name twittering-timeline-spec-alias)))
             (arg (match-string 2 str)))
        (if (member name unresolved-aliases)
            (error "Alias \"%s\" includes a recursive reference" name)
          (cond
           ((stringp value)
            (twittering-extract-timeline-spec
             (concat value rest)
             (cons name unresolved-aliases)))
           ((functionp value)
            (twittering-extract-timeline-spec
             (funcall value arg)
             (cons name unresolved-aliases)))
           (t
            (error "Alias \"%s\" is undefined" name))))))
     ((string-match "^(" str)
      (let ((rest (concat "+" (substring str (match-end 0))))
            (result '()))
        (while (and rest (string-match "^\\+" rest))
          (let* ((spec-string (substring rest (match-end 0)))
                 (pair (twittering-extract-timeline-spec
                        spec-string unresolved-aliases))
                 (spec (car pair))
                 (next-rest (cdr pair)))
            (setq result (cons spec result))
            (setq rest next-rest)))
        (if (and rest (string-match "^)" rest))
            (let ((spec-list
                   (apply 'append
                          (mapcar (lambda (x) (if (eq 'merge (car x))
                                                  (cdr x)
                                                (list x)))
                                  (reverse result)))))
              (if (= 1 (length spec-list))
                  `(,(car spec-list) . ,(substring rest 1))
                `((merge ,@spec-list) . ,(substring rest 1))))
          (if rest
              ;; The string following the opening parenthesis `('
              ;; can be interpreted without errors,
              ;; but there is no corresponding closing parenthesis.
              (error "\"%s\" lacks a closing parenthesis" str))
          ;; Does not display additional error messages if an error
          ;; occurred on interpreting the string following
          ;; the opening parenthesis `('.
          nil)))

     ;; (sina) Treat all chinese string as USER. Put this match at back.
     ((string-match (concat "^\\([^@]+\\)" re) str)
      (let ((user (match-string 1 str))
	    (service (intern (match-string 2 str)))
	    (rest (substring str (match-end 0))))
	`(((,service) user ,user) . ,rest)))
     (t
      (error "\"%s\" is invalid as a timeline spec" str)))))

(defun twittering-string-to-timeline-spec (spec-str)
  "Convert SPEC-STR into a timeline spec.
Return nil if SPEC-STR is invalid as a timeline spec."
  (unless (string-match "@.+" spec-str)
    (setq spec-str (format "%s@%S" spec-str twittering-service-method)))
  (let ((result-pair (twittering-extract-timeline-spec spec-str)))
    (if (and result-pair (string= "" (cdr result-pair)))
	(car result-pair)
      nil)))

(defun twittering-timeline-spec-primary-p (spec)
  "Return non-nil if SPEC is a primary timeline spec.
`primary' means that the spec is not a composite timeline spec such as
`filter' and `merge'."
  (let* ((spec (cdr spec))
	 (primary-spec-types
	  '(user list
		 direct_messages direct_messages_sent
		 friends home mentions public replies
		 search
		 retweeted_by_me retweeted_to_me retweets_of_me))
	 (type (car spec)))
    (memq type primary-spec-types)))

(defun twittering-timeline-spec-user-p (spec)
  "Return non-nil if SPEC is a user timeline spec."
  (let ((spec (cdr spec)))
    (and spec (eq (car spec) 'user))))

(defun twittering-timeline-spec-list-p (spec)
  "Return non-nil if SPEC is a list timeline spec."
  (let ((spec (cdr spec)))
    (and spec (eq (car spec) 'list))))

(defun twittering-timeline-spec-direct-messages-p (spec)
  "Return non-nil if SPEC is a timeline spec which is related of
direct_messages."
  (let ((spec (cdr spec)))
    (and spec
	 (memq (car spec) '(direct_messages direct_messages_sent)))))

(defun twittering-timeline-spec-user-methods-p (spec)
  "Return non-nil if SPEC belongs to `User Methods' API."
  (let ((spec (cdr spec)))
    (and spec 
	 (eq (car spec) 'list)
	 (member (car (last spec)) '("following" "followers")))))

(defun twittering-timeline-spec-most-active-p (spec)
  "Return non-nil if SPEC is a very active timeline spec.

For less active spec, do not update it every
`twittering-timer-interval', rather, at the start of each hour.
Or we could easily exceed requests limit of Twitter API,
currently 150/hour.  SPEC is such as '(home).  The complete list
is specified in `twittering-timeline-most-active-spec-strings'."
  (and spec
       (string-match
	(regexp-opt twittering-timeline-most-active-spec-strings)
	(twittering-timeline-spec-to-string spec))))

(defun twittering-equal-string-as-timeline (spec-str1 spec-str2)
  "Return non-nil if SPEC-STR1 equals SPEC-STR2 as a timeline spec."
  (if (and (stringp spec-str1) (stringp spec-str2))
      (let ((spec1 (twittering-string-to-timeline-spec spec-str1))
	    (spec2 (twittering-string-to-timeline-spec spec-str2)))
	(equal spec1 spec2))
    nil))

;;;;
;;;; Retrieved statuses (timeline data)
;;;;

(defun twittering-current-timeline-id-table (&optional spec)
  (let ((spec (or spec (twittering-current-timeline-spec))))
    (if spec
	(elt (gethash spec twittering-timeline-data-table) 0)
      nil)))

(defun twittering-current-timeline-referring-id-table (&optional spec)
  "Return the hash from a ID to the ID of the first observed status
referring the former ID."
  (let ((spec (or spec (twittering-current-timeline-spec))))
    (if spec
	(elt (gethash spec twittering-timeline-data-table) 1)
      nil)))

(defun twittering-current-timeline-data (&optional spec)
  (let ((spec (or spec (twittering-current-timeline-spec))))
    (if spec
	(elt (gethash spec twittering-timeline-data-table) 2)
      nil)))

(defun twittering-remove-timeline-data (&optional spec)
  (let ((spec (or spec (twittering-current-timeline-spec))))
    (remhash spec twittering-timeline-data-table)))

(defun twittering-find-status (id)
  (let ((result nil))
    (maphash
     (lambda (spec pair)
       (let* ((id-table (car pair))
	      (entry (gethash id id-table)))
	 ;; Take the most detailed status.
	 (when (and entry
		    (or (null result) (< (length result) (length entry))))
	   (setq result entry))))
     twittering-timeline-data-table)
    result))

(defun twittering-delete-status-from-data-table (id)
  (let ((modified-spec nil))
    (maphash
     (lambda (spec data)
       (let* ((id-table (elt data 0))
	      (referring-id-table (elt data 1))
	      (timeline-data (elt data 2))
	      (status (gethash id id-table)))
	 (when status
	   (remhash id id-table)
	   ;; Here, `referring-id-table' is not modified.
	   ;; Therefore, the retweet observed secondly will not appear even
	   ;; if the retweet observed first for the same tweet is deleted.
	   (setq modified-spec
		 (cons `(,spec
			 ,id-table
			 ,referring-id-table
			 ,(remove status timeline-data))
		       modified-spec)))))
     twittering-timeline-data-table)
    (mapc
     (lambda (data)
       (let* ((spec (car data))
	      (buffer (twittering-get-buffer-from-spec spec)))
	 (puthash spec (cdr data) twittering-timeline-data-table)
	 (when (buffer-live-p buffer)
	   (with-current-buffer buffer
	     (save-excursion
	       (twittering-for-each-property-region
		'id
		(lambda (beg end value)
		  (when (twittering-status-id= id value)
		    (let ((buffer-read-only nil)
			  (separator-pos (min (point-max) (1+ end))))
		      (delete-region beg separator-pos)
		      (goto-char beg))))
		buffer))))))
     modified-spec)))

(defun twittering-get-replied-statuses (id &optional count)
  "Return a list of replied statuses starting from the status specified by ID.
Statuses are stored in ascending-order with respect to their IDs."
  (let ((result nil)
	(status (twittering-find-status id)))
    (while
	(and (if (numberp count)
		 (<= 0 (setq count (1- count)))
	       t)
	     (let ((replied-id (or (assqref 'in-reply-to-status-id status) "")))
	       (unless (string= "" replied-id)
		 (let ((replied-status (twittering-find-status replied-id)))
		   (when replied-status
		     (setq result (cons replied-status result))
		     (setq status replied-status)
		     t))))))
    result))

(defun twittering-have-replied-statuses-p (id)
  (let ((status (twittering-find-status id)))
    (when status
      (let ((replied-id (assqref 'in-reply-to-status-id status)))
	(and replied-id (not (string= "" replied-id)))))))

(defun twittering-add-statuses-to-timeline-data (statuses &optional spec)
  (let* ((spec (or spec (twittering-current-timeline-spec)))
	 (id-table
	  (or (twittering-current-timeline-id-table spec)
	      (make-hash-table :test 'equal)))
	 (referring-id-table
	  (or (twittering-current-timeline-referring-id-table spec)
	      (make-hash-table :test 'equal)))
	 (timeline-data (twittering-current-timeline-data spec)))
    (let ((new-statuses
	   (remove nil
		   (mapcar
		    (lambda (status)
		      (let ((id (assqref 'id status))
			    (source-id (cdr-safe (assq 'source-id status))))
			(unless (or (not source-id)
				    (gethash source-id referring-id-table))
			  ;; Store the id of the first observed tweet
			  ;; that refers `source-id'.
			  (puthash source-id id referring-id-table))
			(if (gethash id id-table)
			    nil
			  (puthash id status id-table)
			  (puthash id id referring-id-table)
			  `((source-spec . ,spec)
			    ,@status))))
		    statuses))))
      (when new-statuses
	(puthash spec `(,id-table
			,referring-id-table
			;; Decreasingly by `id' except `followers', which is
			;; sorted by recency one starts following me.
			,(append new-statuses timeline-data))
		 twittering-timeline-data-table)
	(when (twittering-jojo-mode-p spec)
	  (mapc (lambda (status)
		  (twittering-update-jojo (assqref 'user-screen-name status)
					  (assqref 'text status)))
		new-statuses))
	(let* ((twittering-new-tweets-spec spec)
	       (twittering-new-tweets-statuses new-statuses)
	       (spec-string (twittering-timeline-spec-to-string spec))
	       (twittering-new-tweets-count 
		(if (twittering-timeline-spec-user-methods-p spec)
		    (twittering-count-unread-for-user-methods spec statuses)
		  (count-if (lambda (st) (twittering-is-unread-status-p st spec))
			    new-statuses))))
	  (when (member spec-string twittering-cache-spec-strings)
	    (let ((latest 
		   (if (twittering-timeline-spec-user-methods-p spec)
		       (substring-no-properties 
			(assqref 'user-screen-name (car statuses)))
		     (substring-no-properties 
		      (assqref 'id (car new-statuses))))))
	      (setq twittering-cache-lastest-statuses
		    `((,spec-string . ,latest)
		      ,@(remove-if (lambda (entry) (equal spec-string (car entry)))
				   twittering-cache-lastest-statuses)))))
	  (run-hooks 'twittering-new-tweets-hook)
	  (if (and (twittering-timeline-spec-user-methods-p spec)
		   ;; Insert all when buffer is empty.
		   (> (buffer-size) 0))
	      (twittering-take twittering-new-tweets-count statuses)
	    new-statuses))))))

(defun twittering-timeline-data-collect (&optional spec timeline-data)
  "Collect visible statuses for `twittering-render-timeline'."
  (let* ((spec (or spec (twittering-current-timeline-spec)))
	 (referring-id-table
	  (twittering-current-timeline-referring-id-table spec))
	 (timeline-data
	  (or timeline-data (twittering-current-timeline-data spec))))
    (remove
     nil
     (mapcar
      (lambda (status)
	(let ((id (assqref 'id status))
	      (source-id (assqref 'source-id status)))
	  (cond
	   ((twittering-timeline-spec-user-methods-p spec)
	    status)
	   ((not source-id)
	    ;; `status' is not a retweet.
	    status)
	   ((and source-id
		 (twittering-status-id=
		  id (gethash source-id referring-id-table)))
	    ;; `status' is the first retweet.
	    status)
	   (t
	    nil))))
      timeline-data))))

(defun twittering-timeline-data-is-previous-p (timeline-data)
  "Are TIMELINE-DATA previous statuses?
This is done by comparing statues in current buffer with TIMELINE-DATA."
  (let ((status (car timeline-data)))
    (if (twittering-timeline-spec-user-methods-p
	 (twittering-current-timeline-spec))
	(let* ((previous-cursor (cdr-safe (assq 'previous-cursor status)))
	       (new-follower-p (string= previous-cursor "0")))
	  (not new-follower-p))
      (let* ((buf-id (get-text-property
		      (twittering-get-current-status-head
		       (if twittering-reverse-mode (point-min) (point-max)))
		      'id))
	     (id (assqref 'id status)))
	(and buf-id (twittering-status-id< id buf-id))))))

(defun twittering-is-unread-status-p (status &optional spec)
  (let ((spec-string
	 (twittering-timeline-spec-to-string
	  (or spec (setq spec (twittering-current-timeline-spec))))))
    (cond
     ((or (and twittering-new-tweets-count-excluding-me
	       (twittering-my-status-p status)
	       (not (equal spec '(retweets_of_me))))
	  (and twittering-new-tweets-count-excluding-replies-in-home
	       (equal spec '(home))
	       (twittering-is-replies-p status)))
      nil)
     ((member spec-string twittering-cache-spec-strings)
      (twittering-status-id<
       (assocref spec-string twittering-cache-lastest-statuses)
       (assqref 'id status)))
     (t 
      t))))

(defun twittering-count-unread-for-user-methods (spec new-statuses)
  (let ((latest-username
	 (or (with-current-buffer (twittering-get-buffer-from-spec spec)
	       (goto-char (funcall (if twittering-reverse-mode 'point-max 'point-min)))
	       (get-text-property (twittering-get-current-status-head) 'username))
	     (let ((spec-string (twittering-timeline-spec-to-string spec)))
	       (when (member spec-string twittering-cache-spec-strings)
		 (assocref spec-string twittering-cache-lastest-statuses))))))
    (if (not latest-username)
	(length new-statuses)
      (let ((statuses new-statuses)
	    (count 0))
	(while (and statuses
		    (not (string= latest-username
				  (assqref 'user-screen-name (car statuses)))))
	  (setq count (1+ count)
		statuses (cdr statuses)))
	count))))

;;;;
;;;; URIs related to a tweet
;;;;

(defun twittering-get-status-url (username &optional id)
  "Generate a URL of a user or a specific status."
  (funcall (twittering-lookup-service-method-table 'status-url) username id))

(defun twittering-get-status-url-twitter (username &optional id)
  "Generate status URL for Twitter."
  (if id
      (format "http://%s/%s/status/%s" (twittering-lookup-service-method-table 'web) username id)
    (format "http://%s/%s" (twittering-lookup-service-method-table 'web) username)))

(defun twittering-get-status-url-statusnet (username &optional id)
  "Generate status URL for StatusNet."
  (if id
      (format "http://%s/%s/notice/%s" 
	      (twittering-lookup-service-method-table 'web)
	      (twittering-lookup-service-method-table 'web-prefix)
	      id)
    (format "http://%s/%s/%s"
	    (twittering-lookup-service-method-table 'web)
	    (twittering-lookup-service-method-table 'web-prefix)
	    username)))

(defun twittering-get-status-url-sina (username &optional id)
  "Generate status URL for Sina."
  (if id
      ;; (twittering-get-simple-sync 'query-mid
      ;; 				  `((username . ,username)
      ;; 				    (id . ,id)))
      (format "http://api.t.sina.com.cn/%s/statuses/%s?s=6cm7D0"
	      username
	      id)
    (format "http://%s/%s" 
	    (twittering-lookup-service-method-table 'web) 
	    username)))

(defun twittering-get-search-url (query-string)
  "Generate a URL for searching QUERY-STRING."
  (funcall (twittering-lookup-service-method-table 'search-url)
	   query-string))

(defun twittering-get-search-url-twitter (query-string)
  (format "http://%s/search?q=%s"
	  (twittering-lookup-service-method-table 'web) (twittering-percent-encode query-string)))

(defun twittering-get-search-url-statusnet (query-string)
  (if (string-match "^#\\(.+\\)" query-string)
      (format "http://%s/%s/tag/%s"
	      (twittering-lookup-service-method-table 'web)
	      (twittering-lookup-service-method-table 'web-prefix)
	      (twittering-percent-encode (match-string 1 query-string)))
    (format "http://%s/search?q=%s"
	    (twittering-lookup-service-method-table 'web) (twittering-percent-encode query-string))))

(defun twittering-switch-to-unread-timeline ()
  (interactive)
  (when twittering-unread-status-info
    (switch-to-buffer (caar twittering-unread-status-info))))

;;;;
;;;; Comparison of status IDs
;;;;

(defun twittering-status-id< (id1 id2)
  (let ((len1 (length id1))
	(len2 (length id2)))
    (cond
     ((= len1 len2) (string< id1 id2))
     ((< len1 len2) t)
     (t nil))))

(defun twittering-status-id= (id1 id2)
  (equal id1 id2))

;;;;
;;;; Process info
;;;;

(defun twittering-register-process (proc spec &optional str)
  (let ((str (or str (twittering-timeline-spec-to-string spec))))
    (add-to-list 'twittering-process-info-alist `(,proc ,spec ,str))))

(defun twittering-release-process (proc)
  (let ((pair (assoc proc twittering-process-info-alist)))
    (when pair
      (setq twittering-process-info-alist
	    (delq pair twittering-process-info-alist)))))

(defun twittering-get-timeline-spec-from-process (proc)
  (let ((entry (assoc proc twittering-process-info-alist)))
    (if entry
	(elt entry 1)
      nil)))

(defun twittering-get-timeline-spec-string-from-process (proc)
  (let ((entry (assoc proc twittering-process-info-alist)))
    (if entry
	(elt entry 2)
      nil)))

(defun twittering-find-processes-for-timeline-spec (spec)
  (apply 'append
	 (mapcar
	  (lambda (pair)
	    (let ((proc (car pair))
		  (spec-info (cadr pair)))
	      (if (equal spec-info spec)
		  `(,proc)
		nil)))
	  twittering-process-info-alist)))

(defun twittering-remove-inactive-processes ()
  (let ((inactive-statuses '(nil closed exit failed signal)))
    (setq twittering-process-info-alist
	  (apply 'append
		 (mapcar
		  (lambda (pair)
		    (let* ((proc (car pair))
			   (info (cdr pair))
			   (status (process-status proc)))
		      (if (memq status inactive-statuses)
			  nil
			`((,proc ,@info)))))
		  twittering-process-info-alist)))))

(defun twittering-process-active-p (&optional spec)
  (twittering-remove-inactive-processes)
  (if spec
      (twittering-find-processes-for-timeline-spec spec)
    twittering-process-info-alist))

;;;;
;;;; Server info
;;;;

(defun twittering-update-server-info (header-str)
  (let* ((header-info (twittering-make-header-info-alist header-str))
	 (new-entry-list (mapcar 'car header-info)))
    (when (remove t (mapcar
		     (lambda (entry)
		       (equal (assoc entry header-info)
			      (assoc entry twittering-server-info-alist)))
		     new-entry-list))
      (setq twittering-server-info-alist
	    (append header-info
		    (remove nil (mapcar
				 (lambda (entry)
				   (if (member (car entry) new-entry-list)
				       nil
				     entry))
				 twittering-server-info-alist))))
      (when twittering-display-remaining
	(mapc (lambda (buffer)
		(with-current-buffer buffer
		  (twittering-update-mode-line)))
	      (twittering-get-buffer-list))))
    header-info))

(defun twittering-get-server-info (field)
  (let* ((table
	  '((ratelimit-remaining . "X-RateLimit-Remaining")
	    (ratelimit-limit . "X-RateLimit-Limit")
	    (ratelimit-reset . "X-RateLimit-Reset")))
	 (numeral-field '(ratelimit-remaining ratelimit-limit))
	 (unix-epoch-time-field '(ratelimit-reset))
	 (field-name (assqref field table))
	 (field-value (assocref field-name twittering-server-info-alist)))
    (when (and field-name field-value)
      (cond
       ((memq field numeral-field)
	(string-to-number field-value))
       ((memq field unix-epoch-time-field)
	(seconds-to-time (string-to-number (concat field-value ".0"))))
       (t
	nil)))))

(defun twittering-get-ratelimit-remaining ()
  (or (twittering-get-server-info 'ratelimit-remaining)
      0))

(defun twittering-get-ratelimit-limit ()
  (or (twittering-get-server-info 'ratelimit-limit)
      0))

;;;;
;;;; Abstract layer for Twitter API
;;;;

(defun twittering-api-path (&rest params)
  (mapconcat 'identity `(,(twittering-lookup-service-method-table 'api-prefix)
                         ,@params) ""))

(defun twittering-call-api (command args-alist &optional additional-info noninteractive)
  "Call Twitter API and return the process object for the request.
COMMAND is a symbol specifying API. ARGS-ALIST is an alist specifying
arguments for the API corresponding to COMMAND. Each key of ARGS-ALIST is a
symbol.
ADDITIONAL-INFO is used as an argument ADDITIONAL-INFO of
`twittering-send-http-request'. Sentinels associated to the returned process
receives it as the fourth argument. See also the function
`twittering-send-http-request'.

The valid symbols as COMMAND follows:
retrieve-timeline -- Retrieve a timeline.
  Valid key symbols in ARGS-ALIST:
    timeline-spec -- the timeline spec to be retrieved.
    timeline-spec-string -- the string representation of the timeline spec.
    number -- (optional) how many tweets are retrieved. It must be an integer.
      If nil, `twittering-number-of-tweets-on-retrieval' is used instead.
      The maximum for search timeline is 100, and that for other timelines is
      `twittering-max-number-of-tweets-on-retrieval'.
      If the given number exceeds the maximum, the maximum is used instead.
    max_id -- (optional) the maximum ID of retrieved tweets.
    since_id -- (optional) the minimum ID of retrieved tweets.
    clean-up-sentinel -- (optional) the clean-up sentinel that post-processes
      the buffer associated to the process. This is used as an argument
      CLEAN-UP-SENTINEL of `twittering-send-http-request' via
      `twittering-http-get'.
get-list-index -- Retrieve list names owned by a user.
  Valid key symbols in ARGS-ALIST:
    username -- the username.
    sentinel -- the sentinel that processes retrieved strings. This is used
      as an argument SENTINEL of `twittering-send-http-request'
      via `twittering-http-get'.
    clean-up-sentinel -- (optional) the clean-up sentinel that post-processes
      the buffer associated to the process. This is used as an argument
      CLEAN-UP-SENTINEL of `twittering-send-http-request' via
      `twittering-http-get'.
create-friendships -- Follow a user.
  Valid key symbols in ARGS-ALIST:
    username -- the username which will be followed.
destroy-friendships -- Unfollow a user.
  Valid key symbols in ARGS-ALIST:
    username -- the username which will be unfollowed.
create-favorites -- Mark a tweet as a favorite.
  Valid key symbols in ARGS-ALIST:
    id -- the ID of the target tweet.
destroy-favorites -- Remove a mark of a tweet as a favorite.
  Valid key symbols in ARGS-ALIST:
    id -- the ID of the target tweet.
update-status -- Post a tweet.
  Valid key symbols in ARGS-ALIST:
    status -- the string to be posted.
    in-reply-to-status-id -- (optional) the ID of a status that this post is
      in reply to.
destroy-status -- Destroy a tweet posted by the authenticated user itself.
  Valid key symbols in ARGS-ALIST:
    id -- the ID of the target tweet.
retweet -- Retweet a tweet.
  Valid key symbols in ARGS-ALIST:
    id -- the ID of the target tweet.
verify-credentials -- Verify the current credentials.
  Valid key symbols in ARGS-ALIST:
    sentinel -- the sentinel that processes returned information. This is used
      as an argument SENTINEL of `twittering-send-http-request'
      via `twittering-http-get'.
    clean-up-sentinel -- the clean-up sentinel that post-processes the buffer
      associated to the process. This is used as an argument CLEAN-UP-SENTINEL
      of `twittering-send-http-request' via `twittering-http-get'.
send-direct-message -- Send a direct message.
  Valid key symbols in ARGS-ALIST:
    username -- the username who the message is sent to.
    status -- the sent message."
  (unless additional-info 
    (setq additional-info 
  	  `((timeline-spec . ,(twittering-current-timeline-spec))
  	    (timeline-spec-string . ,(twittering-current-timeline-spec-string)))))

  (let ((api-host (twittering-lookup-service-method-table 'api))
	(spec (assqref 'timeline-spec args-alist))
	(id (assqref 'id args-alist))
	(username (assqref 'username args-alist))
	(sentinel (assqref 'sentinel args-alist))
	(sina? (eq twittering-service-method 'sina)))
    (case command
      ((retrieve-timeline)
       ;; Retrieve a timeline.
       (let* ((spec-string (assqref 'timeline-spec-string args-alist))
	      (spec-type (cadr spec))
	      (max-number (if (eq 'search spec-type)
			      100 ;; FIXME: refer to defconst.
			    twittering-max-number-of-tweets-on-retrieval))
	      (number
	       (let ((number
		      (or (assqref 'number args-alist)
			  (let* ((default-number 20)
				 (n twittering-number-of-tweets-on-retrieval))
			    (cond
			     ((integerp n) n)
			     ((string-match "^[0-9]+$" n) (string-to-number n 10))
			     (t default-number))))))
		 (min (max 1 number) max-number)))
	      (number-str (number-to-string number))
	      (max_id (assqref 'max_id args-alist))
	      (since_id (assqref 'since_id args-alist))
	      (cursor (assqref 'cursor args-alist))
	      (word (when (eq 'search spec-type)
		      (caddr spec)))
	      (parameters
	       `(,@(when max_id `(("max_id" . ,max_id)))
		 ,@(when since_id `(("since_id" . ,since_id)))
		 ,@(when cursor `(("cursor" . ,cursor)))
		 ,@(cond
		    ((eq spec-type 'search)
		     `(("q" . ,word)
		       ("rpp" . ,number-str)))
		    ((eq spec-type 'list)
		     (let ((username (elt (cdr spec) 1))
			   (list-name (elt (cdr spec) 2)))
		       (if (member list-name '("following" "followers"))
			   `(("count" . ,number-str)
			     ("screen_name" . ,username))
			 `(("per_page" . ,number-str)))))
		    ((memq spec-type '(user friends mentions public))
		     `(("count" . ,number-str)
		       ("include_rts" . "true")))
		    (t
		     `(("count" . ,number-str))))))
	      (format (if (eq spec-type 'search)
			  "atom"
			"xml"))
	      (simple-spec-list
	       `((direct_messages      . "direct_messages")
		 (direct_messages_sent . "direct_messages/sent")
              
		 (friends         . "statuses/friends_timeline")
		 (home            . "statuses/home_timeline")
		 (mentions        . "statuses/mentions")
		 (public          . "statuses/public_timeline")
		 (replies         . ,(if (eq twittering-service-method 'sina)
					 "statuses/comments_timeline"
				       "statuses/replies"))
		 (retweeted_by_me . "statuses/retweeted_by_me")
		 (retweeted_to_me . "statuses/retweeted_to_me")
		 (retweets_of_me  . "statuses/retweets_of_me")
		 
		 (search . "search")))
	      (host (cond ((eq spec-type 'search) (twittering-lookup-service-method-table 'search))
			  (t api-host)))
	      (method
	       (cond
		((eq spec-type 'user)
		 (let ((username (elt (cdr spec) 1)))
		   (if (eq twittering-service-method 'sina)
		       (progn
			 (setq parameters `(,@parameters ("id" . ,username)))
			 (twittering-api-path "statuses/user_timeline"))
		     (twittering-api-path "statuses/user_timeline/" username))))
		((eq spec-type 'list)
		 (let ((u (elt (cdr spec) 1))
		       (l (elt (cdr spec) 2)))
		   (twittering-api-path
		    (cond 
		     ((string= l "followers") "statuses/followers")
		     ((string= l "following") "statuses/friends")
		     ((string= l "favorites") (concat "favorites/" u))
		     (t (concat "" u "/lists/" l "/statuses"))))))
		((eq spec-type 'search)
		 (twittering-lookup-service-method-table 'search-method))
		((assq spec-type simple-spec-list)
		 (twittering-api-path (assqref spec-type simple-spec-list)))
		(t nil)))
	      (clean-up-sentinel (assqref 'clean-up-sentinel args-alist)))
	 (if (and host method)
	     ;; TODO (twittering-http-get host method noninteractive parameters format)
	     (twittering-http-get host method parameters format
				  additional-info nil clean-up-sentinel)
	   (error "Invalid timeline spec"))))

      ;; List methods
      ((get-list-index)			; Get list names.
       (let ((clean-up-sentinel (assqref 'clean-up-sentinel args-alist)))
	 (twittering-http-get api-host
			      (twittering-api-path username "/lists")
			      t nil additional-info sentinel clean-up-sentinel)))
      ((get-list-subscriptions)	
       (twittering-http-get api-host
			    (twittering-api-path username "/lists/subscriptions")
			    t nil additional-info sentinel))

      ((get-list-memberships)	
       (twittering-http-get api-host
			    (twittering-api-path username "/lists/memberships")
			    t nil additional-info sentinel)) 

      ;; Friendship Methods
      ((create-friendships)
       (twittering-http-post api-host
			     (twittering-api-path "friendships/create")
			     `(("screen_name" . ,username))
			     nil
			     additional-info))
      ((destroy-friendships)
       (twittering-http-post api-host
			     (twittering-api-path "friendships/destroy")
			     `(("screen_name" . ,username))
			     nil
			     additional-info))
      ((show-friendships)
       (twittering-http-get api-host
			    (twittering-api-path "friendships/show")
			    `(("target_screen_name" . ,username))
			    nil
			    additional-info
			    sentinel))
       
      ;; Favorite Methods
      ((create-favorites)
       (twittering-http-post api-host
			     (twittering-api-path "favorites/create/" id)
			     nil nil additional-info))
      ((destroy-favorites)
       (twittering-http-post api-host
			     (twittering-api-path "favorites/destroy/" id)
			     nil nil additional-info))

      ;; List Subscribers Methods
      ((subscribe-list)
       (twittering-http-post api-host
			     (twittering-api-path 
			      (apply 'format "%s/%s/subscribers" (cddr spec)))
			     nil nil additional-info))
      ((unsubscribe-list)
       (twittering-http-post api-host
			     (twittering-api-path 
			      (apply 'format "%s/%s/subscribers" (cddr spec)))
			     '(("_method" . "DELETE"))
			     nil additional-info))

      ;; List Members Methods
      ((add-list-members)
       (twittering-http-post api-host 
			     (twittering-api-path 
			      (apply 'format "%s/%s/members" (cddr spec)))
			     `(("id" . ,id))
			     nil additional-info))
      ((delete-list-members)
       (twittering-http-post api-host 
			     (twittering-api-path 
			      (apply 'format "%s/%s/members" (cddr spec)))
			     `(("id" . ,id)
			       ("_method" . "DELETE"))
			     nil additional-info))

      ((update-status)
       ;; Post a tweet.
       (let* ((status (assqref 'status args-alist))
              (id (assqref 'in-reply-to-status-id args-alist))
              (retweeting? (assqref 'retweeting? args-alist))
	      (st (twittering-find-status id))
	      (in-reply-to-status (assqref 'in-reply-to-status st))
	      (original-id (assqref 'id in-reply-to-status))
	      (retweeted-status  (assqref 'retweeted-status st))
	      (comment? (and sina? id (not retweeting?)))
              (parameters
               `((,(if comment? "comment" "status") . ,status)
                 ,@(when (eq (twittering-get-accounts 'auth) 'basic)
                     '(("source" . "twmode")))
                 ,@(when id
		     (if sina?
			 (cond 
			  (original-id	; comment to comment
			   `(("id" . ,original-id)
			     ("cid" . ,id)))
			  (retweeting? ; retweet with comments
			   `(("in_reply_to_status_id" . ,id)))
			  (t		; comment
			   `(("id" . ,id))))
		       `(("in_reply_to_status_id" . ,id)))))))
         (twittering-http-post api-host
                               (twittering-api-path "statuses/" 
						    (if comment? "comment" "update"))
                               parameters
                               nil 
			       additional-info)))
      ((destroy-status)
       (twittering-http-post api-host
			     (twittering-api-path "statuses/destroy" id)
			     nil nil additional-info))
      ((retweet)
       (twittering-http-post api-host
			     (twittering-api-path "statuses/retweet/" id)
			     nil 
			     nil
			     additional-info))

      ;; Account Resources
      ((verify-credentials)		; Verify the account.
       (let ((clean-up-sentinel (assqref 'clean-up-sentinel args-alist)))
	 (twittering-http-get api-host
			      (twittering-api-path "account/verify_credentials")
			      nil nil additional-info sentinel clean-up-sentinel)))

      ((update-profile-image)
       (let* ((image (assqref 'image args-alist))
	      (image-type (image-type-from-file-header image)))
	 (twittering-http-post api-host
			       (twittering-api-path "account/update_profile_image")  
			       `(("image" . ,(format "@%s;type=image/%s" image image-type)))
			       nil additional-info)))

      ((send-direct-message)
       ;; Send a direct message.
       (let ((parameters
	      `(("screen_name" . ,(assqref 'username args-alist))
		("text" . ,(assqref 'status args-alist)))))
	 (twittering-http-post api-host
			       (twittering-api-path "direct_messages/new")
			       parameters
			       nil 
			       additional-info)))
      
      ;; Tweet Methods
      ((show)
       (twittering-http-get api-host
			    (twittering-api-path "statuses/show/" id)
			    nil nil additional-info))

      ;; sina specific methods
      ((counts)
       (twittering-http-get api-host
			    (twittering-api-path "statuses/counts")
			    ;; USERNAME treated as IDS here
			    `(("ids" . ,username))
			    nil
			    additional-info
			    sentinel))

      ((emotions)
       (twittering-http-get api-host
			    (twittering-api-path "emotions")
			    nil
			    nil 
			    additional-info 
			    sentinel))

      ;; mid<->id
      ;;   http://api.t.sina.com.cn/queryid.json?mid=5KD0TZiyL24&isBase62=1&type=1
      ;;   http://api.t.sina.com.cn/querymid.json?id=6401236707&type=1
      ;; the other way (id->mid) 
      ;;   http://api.t.sina.com.cn/$uid/statuses/$tid?s=6cm7D0"

      ;; ((get-tweet-url)			; FIXME: doesn't work??
      ;;  (twittering-http-get (twittering-lookup-service-method-table 'api)
      ;; 			    (twittering-api-path username "/statuses/" id)
      ;; 			    nil 
      ;; 			    nil 
      ;; 			    additional-info 
      ;; 			    sentinel))

      ;; ((query-mid)
      ;;  (twittering-http-get (twittering-lookup-service-method-table 'api)
      ;; 			    (twittering-api-path "querymid")
      ;; 			    `(("id" . ,id)
      ;; 			      ("type" . "1"))
      ;; 			    nil 
      ;; 			    additional-info 
      ;; 			    sentinel))
      ;; ((query-id)
      ;;  (twittering-http-get (twittering-lookup-service-method-table 'api)
      ;; 			    (twittering-api-path "id")
      ;; 			    `(("id" . ,id)
      ;; 			      ("type" . "1")
      ;; 			      ("isBase62" . "1"))
      ;; 			    nil 
      ;; 			    additional-info 
      ;; 			    sentinel))

      )))

;;;;
;;;; Account authorization
;;;;

(defun twittering-get-username ()
  twittering-username)

(defun twittering-account-authorized-p ()
  (eq (twittering-get-account-authorization) 'authorized))
(defun twittering-account-authorization-queried-p ()
  (eq (twittering-get-account-authorization) 'queried))

(defun twittering-prepare-account-info ()
  "Return a pair of username and password.
If `twittering-username' is nil, read it from the minibuffer.
If `twittering-password' is nil, read it from the minibuffer."
  (let* ((username (or (twittering-get-accounts 'username)
		       (read-string "your twitter username: ")))
	 (password (or (twittering-get-accounts 'password)
		       (read-passwd (format "%s's twitter password: "
					    username)))))
    `(,username . ,password)))

(defun twittering-has-oauth-access-token-p ()
  (let ((required-entries '("oauth_token" "oauth_token_secret"))
	 (any-entries '("user_id" "screen_name"))
	 (pred (lambda (key)
		 (assocref key (twittering-lookup-oauth-access-token-alist)))))
    (and (every pred required-entries) (some pred any-entries))))

(defvar twittering-private-info-file-loaded-p nil)

(defun twittering-verify-credentials ()
  (cond
   ((or (twittering-account-authorized-p)
	(twittering-account-authorization-queried-p))
    nil)
   ((and (memq (twittering-get-accounts 'auth) '(oauth xauth))
	 (or (null (twittering-lookup-service-method-table 'oauth-consumer-key))
	     (null (twittering-lookup-service-method-table 'oauth-consumer-secret))))
    (message "Consumer for OAuth is not specified.")
    nil)
   ((and twittering-use-master-password
	 (not (twittering-capable-of-encryption-p)))
    (message "You need GnuPG and (EasyPG or alpaca.el) for master password!")
    nil)

   ((memq (twittering-get-accounts 'auth) '(oauth xauth))
    (let ((ok nil))
      (when (and (not twittering-private-info-file-loaded-p) ; file not yet loaded
		 twittering-use-master-password
		 (twittering-capable-of-encryption-p)
		 (file-exists-p twittering-private-info-file))
	(setq twittering-private-info-file-loaded-p t)
	(when (and (twittering-load-private-info-with-guide)
		   (twittering-has-oauth-access-token-p))
	  (message "The authorized token is loaded.")
	  (twittering-update-account-authorization 'queried)
	  (let ((proc
		 (twittering-call-api
		  'verify-credentials
		  `((sentinel
		     . twittering-http-get-verify-credentials-sentinel)
		    (clean-up-sentinel
		     . twittering-http-get-verify-credentials-clean-up-sentinel))
		  `(,(if (eq twittering-service-method 'sina)
			`(user_id . ,(assocref "user_id" (twittering-lookup-oauth-access-token-alist)))
		      `(username . ,(assocref "screen_name" (twittering-lookup-oauth-access-token-alist))))
		    (password . nil)))))
	    (cond
	     ((null proc)
	      (twittering-update-account-authorization nil)
	      (message "Authorization failed. Type M-x twit to retry.")
	      (twittering-update-oauth-access-token-alist '()))
	     (t
	      ;; wait for verification to finish.
	      (while (twittering-account-authorization-queried-p)
		(sit-for 0.1))
	      (setq ok t))))))

      (unless ok
	;; (message "Failed to load an authorized token from \"%s\".  Renewing token..."
	;; 	 twittering-private-info-file)
	;; (sit-for 0.5))
	(setq ok (twittering-has-oauth-access-token-p))
	(cond
	 ((eq (twittering-get-accounts 'auth) 'oauth)
	  (unless ok
	    (let* ((scheme (if twittering-oauth-use-ssl
			       "https"
			     "http"))
		   (request-token-url
		    (concat scheme (twittering-lookup-service-method-table
				    'oauth-request-token-url-without-scheme)))
		   (access-token-url
		    (concat scheme (twittering-lookup-service-method-table
				    'oauth-access-token-url-without-scheme)))
		   (token-alist
		    (twittering-oauth-get-access-token
		     request-token-url
		     (lambda (token)
		       (concat scheme
			       (twittering-lookup-service-method-table
				'oauth-authorization-url-base-without-scheme)
			       token))
		     access-token-url
		     (twittering-lookup-service-method-table 'oauth-consumer-key)
		     (twittering-lookup-service-method-table 'oauth-consumer-secret)
		     "twittering-mode")))
	      (cond
	       ((and (assoc "oauth_token" token-alist)
		     (assoc "oauth_token_secret" token-alist)
		     (or (assoc "screen_name" token-alist)
			 (assoc "user_id" token-alist)))
		(let ((username (cdr (or (assoc "screen_name" token-alist)
					 (assoc "user_id" token-alist)))))
		  (twittering-update-oauth-access-token-alist token-alist)
		  (setq twittering-username username)
		  ;; (twittering-update-account-authorization 'authorized)
		  ;; (twittering-start)
		  (setq ok t)
		  (message "Authorization for the account \"%s\" succeeded."
			   username)
		  (when (and twittering-use-master-password 
			     (twittering-capable-of-encryption-p))
		    ;; Only save when we authenticate all enabled services.
		    (when (>= (length twittering-oauth-access-token-alist)
			      (length twittering-enabled-services))
		      ;; (when (and (file-exists-p twittering-private-info-file)
		      ;; 		 (not (y-or-n-p (format "Delete previous `%s' first? "
		      ;; 					twittering-private-info-file))))
		      ;; 	(error "File `%s' already exists, try removing it first"
		      ;; 	       twittering-private-info-file))
		      (twittering-save-private-info-with-guide)))))
	       (t
		(message "Authorization via OAuth failed. Type M-x twit to retry.")))))
	  
	  (when ok
	    (twittering-update-account-authorization 'authorized)
	    (twittering-start)))

	 ;; TODO, handle you later (xwl)
	 ((eq (twittering-get-accounts 'auth) 'xauth)
	  (let* ((account-info (twittering-prepare-account-info))
		 (scheme (if twittering-oauth-use-ssl
			     "https"
			   "http"))
		 (access-token-url
		  (concat scheme (twittering-lookup-service-method-table
				  'oauth-access-token-url-without-scheme)))
		 (token-alist
		  (twittering-xauth-get-access-token
		   access-token-url
		   (twittering-lookup-service-method-table 'oauth-consumer-key) (twittering-lookup-service-method-table 'oauth-consumer-secret)
		   (car account-info)
		   (cdr account-info))))
	    ;; Dispose of password as recommended by Twitter.
	    ;; http://dev.twitter.com/pages/xauth
	    (setcdr account-info nil)
	    (cond
	     ((and token-alist
		   (assoc "oauth_token" token-alist)
		   (assoc "oauth_token_secret" token-alist))
	      ;; set `twittering-username' only if the account is valid.
	      (setq twittering-username (car account-info))
	      (twittering-update-oauth-access-token-alist token-alist)
	      (twittering-update-account-authorization 'authorized)
	      (message "Authorization for the account \"%s\" succeeded."
		       (twittering-get-accounts 'username))
	      (when (and twittering-use-master-password
			 (twittering-capable-of-encryption-p)
			 (not (file-exists-p twittering-private-info-file)))
		(twittering-save-private-info-with-guide))
	      (twittering-start))
	     (t
	      (message "Authorization via xAuth failed. Type M-x twit to retry.")))))))))

   ((eq (twittering-get-accounts 'auth) 'basic)
    (twittering-update-account-authorization 'queried)
    (let* ((account-info (twittering-prepare-account-info))
	   ;; Bind account information locally to ensure that
	   ;; the variables are reset when the verification fails.
	   (twittering-username (car account-info))
	   (twittering-password (cdr account-info))
	   (proc
	    (twittering-call-api
	     'verify-credentials
	     `((sentinel . twittering-http-get-verify-credentials-sentinel)
	       (clean-up-sentinel
		. twittering-http-get-verify-credentials-clean-up-sentinel))
	     `((username . ,(car account-info))
	       (password . ,(cdr account-info))))))
      (cond
       ((null proc)
	(twittering-update-account-authorization nil)
	(message "Authorization for the account \"%s\" failed. Type M-x twit to retry."
		 (car account-info))
	(setq twittering-username nil)
	(setq twittering-password nil))
       (t
	;; wait for verification to finish.
	(while (twittering-account-authorization-queried-p)
	  (sit-for 0.1))))))
   (t
    (message "%s is invalid as an authorization method."
	     (twittering-get-accounts 'auth))))
  (twittering-account-authorized-p))

(defun twittering-http-get-verify-credentials-sentinel (proc status connection-info header-info)
  (let ((status-line (assqref 'status-line header-info))
	(status-code (assqref 'status-code header-info)))
    (case-string
     status-code
     (("200")
      (cond
       ((eq (twittering-get-accounts 'auth) 'basic)
	(setq twittering-username (assqref 'username connection-info))
	(setq twittering-password (assqref 'password connection-info)))
       (t
	(setq twittering-username (assqref 'username connection-info))))
      (twittering-update-account-authorization 'authorized)
      (twittering-start)
      (format "Authorization for the account \"%s\" succeeded."
	      (twittering-get-accounts 'username)))
     (t
      (twittering-update-account-authorization nil)
      (let ((error-mes
	     (format "Authorization for the account \"%s\" failed. Type M-x twit to retry."
		     (twittering-get-accounts 'username))))
	(cond
	 ((memq (twittering-get-accounts 'auth) '(oauth xauth))
	  (twittering-update-oauth-access-token-alist nil))
	 ((eq (twittering-get-accounts 'auth) 'basic)
	  (setq twittering-username nil)
	  (setq twittering-password nil)))
	error-mes)))))

(defun twittering-http-get-verify-credentials-clean-up-sentinel (proc status connection-info)
  (when (and (memq status '(exit signal closed failed))
	     (eq (twittering-get-account-authorization) 'queried))
    (twittering-update-account-authorization nil)
    (message "Authorization failed. Type M-x twit to retry.")
    (setq twittering-username nil)
    (setq twittering-password nil)))

;;;;
;;;; Status retrieval
;;;;

(defun twittering-add-timeline-history (spec-string)
  (when (or (null twittering-timeline-history)
	    (not (string= spec-string (car twittering-timeline-history))))
    (if (functionp 'add-to-history)
	(add-to-history 'twittering-timeline-history spec-string)
      (setq twittering-timeline-history
	    (cons spec-string twittering-timeline-history)))))

(defun twittering-atom-xmltree-to-status-datum (atom-xml-entry)
  (let ((id-str (car (cddr (assq 'id atom-xml-entry))))
	(time-str (car (cddr (assq 'updated atom-xml-entry))))
	(author-str (car (cddr (assq 'name (assq 'author atom-xml-entry))))))
    `((created-at
       ;; ISO 8601
       ;; Twitter -> "2010-05-08T05:59:41Z"
       ;; StatusNet -> "2010-05-08T08:44:39+00:00"
       . ,(if (string-match "\\(.*\\)T\\(.*\\)\\(Z\\|\\([-+][0-2][0-9]\\):?\\([0-5][0-9]\\)\\)" time-str)
	      ;; time-str is formatted as
	      ;; "Combined date and time in UTC:" in ISO 8601.
	      (let ((timezone (match-string 3 time-str)))
		(format "%s %s %s"
			(match-string 1 time-str) (match-string 2 time-str)
			(if (string= "Z" timezone)
			    "+0000"
			  (concat (match-string 4 time-str)
				  (match-string 5 time-str)))))
	    ;; unknown format?
	    time-str))
      (id . ,(progn
	       (string-match ":\\([0-9]+\\)$" id-str)
	       (match-string 1 id-str)))
      (source
       . ,(let ((html (twittering-decode-html-entities
		       (car (cddr (assq 'twitter:source atom-xml-entry))))))
	    (when (string-match
		   "<a href=\"\\(.*?\\)\".*?>\\(.*\\)</a>" html)
	      (let ((uri (match-string-no-properties 1 html))
		    (caption (match-string-no-properties 2 html)))
		caption))))
      (text . ,(twittering-decode-html-entities
		(car (cddr (assq 'title atom-xml-entry)))))
      ,@(cond
	 ((and (eq twittering-service-method 'statusnet)
	       (string-match "^\\([^ ]+\\)\\( (\\(.*\\))\\)?$" author-str))
	  ;; StatusNet
	  `((user-screen-name . ,(match-string 1 author-str))
	    (user-name . ,(or (match-string 3 author-str) ""))))
	 ((string-match "^\\([^ ]+\\) (\\(.*\\))$" author-str)
	  ;; Twitter (default)
	  `((user-screen-name . ,(match-string 1 author-str))
	    (user-name . ,(match-string 2 author-str))))
	 (t
	  '((user-screen-name . "PARSING FAILED!!")
	    (user-name . ""))))
      (user-profile-image-url
       . ,(let* ((link-items
		  (mapcar
		   (lambda (item)
		     (when (eq 'link (car-safe item))
		       (cadr item)))
		   atom-xml-entry))
		 (image-urls
		  (mapcar
		   (lambda (item)
		     (cond
		      ((and (eq twittering-service-method 'statusnet)
			    (member '(rel . "related") item))
		       ;; StatusNet
		       (assqref 'href item))
		      ((member '(rel . "image") item)
		       ;; Twitter (default)
		       (assqref 'href item))
		      (t
		       nil)))
		   link-items)))
	    (car-safe (remq nil image-urls)))))))

(defun twittering-atom-xmltree-to-status (atom-xmltree)
  (let ((entry-list
	 (apply 'append
		(mapcar (lambda (x)
		 	  (if (eq (car-safe x) 'entry) `(,x) nil))
			(cdar atom-xmltree)))))
    (mapcar (lambda (entry)
	      (twittering-make-clickable-status-datum
	       (twittering-atom-xmltree-to-status-datum entry)))
	    entry-list)))

(defun twittering-status-to-status-datum (status)
  (flet ((assq-get (item seq)
		   ;; (car (cddr (assq item seq)))))
		   (cadr 
		    (remove-if
		     (lambda (el)
		       (unless (consp el)
			 (or (null el)
			     (and (stringp el)
				  (string-match "^[[:space:]]+$" el)))))
			       (assq item seq)))))
    (let* ((s (cddr status))
           ;; status data
	   id text source created-at truncated
	   in-reply-to-status-id
	   in-reply-to-screen-name
           thumbnail-pic bmiddle-pic original-pic ; sina
           
           ;; user data
	   (u (cddr (assq 'user s)))
	   user-id user-name
	   user-screen-name
	   user-location
	   user-description
	   user-profile-image-url
	   user-url
	   user-protected
	   user-followers-count
	   user-friends-count
	   user-statuses-count
	   user-favourites-count
	   user-created-at

	   previous-cursor
	   next-cursor
	   regex-index
	   (retweeted-status-data (cddr (assq 'retweeted_status s)))

	   original-created-at ;; need not export
	   original-user-name
	   original-user-screen-name
	   original-user-id
	   
	   (recipient-screen-name (assq-get 'recipient_screen_name s))
	   source-id
	   source-created-at

	   original
	   retweeted-status

	   ;; (sina) when commenting
	   in-reply-to-status
	   in-reply-to-comment
	   )

      ;; 1. save original status and adjust data if status was retweeted
      (cond
       (retweeted-status-data
	(setq retweeted-status (twittering-status-to-status-datum
				retweeted-status-data))

	(setq original-user-screen-name (twittering-decode-html-entities (assq-get 'screen_name u))
	      original-user-name (twittering-decode-html-entities (assq-get 'name u))
	      original-user-id (assq-get 'id u))

	(setq original-created-at (assq-get 'created_at s))
	      

	;; use id and created-at issued when retweeted.
	(setq id         (assq-get 'id         s))
	(setq created-at (assq-get 'created_at s))
        
	(setq original (twittering-status-to-status-datum 
			(cons (list (car status) (cadr status))
			      (assq-delete-all 'retweeted_status s))))

	(setq text (twittering-decode-html-entities (assq-get 'text s)))

	(setq s retweeted-status-data
	      u (cddr (assq 'user retweeted-status-data)))

	;; id and created-at of source tweet.
	(setq source-id         (assq-get 'id         s))
	(setq source-created-at (assq-get 'created_at s)))
       (t
	(setq id         (assq-get 'id         s))
	(setq created-at (assq-get 'created_at s))))
        
      ;; 2.1 status data
      (setq source                  (twittering-decode-html-entities (assq-get 'source                  s))
	    in-reply-to-status-id   (twittering-decode-html-entities (assq-get 'in_reply_to_status_id   s))
	    in-reply-to-screen-name (twittering-decode-html-entities (assq-get 'in_reply_to_screen_name s)))
      
      (setq truncated     (assq-get 'truncated     s)
	    thumbnail-pic (assq-get 'thumbnail_pic s)
	    bmiddle-pic   (assq-get 'bmiddle_pic   s)
	    original-pic  (assq-get 'original_pic  s))

      (when (eq twittering-service-method 'sina)
	(when (assq-get 'status s)
	  (setq in-reply-to-status (twittering-status-to-status-datum (cddr (assq 'status s)))))
	(when (assq-get 'reply_comment s)
	  (setq in-reply-to-comment (twittering-status-to-status-datum (cddr (assq 'reply_comment s))))))

      ;; 2.2 user data
      (setq user-name        (twittering-decode-html-entities (assq-get 'name        u)))
      (setq user-screen-name (twittering-decode-html-entities (assq-get 'screen_name u)))
      (setq user-location    (twittering-decode-html-entities (assq-get 'location    u)))
      (setq user-description (twittering-decode-html-entities (assq-get 'description u)))
      
      (setq user-id                (assq-get 'id                u))
      (setq user-profile-image-url (assq-get 'profile_image_url u))
      (setq user-url               (assq-get 'url               u))
      (setq user-protected         (assq-get 'protected         u))
      (setq user-followers-count   (assq-get 'followers_count   u))
      (setq user-friends-count     (assq-get 'friends_count     u))
      (setq user-statuses-count    (assq-get 'statuses_count    u))
      (setq user-favourites-count  (assq-get 'favourites_count  u))
      (setq user-created-at        (assq-get 'created_at        u))

      (setq previous-cursor        (assq-get 'previous_cursor   u))
      (setq next-cursor            (assq-get 'next_cursor       u))

      ;; Decide whether it is necessary to show retweeter's comment.
      (let ((orig-text (twittering-decode-html-entities (assq-get 'text s))))
	(if (and text			; We have a retweet.
		 (not (or (string-match 
			   (regexp-opt
			    (list 
			     (replace-regexp-in-string 
			      (format "^RT @%s: \\|[.[:blank:]]+$" user-screen-name) "" text)))
			   orig-text)
			  (string= text "转发微博")
			  (string= text "转发微博。"))))
	    (setq text (format "%s%s\n\n    \"%s%s\"" 
			       orig-text
			       ;; No interest in comments to retweeted status by
			       ;; others.
			       ;; (if (eq twittering-service-method 'sina)
			       ;; 	   (concat "  "
			       ;; 		   (twittering-get-simple nil nil (assq-get 'id s) 'counts))
			       ;; 	 "")
			       ""
			       text
			       ;; (if (eq twittering-service-method 'sina)
			       ;; 	   (concat "  "
			       ;; 		   (twittering-get-simple nil nil id 'counts))
			       ;; 	 "")
			       ""
			       ))
	  (setq text (concat orig-text
			     ;; (if (eq twittering-service-method 'sina)
			     ;; 	 (concat "  "
			     ;; 		 (twittering-get-simple nil nil id 'counts))
			     ;;   "")
			     ))))

      ;; (let ((str (if twittering-icon-mode
      ;; 		     (let ((thumbnail-pic (assqref 'thumbnail-pic s))
      ;; 			   (bmiddle-pic (assqref 'bmiddle-pic s)))
      ;; 		       (when thumbnail-pic
      ;; 			 (twittering-toggle-thumbnail thumbnail-pic bmiddle-pic t)))
      ;; 		   (assqref 'original-pic s))))
      ;; 	(when str
      ;; 	  (setq text (concat text "\n" str))))

      (twittering-make-clickable-status-datum
       (remove 
	nil
	(mapcar (lambda (sym)
		  (and (symbol-value sym)
		       `(,sym . ,(symbol-value sym))))
		'(id text source created-at truncated
		     in-reply-to-status-id
		     in-reply-to-screen-name
                     thumbnail-pic bmiddle-pic original-pic

		     user-id user-name user-screen-name user-location
		     user-description
		     user-profile-image-url
		     user-url
		     user-protected
		     user-followers-count
		     user-friends-count
		     user-statuses-count
		     user-favourites-count
		     user-created-at
		    
		     previous-cursor
		     next-cursor
		     original-user-name
		     original-user-screen-name
		     original-user-id
		     recipient-screen-name

		     original
		     retweeted-status
		     in-reply-to-status
		     in-reply-to-comment)))))))

(defun twittering-make-clickable-status-datum (status)
  (let ((user-name                 (assqref 'user-name                 status))
	(id                        (assqref 'id                        status))
	(text                      (assqref 'text                      status))
	(source                    (assqref 'source                    status))
	(created-at                (assqref 'created-at                status))
	(truncated                 (assqref 'truncated                 status))
	(in-reply-to-status-id     (assqref 'in-reply-to-status-id     status))
	(in-reply-to-screen-name   (assqref 'in-reply-to-screen-name   status))
	(user-id                   (assqref 'user-id                   status))
	(user-name                 (assqref 'user-name                 status))
	(user-screen-name          (assqref 'user-screen-name          status))
	(user-location             (assqref 'user-location             status))
	(user-description          (assqref 'user-description          status))
	(user-profile-image-url    (assqref 'user-profile-image-url    status))
	(user-url                  (assqref 'user-url                  status))
	(user-protected            (assqref 'user-protected            status))
	(original-user-name        (assqref 'original-user-name        status))
	(original-user-screen-name (assqref 'original-user-screen-name status))
	(original-user-id          (assqref 'original-user-id          status)))
          
    ;; make user names clickable
    (mapc (lambda (id-names)
	    (mapc (lambda (name)
		    (add-text-properties
		     0 (length name)
		     `(mouse-face 
		       highlight
		       keymap ,twittering-mode-on-uri-map
		       uri ,(twittering-get-status-url (car id-names))
		       screen-name-in-text ,user-screen-name
		       goto-spec ,(twittering-string-to-timeline-spec (car id-names))
		       face twittering-username-face)
		     name))
		  (cdr id-names)))
	  `((,(if (eq twittering-service-method 'sina) 
		  user-id 
		user-screen-name)
	     . (,user-name ,user-screen-name))

	    ,@(when original-user-screen-name
		`((,(if (eq twittering-service-method 'sina) 
			original-user-id 
		      original-user-screen-name)
		   . (,original-user-name ,original-user-screen-name))))))

    ;; make hashtag, listname, screenname, and URI in text clickable
    (let ((pos 0)
	  (regexp-str
	   (concat twittering-regexp-hash 
		   (if (eq twittering-service-method 'sina)
		       (format "\\([^[:space:]%s]+%s\\)\\|" 
			       twittering-regexp-hash
			       twittering-regexp-hash)
		     "\\([a-zA-Z0-9_-]+\\)\\|")
		   twittering-regexp-atmark
		   "\\([a-zA-Z0-9_-]+/[a-zA-Z0-9_-]+\\)\\|"
		   twittering-regexp-atmark
		   (if (eq twittering-service-method 'sina)
		       ;; Exclude some common chinese punctuations.
		       (format "\\([^:,.?!：)）、，。？！…[:space:]%s]+\\)\\|"
			       twittering-regexp-atmark)
		     "\\([a-zA-Z0-9_-]+\\)\\|")
		   twittering-regexp-uri)))
      (while
	  (and (string-match regexp-str text pos)
	       (let ((next-pos (match-end 0))
		     (hashtag    (match-string-no-properties 1 text))
		     (listname   (match-string-no-properties 2 text))
		     (screenname (match-string-no-properties 3 text))
		     (uri        (match-string-no-properties 4 text))
		     beg end prop)
		 (if (eq next-pos pos)
		     nil
		   (cond
		    (hashtag
		     (setq beg (match-beginning 0) ;; XXX: not 1.
			   end (match-end 1))
		     (let ((spec (twittering-string-to-timeline-spec
				  (concat "#" hashtag)))
			   (url (twittering-get-search-url
				 (concat "#" hashtag))))
		       (setq prop
			     `(mouse-face
			       highlight
			       keymap ,twittering-mode-on-uri-map
			       uri ,url goto-spec ,spec
			       face twittering-username-face))))
		    (listname
		     (setq beg (match-beginning 2)
			   end (match-end 2)
			   prop `(mouse-face
				  highlight
				  keymap ,twittering-mode-on-uri-map
				  uri ,(twittering-get-status-url listname)
				  goto-spec
				  ,(twittering-string-to-timeline-spec
				    listname)
				  face twittering-username-face)))
		    (screenname
		     (setq beg (match-beginning 3)
			   end (match-end 3)
			   prop `(mouse-face
				  highlight
				  keymap ,twittering-mode-on-uri-map
				  uri ,(if (eq twittering-service-method 'sina)
					   ;; TODO: maybe we can get its user_id
					   ;; at background.
					   (concat "http://t.sina.com.cn/search/user.php?search="
						   screenname)
					 (twittering-get-status-url screenname))
				  screen-name-in-text ,screenname
				  goto-spec
				  ,(twittering-string-to-timeline-spec
				    screenname)
				  face twittering-uri-face)))
		    (uri
		     (setq beg (match-beginning 4)
			   end (match-end 4)
			   prop `(mouse-face
				  highlight
				  keymap ,twittering-mode-on-uri-map
				  uri ,uri
				  face twittering-uri-face)))
		    (t
		     (setq prop nil)))
		   (when prop
		     (add-text-properties beg end prop text))
		   (setq pos next-pos))))))

    ;; make source pretty and clickable
    (when source
      (let (uri caption)
	(cond 
	 ((and (stringp source)
	       (string-match "<a href=\"\\(.*?\\)\".*?>\\(.*\\)</a>" source))
	  (progn
	    (setq uri (match-string-no-properties 1 source)
		  caption (match-string-no-properties 2 source))))
	 ((consp source)
	  (setq uri (cdaadr source)
		caption (car (last source)))))
	  
	(when (and uri caption)
	  (setq source caption)
	  (add-text-properties
	   0 (length source)
	   `(mouse-face highlight
			keymap ,twittering-mode-on-uri-map
			uri ,uri
			face twittering-uri-face
			source ,source)
	   source)
	  (add-to-list 'status (cons 'source source)))))

<<<<<<< HEAD
    ;; (sina) show emoticons

    ;; TODO, add need-to-be-updated to 'text, we need a way to check and run
    ;; those properties inside the string.

    ;; (let ((start 0))
    ;;   (while (string-match "\\(\\[\\cc+\\]\\)" text 0)
    ;; 	(when (and (eq twittering-service-method 'sina)
    ;; 		   (not twittering-emotions-phrase-url-alist))
    ;; 	  (let ((twittering-service-method 'sina))
    ;; 	    (twittering-get-simple-sync 'emotions nil)))
    ;; 	(put-text-property (match-beginning 1) 
    ;; 			   (match-end 1)
    ;; 			   'need-to-be-updated
    ;; 			   `(twittering-make-original-icon-string
    ;; 			     ,(assocref (match-string 1 text)
    ;; 					twittering-emotions-phrase-url-alist))
    ;; 			   text)
    ;; 	(setq start (match-end 1))))

    ;; (setq text
    ;; 	  (replace-match (twittering-make-original-icon-string 
    ;; 			  nil nil (assocref 
    ;; 				   (match-string 1 text)
    ;; 				   twittering-emotions-phrase-url-alist))
    ;; 			 nil
    ;; 			 nil
    ;; 			 text))

    ;; `((text . ,text)
    ;;   ,@(assq-delete-all 'text status))

    status
    ))
=======
    ;; (sina) Recognize and mark emotions, we will show them in
    ;; twittering-redisplay-status-on-each-buffer.
    (let ((start 0))
      (while (string-match "[^[]\\(\\[\\cc+\\]\\)[^]]" text start)
    	(when (and (eq twittering-service-method 'sina)
    		   (not twittering-emotions-phrase-url-alist))
    	  (save-match-data
    	    (twittering-get-simple-sync 'emotions nil)))
	(setq text (replace-match "[\\1]" nil nil text))))
    
    `(,@(assq-delete-all 'text status)
      (text . ,text))))
>>>>>>> 241a3d0d

(defvar twittering-emotions-phrase-url-alist nil)

(defun twittering-xmltree-to-status (xmltree)
  (let ((type (caar xmltree)))
    (setq xmltree
	  (case type
	    ((direct-messages)
	     `(,@(mapcar
		  (lambda (c-node)
		    `(status nil
			     (created_at
			      nil ,(caddr (assq 'created_at c-node)))
			     (id nil ,(caddr (assq 'id c-node)))
			     (text nil ,(caddr (assq 'text c-node)))
			     (source nil ,(format "%s" (car c-node))) ;; fake
			     (truncated nil "false")
			     (in_reply_to_status_id nil)
			     (in_reply_to_user_id
			      nil ,(caddr (assq 'recipient_id c-node)))
			     (favorited nil "false")
			     (recipient_screen_name
			      nil ,(caddr (assq 'recipient_screen_name c-node)))
			     (user nil ,@(cdddr (assq 'sender c-node)))))
		  (remove nil
			  (mapcar
			   (lambda (node)
			     (and (consp node) (eq 'direct_message (car node))
				  node))
			   (cdr-safe (assq 'direct-messages xmltree)))))))

	    ((users users_list)		; following, followers
	     (let ((previous_cursor (assq 'previous_cursor (car xmltree)))
		   (next_cursor (assq 'next_cursor (car xmltree))))
	       `(,@(mapcar
		    (lambda (c-node)
		      ;; Reconstruct to satisfy
		      ;; `twittering-status-to-status-datum', and remove
		      ;; 'retweeted_status here.
		      (let* ((user (append
				    (remove-if (lambda (entry)
						 (eq (car-safe entry) 'status))
					       c-node)
				    (list previous_cursor next_cursor)))
			     (status (or
				      (remove-if (lambda (entry)
						   (eq (car-safe entry) 'retweeted_status))
						 (assq 'status c-node))
				      ;; Fake 'status for people with zero
				      ;; tweets...
				      (cons 'status (cdr user)))))
			(append status (list user))))
		    (remove nil
			    (mapcar
			     (lambda (node)
			       (and (consp node) (eq 'user (car node)) node))
			     (cdr-safe (assq 'users (or (assq 'users_list xmltree) xmltree)))))))))

	    ((statuses comments)	; comments is comments_timeline for sina.
	     (cddr (car xmltree)))

	    ((status)			; `statues/show', replied statuses
	     xmltree)

	    (t 
	     (error "Unknown format: %S" type)))))

  (mapcar #'twittering-status-to-status-datum
 	  ;; quirk to treat difference between xml.el in Emacs21 and Emacs22
 	  ;; On Emacs22, there may be blank strings
	  (remove nil (mapcar (lambda (x)
				(if (consp x) x))
			      xmltree))))

(defun twittering-decode-html-entities (encoded-str)
  (if (consp encoded-str)
      encoded-str
    (if encoded-str
      (let ((cursor 0)
	    (found-at nil)
	    (result '()))
	(while (setq found-at
		     (string-match "&\\(#\\([0-9]+\\)\\|\\([a-zA-Z]+\\)\\);"
				   encoded-str cursor))
	  (when (> found-at cursor)
	    (list-push (substring encoded-str cursor found-at) result))
	  (let ((number-entity (match-string-no-properties 2 encoded-str))
		(letter-entity (match-string-no-properties 3 encoded-str)))
	    (cond (number-entity
		   (list-push
		    (char-to-string
		     (twittering-ucs-to-char
		      (string-to-number number-entity))) result))
		  (letter-entity
		   (cond ((string= "gt" letter-entity) (list-push ">" result))
			 ((string= "lt" letter-entity) (list-push "<" result))
			 ((string= "quot" letter-entity) (list-push "\"" result))
			 (t (list-push "?" result))))
		  (t (list-push "?" result)))
	    (setq cursor (match-end 0))))
	(list-push (substring encoded-str cursor) result)
	(apply 'concat (nreverse result)))
    "")))

;;;;
;;;; List info retrieval
;;;;

(defun twittering-get-list-index (username)
  (twittering-call-api
   'get-list-index
   `((username . ,username)
     (sentinel . twittering-http-get-list-index-sentinel))))

(defun twittering-get-list-index-sync (username)
  (setq twittering-list-index-retrieved nil)
  (let ((proc (twittering-get-list-index username)))
    (when proc
      (while (and (not twittering-list-index-retrieved)
		  (not (memq (process-status proc)
			     '(exit signal closed failed nil))))
	(sit-for 0.1))))
  (cond
   ((null twittering-list-index-retrieved)
    nil)
   ((stringp twittering-list-index-retrieved)
    (if (string= "" twittering-list-index-retrieved)
	(message "%s does not have a list." username)
      (message "%s" twittering-list-index-retrieved))
    nil)
   ((listp twittering-list-index-retrieved)
    twittering-list-index-retrieved)))

;;;;
;;;; Buffer info
;;;;

(defvar twittering-buffer-info-list nil
  "List of buffers managed by `twittering-mode'.")

(defun twittering-get-buffer-list ()
  "Return buffers managed by `twittering-mode'."
  (twittering-unregister-killed-buffer)
  twittering-buffer-info-list)

(defun twittering-get-active-buffer-list ()
  "Return active buffers managed by `twittering-mode', where statuses are
retrieved periodically."
  (twittering-unregister-killed-buffer)
  (remove nil
	  (mapcar (lambda (buffer)
		    (if (twittering-buffer-active-p buffer)
			buffer
		      nil))
		  twittering-buffer-info-list)))

(defun twittering-buffer-p (&optional buffer)
  "Return t if BUFFER is managed by `twittering-mode'.
BUFFER defaults to the the current buffer."
  (let ((buffer (or buffer (current-buffer))))
    (and (buffer-live-p buffer)
	 (memq buffer twittering-buffer-info-list))))

(defun twittering-buffer-related-p ()
  "Return t if current buffer relates to `twittering-mode'."
  (or (twittering-buffer-p)
      (eq major-mode 'twittering-edit-mode)
      (string= (buffer-name (current-buffer))
	       twittering-debug-buffer)))

(defun twittering-buffer-active-p (&optional buffer)
  "Return t if BUFFER is an active buffer managed by `twittering-mode'.
BUFFER defaults to the the current buffer."
  (let ((buffer (or buffer (current-buffer))))
    (and (twittering-buffer-p buffer)
	 (with-current-buffer buffer
	   twittering-active-mode))))

(defun twittering-get-buffer-from-spec (spec)
  "Return the buffer bound to SPEC. If no buffers are bound to SPEC,
return nil."
  (let* ((spec-string (twittering-timeline-spec-to-string spec))
	 (buffers
	  (remove
	   nil
	   (mapcar
	    (lambda (buffer)
	      (if (twittering-equal-string-as-timeline
		   spec-string
		   (twittering-get-timeline-spec-string-for-buffer buffer))
		  buffer
		nil))
	    (twittering-get-buffer-list)))))
    (if buffers
	;; We assume that the buffer with the same spec is unique.
	(car buffers)
      nil)))

(defun twittering-get-buffer-from-spec-string (spec-string)
  "Return the buffer bound to SPEC-STRING. If no buffers are bound to it,
return nil."
  (let ((spec (twittering-string-to-timeline-spec spec-string)))
    (and spec (twittering-get-buffer-from-spec spec))))

(defun twittering-get-timeline-spec-for-buffer (buffer)
  "Return the timeline spec bound to BUFFER. If BUFFER is not managed by
`twittering-mode', return nil."
  (when (twittering-buffer-p buffer)
    (with-current-buffer buffer
      twittering-timeline-spec)))

(defun twittering-get-timeline-spec-string-for-buffer (buffer)
  "Return the timeline spec string bound to BUFFER. If BUFFER is not managed
by `twittering-mode', return nil."
  (when (twittering-buffer-p buffer)
    (with-current-buffer buffer
      twittering-timeline-spec-string)))

(defun twittering-current-timeline-spec ()
  "Return the timeline spec bound to the current buffer. If it is not managed
by `twittering-mode', return nil."
  (twittering-get-timeline-spec-for-buffer (current-buffer)))

(defun twittering-current-timeline-spec-string ()
  "Return the timeline spec string bound to the current buffer. If it is not
managed by `twittering-mode', return nil."
  (twittering-get-timeline-spec-string-for-buffer (current-buffer)))

(defun twittering-unregister-buffer (buffer &optional keep-timer)
  "Unregister BUFFER from `twittering-buffer-info-list'.
If BUFFER is the last managed buffer and KEEP-TIMER is nil, call
`twittering-stop' to stop timers."
  (when (memq buffer twittering-buffer-info-list)
    (setq twittering-buffer-info-list
	  (delq buffer twittering-buffer-info-list))
    (when (and (null twittering-buffer-info-list)
	       (not keep-timer))
      (twittering-stop))))

(defun twittering-unregister-killed-buffer ()
  "Unregister buffers which has been killed."
  (mapc (lambda (buffer)
	  (unless (buffer-live-p buffer)
	    (twittering-unregister-buffer buffer)))
	twittering-buffer-info-list))

(defun twittering-replace-spec-string-for-buffer (buffer spec-string)
  "Replace the timeline spec string for BUFFER with SPEC-STRING when
BUFFER is managed by `twittering-mode' and SPEC-STRING is equivalent
to the current one."
  (when (twittering-buffer-p buffer)
    (let ((current (twittering-get-timeline-spec-string-for-buffer buffer)))
      (when (and (not (string= current spec-string))
		 (twittering-equal-string-as-timeline current spec-string))
	(with-current-buffer buffer
	  (rename-buffer spec-string t)
	  (setq twittering-timeline-spec-string spec-string))))))

(defun twittering-set-active-flag-for-buffer (buffer active)
  "Set ACTIVE to active-flag for BUFFER."
  (when (twittering-buffer-p buffer)
    (let ((current (twittering-buffer-active-p buffer)))
      (when (or (and active (not current))
		(and (not active) current))
	(twittering-toggle-activate-buffer buffer)))))

(defun twittering-toggle-activate-buffer (&optional buffer)
  "Toggle whether to retrieve timeline for the current buffer periodically."
  (interactive)
  (let ((buffer (or buffer (current-buffer))))
    (when (twittering-buffer-p buffer)
      (with-current-buffer buffer
	(let* ((new-mode (not twittering-active-mode))
	       (active-buffer-list (twittering-get-active-buffer-list))
	       (start-timer (and new-mode (null active-buffer-list))))
	  (setq twittering-active-mode new-mode)
	  (when start-timer
	    (twittering-start))
	  (twittering-update-mode-line))))))

(defun twittering-activate-buffer (&optional buffer)
  "Activate BUFFER to retrieve timeline for it periodically."
  (interactive)
  (let ((buffer (or buffer (current-buffer))))
    (twittering-set-active-flag-for-buffer buffer t)))

(defun twittering-deactivate-buffer (&optional buffer)
  "Deactivate BUFFER not to retrieve timeline for it periodically."
  (interactive)
  (let ((buffer (or buffer (current-buffer))))
    (twittering-set-active-flag-for-buffer buffer nil)))

(defun twittering-kill-buffer (&optional buffer)
  "Kill BUFFER managed by `twittering-mode'."
  (interactive)
  (let ((buffer (or buffer (current-buffer))))
    (when (twittering-buffer-p buffer)
      (twittering-deactivate-buffer buffer)
      (kill-buffer buffer)
      (twittering-unregister-killed-buffer))))

(defun twittering-get-managed-buffer (spec)
  "Return the buffer bound to SPEC. 
If no buffers are bound to SPEC, return newly generated buffer.
SPEC may be a timeline spec or a timeline spec string."
  (let* ((original-spec spec)
	 (spec-string (if (stringp spec)
			  spec
			(twittering-timeline-spec-to-string spec)))
	 ;; `spec-string' without text properties is required because
	 ;; Emacs21 displays `spec-string' with its properties on mode-line.
	 ;; In addition, copying `spec-string' keeps timeline-data from
	 ;; being modified by `minibuf-isearch.el'.
	 (spec-string (copy-sequence spec-string))
	 (spec (if (stringp spec-string)
		   (twittering-string-to-timeline-spec spec-string)
		 nil)))
    (when (null spec)
      (error "\"%s\" is invalid as a timeline spec"
	     (or spec-string original-spec)))
    (setq twittering-service-method (caar spec))
    (set-text-properties 0 (length spec-string) nil spec-string)
    (let ((buffer (twittering-get-buffer-from-spec spec)))
      (if buffer
	  (progn
	    (twittering-replace-spec-string-for-buffer buffer spec-string)
	    (twittering-render-timeline buffer t)
	    buffer)
	(let ((buffer (generate-new-buffer spec-string))
	      (start-timer (null twittering-buffer-info-list)))
	  (add-to-list 'twittering-buffer-info-list buffer t)
	  (with-current-buffer buffer
	    (twittering-mode-setup spec-string)
	    (twittering-render-timeline buffer)
	    (when (twittering-account-authorized-p)
	      (when start-timer
		;; If `buffer' is the first managed buffer,
		;; call `twittering-start' to start timers.
		(twittering-start))
	      (unless (and start-timer twittering-active-mode)
		;; If `buffer' is active and the first managed buffer,
		;; `twittering-start' invokes
		;; `twittering-get-and-render-timeline' indirectly.
		;; Otherwise, `twittering-get-and-render-timeline' should be
		;; invoked here.
		(twittering-get-and-render-timeline))))
	  buffer)))))

;;;;
;;;; Icon mode
;;;;

(defvar twittering-icon-mode nil
  "You MUST NOT CHANGE this variable directly.
You should change through function `twittering-icon-mode'.")

(defun twittering-icon-mode (&optional arg)
  "Toggle display of icon images on timelines.
With a numeric argument, if the argument is positive, turn on
icon mode; otherwise, turn off icon mode."
  (interactive "P")
  (let ((prev-mode twittering-icon-mode))
    (setq twittering-icon-mode
	  (if (null arg)
	      (not twittering-icon-mode)
	    (< 0 (prefix-numeric-value arg))))
    (unless (eq prev-mode twittering-icon-mode)
      (twittering-update-mode-line)
      (twittering-render-timeline (current-buffer)))))

(defvar twittering-icon-prop-hash (make-hash-table :test 'equal)
  "Hash table for storing display properties of icon. The key is the size of
icon and the value is a hash. The key of the child hash is URL and its value
is the display property for the icon.")

(defvar twittering-convert-program (executable-find "convert"))
(defvar twittering-convert-fix-size 48)
(defvar twittering-use-convert (not (null twittering-convert-program))
  "*This variable makes a sense only if `twittering-convert-fix-size'
is non-nil. If this variable is non-nil, icon images are converted by
invoking \"convert\". Otherwise, cropped images are displayed.")

(defvar twittering-use-profile-image-api nil
  "*Whether to use `profile_image' API for retrieving scaled icon images.
NOTE: This API is rate limited.")

(defconst twittering-error-icon-data-pair
  '(xpm . "/* XPM */
static char * yellow3_xpm[] = {
\"16 16 2 1\",
\" 	c None\",
\".	c #FF0000\",
\"................\",
\".              .\",
\". .          . .\",
\".  .        .  .\",
\".   .      .   .\",
\".    .    .    .\",
\".     .  .     .\",
\".      ..      .\",
\".      ..      .\",
\".     .  .     .\",
\".    .    .    .\",
\".   .      .   .\",
\".  .        .  .\",
\". .          . .\",
\".              .\",
\"................\"};
")
  "Image used when the valid icon cannot be retrieved.")

(defun twittering-get-display-spec-for-icon (image-url)
  (let ((hash
	 (gethash twittering-convert-fix-size twittering-icon-prop-hash)))
    (when hash
      (gethash image-url hash))))

(defun twittering-convert-image-data (image-data dest-type &optional src-type)
  "Convert IMAGE-DATA into XPM format and return it. If it fails to convert,
return nil."
  (with-temp-buffer
    (set-buffer-multibyte nil)
    (buffer-disable-undo)
    (let ((coding-system-for-read 'binary)
	  (coding-system-for-write 'binary)
	  (require-final-newline nil))
      (insert image-data)
      (let* ((args
	      `(,(if src-type (format "%s:-" src-type) "-")
		,@(when (integerp twittering-convert-fix-size)
		    `("-resize"
		      ,(format "%dx%d" twittering-convert-fix-size
			       twittering-convert-fix-size)))
		,(format "%s:-" dest-type)))
	     (exit-status
	      (apply 'call-process-region (point-min) (point-max)
		     twittering-convert-program t t nil args)))
	(if (equal 0 exit-status)
	    (buffer-string)
	  ;; failed to convert the image.
	  nil)))))

(defun twittering-create-image-pair (image-data)
  "Return a pair of image type and image data.
IMAGE-DATA is converted by `convert' if the image type of IMAGE-DATA is not
available and `twittering-use-convert' is non-nil."
  (let* ((image-type (and image-data (image-type-from-data image-data)))
	 (image-pair `(,image-type . ,image-data))
	 (converted-size
	  `(,twittering-convert-fix-size . ,twittering-convert-fix-size)))
    (cond
     ((null image-data)
      twittering-error-icon-data-pair)
     ((and (image-type-available-p image-type)
	   (or (not (integerp twittering-convert-fix-size))
	       (equal (image-size (create-image image-data image-type t) t)
		      converted-size)))
      image-pair)
     (twittering-use-convert
      ;; When GIF contains animations, it will be converted to couples of XPM
      ;; files, which is not what we want.
      (let* ((dest-type (if (eq image-type 'gif) 'gif 'xpm))
	     (converted-data
	      (twittering-convert-image-data image-data dest-type image-type)))
	(if converted-data
	    `(xpm . ,converted-data)
	  twittering-error-icon-data-pair)))
     (t
      ;; twittering-error-icon-data-pair
      image-pair))))

(defun twittering-register-image-data (image-url image-data)
  (let ((image-pair (twittering-create-image-pair image-data)))
    (when image-pair
      (let ((hash (gethash twittering-convert-fix-size
			   twittering-icon-prop-hash)))
	(unless hash
	  (setq hash (make-hash-table :test 'equal))
	  (puthash twittering-convert-fix-size hash
		   twittering-icon-prop-hash))
	(let ((spec (twittering-make-display-spec-for-icon image-pair)))
	  (puthash image-url spec hash)
	  spec)))))

(defun twittering-make-slice-spec (image-spec)
  "Return slice property for reducing the image size by cropping it."
  (let* ((size (image-size image-spec t))
	 (width (car size))
	 (height (cdr size))
	 (fixed-length twittering-convert-fix-size)
	 (half-fixed-length (/ fixed-length 2)))
    (if (or (< fixed-length width) (< fixed-length height))
	`(slice ,(max 0 (- (/ width 2) half-fixed-length))
		,(max 0 (- (/ height 2) half-fixed-length))
		,fixed-length ,fixed-length)
      `(slice 0 0 ,fixed-length ,fixed-length))))

(defun twittering-make-display-spec-for-icon (image-pair)
  "Return the specification for `display' text property, which
limits the size of an icon image IMAGE-PAIR up to FIXED-LENGTH. If
the type of the image is not supported, nil is returned.

If the size of the image exceeds FIXED-LENGTH, the center of the
image are displayed."
  (let* ((type (car-safe image-pair))
	 (data (cdr-safe image-pair))
	 (raw-image-spec ;; without margins
	  (create-image data type t))
	 (slice-spec
	  (when (and twittering-convert-fix-size (not twittering-use-convert))
	    (twittering-make-slice-spec raw-image-spec)))
	 (image-spec
	  (if (fboundp 'create-animated-image) ;; Emacs24 or later
	      (create-animated-image data type t :margin 2 :ascent 'center)
	    (create-image data type t :margin 2 :ascent 'center))))
    (if slice-spec
	`(display (,image-spec ,slice-spec))
      `(display ,image-spec))))

(defun twittering-make-icon-string (beg end image-url)
  (let ((display-spec (twittering-get-display-spec-for-icon image-url))
	(image-data (gethash image-url twittering-url-data-hash))
	(properties (and beg (text-properties-at beg)))
	(icon-string (copy-sequence ".")))
    (when properties
      (add-text-properties 0 (length icon-string) properties icon-string))
    (cond
     (display-spec
      (let ((icon-string (apply 'propertize "_"
				(append properties display-spec))))
	;; Remove the property required no longer.
	(remove-text-properties 0 (length icon-string)
				'(need-to-be-updated nil)
				icon-string)
	icon-string))
     ((and (integerp image-data)
	   (<= twittering-url-request-retry-limit image-data))
      ;; Try to retrieve the image no longer.
      (twittering-register-image-data image-url nil)
      (twittering-make-icon-string beg end image-url))
     ((and image-data (not (integerp image-data)))
      (twittering-register-image-data image-url image-data)
      (twittering-make-icon-string beg end image-url))
     (t
      (put-text-property 0 (length icon-string)
			 'need-to-be-updated
			 `((lambda (&rest args)
			     (let ((twittering-convert-fix-size
				    ,twittering-convert-fix-size))
			       (apply 'twittering-make-icon-string 
				      (append args (list ,image-url))))))
			 icon-string)
      (twittering-url-retrieve-async image-url 'twittering-register-image-data)
      icon-string))))

(defun twittering-make-original-icon-string (beg end image-url)
  (let ((twittering-convert-fix-size nil))
    (twittering-make-icon-string beg end image-url)))

(defun twittering-toggle-thumbnail (thumbnail-pic bmiddle-pic &optional initial)
  (let ((uri (get-text-property (point) 'uri))
        next-uri)
    (when (or uri initial)
      (if initial
          (setq uri thumbnail-pic
                next-uri bmiddle-pic)
        (if (string= uri bmiddle-pic)
            (setq next-uri thumbnail-pic)
          (setq next-uri bmiddle-pic)))

      (let ((s (twittering-make-original-icon-string nil nil uri)))
        (add-text-properties 0 (length s)
                             `(mouse-face 
                               highlight 
                               uri ,next-uri
                               keymap
                               ,(let ((map (make-sparse-keymap))
                                      (func `(lambda ()
                                               (interactive)
                                               (twittering-toggle-thumbnail ,uri ,next-uri)))) 
                                  (define-key map (kbd "<mouse-1>") func)
                                  (define-key map (kbd "RET") func)
                                  map))
                             s)
        (if initial
            s 
          (let ((inhibit-read-only t))
            (save-excursion
              (delete-char (length s))
              (insert s))))))))

(defun twittering-http-get-simple-sentinel (proc status connection-info
						 header-info
						 ;; TODO
						 ;; (proc header-info  noninteractive
						 &optional args suc-msg)
  (let ((status-line (assqref 'status-line header-info))
	(status-code (assqref 'status-code header-info))
	ret mes)
    (twittering-html-decode-buffer)
    (cond 
     ((string= status-code "200")
      (let ((xmltree
	     (twittering-xml-parse-region (point-min) (point-max))))
	(when xmltree
	  (case (caar xmltree)
	    ;; show-friendships
	    ((relationship)
	     (let ((checker
		    (lambda (tag) 
		      (string= (car
				(last
				 (assq tag (assq 'source (car xmltree)))))
			       "true"))))
	       (setq ret `((following . ,(funcall checker 'following))
			   (followed-by . ,(funcall checker 'followed_by))))))
	    ;; get-list-index, get-list-subscriptions, get-list-memberships
	    ((lists_list)
	     (setq ret
		   (mapconcat
		    (lambda (c-node)
		      (substring (caddr (assq 'full_name c-node)) 1))
		    (remove
		     nil
		     (mapcar
		      (lambda (node)
			(and (consp node) (eq 'list (car node)) node))
		      (cdr-safe
		       (assq 'lists (assq 'lists_list xmltree)))))
		    " ")))
	    ((counts)			; Assume just one ID.
	     (setq ret `(,(remove nil (assq 'comments (assqref 'count (car xmltree))))
			 ,(remove nil (assq 'rt       (assqref 'count (car xmltree)))))))

	    ((emotions)
	     (setq ret
		   (remove nil
			   (mapcar
			    (lambda (e)
			      (when (and (consp e) (eq 'emotion (car e)))
				`(,(car (last (assq 'phrase e))) 
				  . ,(car (last (assq 'url e))))))
			    (car xmltree)))))

	    ;; ((query-mid)
	    ;;  (setq ret (assqref 'mid (car xmltree))))

	    )

	  (puthash `(,(assqref 'username args) ,(assqref 'method args))
		   (or ret "")
		   twittering-simple-hash))))
     (t
      (let ((error-mes (twittering-get-error-message header-info (process-buffer proc))))
	(if error-mes
	    (setq mes (format "Response: %s (%s)" status-line error-mes))
	  (setq mes (format "Response: %s" status-line))))))
    (setq twittering-get-simple-retrieved
	  (or ret
	      mes
	      "")) ;; set "" explicitly if user does not have a list.
    nil))

;;;;
;;;; Mode-line
;;;;

;;; SSL
(defconst twittering-ssl-indicator-image
  (when (image-type-available-p 'xpm)
    '(image :type xpm
	    :ascent center
	    :data
	    "/* XPM */
/*
 * Copyright (C) 2003 Yuuichi Teranishi <teranisi@gohome.org>
 * Copyright (C) 2003 Kazu Yamamoto <kazu@Mew.org>
 * Copyright (C) 2004 Yoshifumi Nishida <nishida@csl.sony.co.jp>
 * Copyright notice is the same as Mew's one.
 */
static char * yellow3_xpm[] = {
\"14 14 7 1\",
\" 	c None\",
\".	c #B07403\",
\"+	c #EFEE38\",
\"@	c #603300\",
\"#	c #D0A607\",
\"$	c #FAFC90\",
\"%	c #241100\",
\"    .++++@    \",
\"   .+@...+@   \",
\"  .+@    .+@  \",
\"  .+@    .+@  \",
\"  .+@    .+@  \",
\"++########@@@@\",
\"+$$++++++++#@@\",
\"+$++++%@+++#@@\",
\"+$+++%%%@++#@@\",
\"+$+++%%%@++#@@\",
\"+$++++%@+++#@@\",
\"+$++++%@+++#@@\",
\"+$+++++++++#@@\",
\"++@@@@@@@@@@@@\"};
"
;; The above image is copied from `mew-lock.xpm' distributed with Mew.
;; The copyright of the image is below, which is copied from `mew.el'.

;; Copyright Notice:

;; Copyright (C) 1994-2009 Mew developing team.
;; All rights reserved.

;; Redistribution and use in source and binary forms, with or without
;; modification, are permitted provided that the following conditions
;; are met:
;;
;; 1. Redistributions of source code must retain the above copyright
;;    notice, this list of conditions and the following disclaimer.
;; 2. Redistributions in binary form must reproduce the above copyright
;;    notice, this list of conditions and the following disclaimer in the
;;    documentation and/or other materials provided with the distribution.
;; 3. Neither the name of the team nor the names of its contributors
;;    may be used to endorse or promote products derived from this software
;;    without specific prior written permission.
;;
;; THIS SOFTWARE IS PROVIDED BY THE TEAM AND CONTRIBUTORS ``AS IS'' AND
;; ANY EXPRESS OR IMPLIED WARRANTIES, INCLUDING, BUT NOT LIMITED TO, THE
;; IMPLIED WARRANTIES OF MERCHANTABILITY AND FITNESS FOR A PARTICULAR
;; PURPOSE ARE DISCLAIMED.  IN NO EVENT SHALL THE TEAM OR CONTRIBUTORS BE
;; LIABLE FOR ANY DIRECT, INDIRECT, INCIDENTAL, SPECIAL, EXEMPLARY, OR
;; CONSEQUENTIAL DAMAGES (INCLUDING, BUT NOT LIMITED TO, PROCUREMENT OF
;; SUBSTITUTE GOODS OR SERVICES; LOSS OF USE, DATA, OR PROFITS; OR
;; BUSINESS INTERRUPTION) HOWEVER CAUSED AND ON ANY THEORY OF LIABILITY,
;; WHETHER IN CONTRACT, STRICT LIABILITY, OR TORT (INCLUDING NEGLIGENCE
;; OR OTHERWISE) ARISING IN ANY WAY OUT OF THE USE OF THIS SOFTWARE, EVEN
;; IF ADVISED OF THE POSSIBILITY OF SUCH DAMAGE.
	    ))
  "Image for indicator of SSL state.")

(defconst twittering-modeline-ssl
  (if twittering-ssl-indicator-image
      (propertize "SSL"
		  'display twittering-ssl-indicator-image
		  'help-echo "SSL is enabled.")
    "SSL"))

;; ACTIVE/INACTIVE
(defconst twittering-active-indicator-image
  (when (image-type-available-p 'xpm)
    '(image :type xpm
	    :ascent center
	    :data
	    "/* XPM */
static char *plugged[] = {
\"32 12 8 1\",
\"  c None\",
\". c #a6caf0\",
\"# c #8fa5cf\",
\"a c #717171\",
\"b c #5d5d97\",
\"c c #8488ca\",
\"d c #9f9f9f\",
\"e c #7f8080\",
\"            ...                 \",
\"           .ccb....             \",
\"           accb####.            \",
\"          .accb#####..          \",
\"   eeeeeeeeaccb#####.eeeeeeee   \",
\"   dddddddcaccb#####.dedddddd   \",
\"   dddddddcaccb#####.dedddddd   \",
\"   eeeeeeeeaccb#####.eeeeeeee   \",
\"          aaccb####aaa          \",
\"           accbaaaaa            \",
\"           aaaaaaaa             \",
\"            aaa                 \"
};
"))
  "Image for indicator of active state."
;; The above image is copied from `plugged.xpm' distributed with Wanderlust
;; by Yuuichi Teranishi <teranisi@gohome.org>.
;; The copyright of the image is below, which is copied from `COPYING' of
;; Wanderlust 2.14.
;; Copyright (C) 1998-2001 Yuuichi Teranishi <teranisi@gohome.org>
;;
;;    This program is free software; you can redistribute it and/or modify
;;    it under the terms of the GNU General Public License as published by
;;    the Free Software Foundation; either version 2, or (at your option)
;;    any later version.
;;
;;    This program is distributed in the hope that it will be useful,
;;    but WITHOUT ANY WARRANTY; without even the implied warranty of
;;    MERCHANTABILITY or FITNESS FOR A PARTICULAR PURPOSE.  See the
;;    GNU General Public License for more details.
;;
;;    You should have received a copy of the GNU General Public License
;;    along with GNU Emacs; see the file COPYING.  If not, write to the
;;    Free Software Foundation, Inc., 59 Temple Place - Suite 330,
;;    Boston, MA 02111-1307, USA.
)

(defconst twittering-inactive-indicator-image
  (when (image-type-available-p 'xpm)
    '(image :type xpm
	    :ascent center
	    :data
	    "/* XPM */
static char * unplugged_xpm[] = {
\"32 12 9 1\",
\" 	s None	c None\",
\".	c tomato\",
\"X	c #a6caf0\",
\"o	c #8488ca\",
\"O	c #5d5d97\",
\"+	c #8fa5cf\",
\"@	c #717171\",
\"#	c #7f8080\",
\"$	c #9f9f9f\",
\"          XXX......             \",
\"           ...    ...           \",
\"          ..O     ....X         \",
\"         ..oO    ...+..XX       \",
\"   ######.ooO   ...+++.X#####   \",
\"   $$$$$o.ooO  ...@+++.X$#$$$   \",
\"   $$$$$o.ooO ... @+++.X$#$$$   \",
\"   ######.ooO...  @+++.X#####   \",
\"         ..o...   @++..@@       \",
\"          ....    @@..@         \",
\"           ...    ...@          \",
\"             ......             \"
};
"))
  "Image for indicator of inactive state."
;; The above image is copied from `unplugged.xpm' distributed with Wanderlust
;; by Yuuichi Teranishi <teranisi@gohome.org>.
;; The copyright of the image is below, which is copied from `COPYING' of
;; Wanderlust 2.14.
;; Copyright (C) 1998-2001 Yuuichi Teranishi <teranisi@gohome.org>
;;
;;    This program is free software; you can redistribute it and/or modify
;;    it under the terms of the GNU General Public License as published by
;;    the Free Software Foundation; either version 2, or (at your option)
;;    any later version.
;;
;;    This program is distributed in the hope that it will be useful,
;;    but WITHOUT ANY WARRANTY; without even the implied warranty of
;;    MERCHANTABILITY or FITNESS FOR A PARTICULAR PURPOSE.  See the
;;    GNU General Public License for more details.
;;
;;    You should have received a copy of the GNU General Public License
;;    along with GNU Emacs; see the file COPYING.  If not, write to the
;;    Free Software Foundation, Inc., 59 Temple Place - Suite 330,
;;    Boston, MA 02111-1307, USA.
)

(defconst twittering-logo-image
  (when (image-type-available-p 'xpm)
    '(image :type xpm
	    :ascent center
	    :data
	    "/* XPM */
static char * twitter_xpm[] = {
\"16 16 104 2\",
\"  	c None\",
\". 	c #A3A2A2\",
\"+ 	c #ADACAC\",
\"@ 	c #64CFFC\",
\"# 	c #64D0FC\",
\"$ 	c #69D1FC\",
\"% 	c #6AD1FC\",
\"& 	c #6CD2FC\",
\"* 	c #6DD2FC\",
\"= 	c #6ED3FC\",
\"- 	c #70D3FC\",
\"; 	c #71D3FC\",
\"> 	c #C2C1C1\",
\", 	c #72D3FC\",
\"' 	c #71D4FC\",
\") 	c #72D4FC\",
\"! 	c #73D4FC\",
\"~ 	c #C3C3C3\",
\"{ 	c #75D5FC\",
\"] 	c #76D5FC\",
\"^ 	c #78D6FC\",
\"/ 	c #79D6FC\",
\"( 	c #7BD6FC\",
\"_ 	c #7DD7FC\",
\": 	c #7FD8FC\",
\"< 	c #80D8FC\",
\"[ 	c #80D8FD\",
\"} 	c #81D8FD\",
\"| 	c #C9C8C8\",
\"1 	c #CAC9C9\",
\"2 	c #CCCAC9\",
\"3 	c #85DAFD\",
\"4 	c #89DBFD\",
\"5 	c #8BDCFD\",
\"6 	c #8CDCFD\",
\"7 	c #91DDFD\",
\"8 	c #92DDFD\",
\"9 	c #D3D2D2\",
\"0 	c #D7D7D6\",
\"a 	c #A8E4FC\",
\"b 	c #A5E5FF\",
\"c 	c #A7E5FF\",
\"d 	c #A6E6FF\",
\"e 	c #A7E6FF\",
\"f 	c #ABE6FE\",
\"g 	c #AEE7FD\",
\"h 	c #AFE8FF\",
\"i 	c #E1DFDF\",
\"j 	c #B9EAFD\",
\"k 	c #B9EAFE\",
\"l 	c #B8EBFF\",
\"m 	c #E5E2E1\",
\"n 	c #E6E2E1\",
\"o 	c #C7EFFF\",
\"p 	c #C8F0FF\",
\"q 	c #ECE9E7\",
\"r 	c #ECE9E8\",
\"s 	c #EDECEB\",
\"t 	c #D0F3FF\",
\"u 	c #D3F3FF\",
\"v 	c #EEEDED\",
\"w 	c #D4F3FF\",
\"x 	c #EFEDEC\",
\"y 	c #D6F4FF\",
\"z 	c #D8F6FF\",
\"A 	c #D9F6FF\",
\"B 	c #F3F0EE\",
\"C 	c #F4F0EF\",
\"D 	c #DBF6FF\",
\"E 	c #DEF6FF\",
\"F 	c #DFF6FF\",
\"G 	c #E1F6FF\",
\"H 	c #DFF7FF\",
\"I 	c #DFF8FF\",
\"J 	c #E1F8FF\",
\"K 	c #E7F7FF\",
\"L 	c #F7F4F3\",
\"M 	c #F8F4F3\",
\"N 	c #E4F9FF\",
\"O 	c #EAF8FE\",
\"P 	c #EBF8FE\",
\"Q 	c #F9F6F5\",
\"R 	c #EFFAFE\",
\"S 	c #ECFBFF\",
\"T 	c #FBF8F7\",
\"U 	c #F9F9F9\",
\"V 	c #FAF9F9\",
\"W 	c #FDF9F8\",
\"X 	c #FAFAFA\",
\"Y 	c #F3FCFF\",
\"Z 	c #FCFAFA\",
\"` 	c #FDFAF9\",
\" .	c #F6FCFF\",
\"..	c #FCFBFA\",
\"+.	c #F2FEFF\",
\"@.	c #F8FDFF\",
\"#.	c #FDFCFB\",
\"$.	c #FDFCFC\",
\"%.	c #F9FDFF\",
\"&.	c #FFFCFA\",
\"*.	c #FFFEFC\",
\"=.	c #FFFEFD\",
\"-.	c #FDFFFF\",
\";.	c #FFFFFF\",
\"      0 q r                     \",
\"    v ;.H N ;.~                 \",
\"    =.o ! ( D M                 \",
\"    X b $ % k *.B Q L x         \",
\"    V e & = a G J F E S ;.9     \",
\"    V e * ! { ^ ^ ^ ] _ t `     \",
\"    V e * ! ' = = = = @ b $.    \",
\"    V e * ) / < : : _ 3 z T     \",
\"    V e & = g R P O O Y V .     \",
\"    U d & * j ;.;.;.;.;.>       \",
\"    Z h & = 7 K @. . .%...      \",
\"    W y , - ; [ 6 5 4 8 I `     \",
\"    1 ;.f & = = * * * # c #.    \",
\"      s -.l } ! ! ! ' { p &.    \",
\"        i ;.+.A u w u J ;.|     \",
\"            2 n B B C m +       \"};
"))
  "Image for twitter logo.")

(defconst twittering-modeline-properties
  (when (display-mouse-p)
    `(local-map
      ,(purecopy (make-mode-line-mouse-map
		  'mouse-2 #'twittering-toggle-activate-buffer))
      help-echo "mouse-2 toggles activate buffer")))

(defconst twittering-modeline-active
  (if twittering-active-indicator-image
      (apply 'propertize " "
	     `(display ,twittering-active-indicator-image
		       ,@twittering-modeline-properties))
    " "))

(defconst twittering-modeline-inactive
  (if twittering-inactive-indicator-image
      (apply 'propertize "INACTIVE"
	     `(display ,twittering-inactive-indicator-image
		       ,@twittering-modeline-properties))
    "INACTIVE"))

(defconst twittering-logo
    (if twittering-logo-image
        (apply 'propertize " "
               `(display ,twittering-logo-image))
      "tw"))

(defun twittering-mode-line-buffer-identification ()
  (let ((active-mode-indicator
	 (if twittering-active-mode
	     twittering-modeline-active
	   twittering-modeline-inactive))
	(enabled-options
	 `(,(if twittering-display-connection-method
		(concat
		 (when twittering-use-ssl (concat twittering-modeline-ssl ":"))
		 (twittering-get-connection-method-name twittering-use-ssl))
	      (when twittering-use-ssl twittering-modeline-ssl))
	   ,@(when twittering-jojo-mode '("jojo"))
	   ,@(when twittering-icon-mode '("icon"))
	   ,@(when twittering-reverse-mode '("reverse"))
	   ,@(when twittering-scroll-mode '("scroll"))
	   ,@(when twittering-proxy-use '("proxy")))))
    (concat active-mode-indicator
	    (when twittering-display-remaining
	      (format " %d/%d"
		      (twittering-get-ratelimit-remaining)
		      (twittering-get-ratelimit-limit)))
	    (when enabled-options
	      (concat "[" (mapconcat 'identity enabled-options " ") "]")))))

(defun twittering-update-mode-line ()
  "Update mode line."
  (force-mode-line-update))

;;;;
;;;; Format of a status
;;;;

(defun twittering-created-at-to-seconds (created-at)
  (let ((encoded-time (apply 'encode-time (parse-time-string created-at))))
    (+ (* (car encoded-time) 65536)
       (cadr encoded-time))))

(defun twittering-make-common-properties (status)
  "Generate a property list that tweets should have irrespective of format."
  (apply 'append
	 (mapcar (lambda (entry)
		   (let ((prop-sym (if (consp entry) (car entry) entry))
			 (status-sym (if (consp entry) (cdr entry) entry)))
		     (list prop-sym (assqref status-sym status))))
		 '(id source-id source-spec
		      (username . user-screen-name) text))))

(defun twittering-get-common-properties (pos)
  "Get a common property list of the tweet rendered at POS.
The common property list is added to each rendered tweet irrespective
of format. The common properties follows:
 properites generated by `twittering-make-common-properties',
 `original-id' added by `twittering-show-replied-statuses'."
  (apply 'append
	 (mapcar (lambda (prop)
		   (let ((value (get-text-property pos prop)))
		     (when value
		       `(,prop ,value))))
		 '(id original-id source-id source-spec text username face))))

(defun twittering-format-string (string prefix replacement-table)
  "Format STRING according to PREFIX and REPLACEMENT-TABLE.
PREFIX is a regexp. REPLACEMENT-TABLE is a list of (FROM . TO) pairs,
where FROM is a regexp and TO is a string or a 2-parameter function.

The pairs in REPLACEMENT-TABLE are stored in order of precedence.
First, search PREFIX in STRING from left to right.
If PREFIX is found in STRING, try to match the following string with
FROM of each pair in the same order of REPLACEMENT-TABLE. If FROM in
a pair is matched, replace the prefix and the matched string with a
string generated from TO.
If TO is a string, the matched string is replaced with TO.
If TO is a function, the matched string is replaced with the
return value of (funcall TO CONTEXT), where CONTEXT is an alist.
Each element of CONTEXT is (KEY . VALUE) and KEY is one of the
following symbols;
  'following-string  --the matched string following the prefix
  'match-data --the match-data for the regexp FROM.
  'prefix --PREFIX.
  'replacement-table --REPLACEMENT-TABLE.
  'from --FROM.
  'processed-string --the already processed string."
  (let ((current-pos 0)
	(result "")
	(case-fold-search nil))
    (while (and (string-match prefix string current-pos)
		(not (eq (match-end 0) current-pos)))
      (let ((found nil)
	    (current-table replacement-table)
	    (next-pos (match-end 0))
	    (matched-string (match-string 0 string))
	    (skipped-string
	     (substring string current-pos (match-beginning 0))))
	(setq result (concat result skipped-string))
	(setq current-pos next-pos)
	(while (and (not (null current-table))
		    (not found))
	  (let ((key (caar current-table))
		(value (cdar current-table))
		(following-string (substring string current-pos))
		(case-fold-search nil))
	    (if (string-match (concat "\\`" key) following-string)
		(let ((next-pos (+ current-pos (match-end 0)))
		      (output
		       (if (stringp value)
			   value
			 (funcall value
				  `((following-string . ,following-string)
				    (match-data . ,(match-data))
				    (prefix . ,prefix)
				    (replacement-table . ,replacement-table)
				    (from . ,key)
				    (processed-string . ,result))))))
		  (setq found t)
		  (setq current-pos next-pos)
		  (setq result (concat result output)))
	      (setq current-table (cdr current-table)))))
	(if (not found)
	    (setq result (concat result matched-string)))))
    (let ((skipped-string (substring string current-pos)))
      (concat result skipped-string))
    ))

(defun twittering-generate-format-table (status-sym prefix-sym)
  `(("%" . "%")
    ("}" . "}")
    ("#" . (assqref 'id ,status-sym))
    ("'" . (when (string= "true" (assqref 'truncated ,status-sym))
	     "..."))
    ("c" . (assqref 'created-at       ,status-sym))
    ("d" . (assqref 'user-description ,status-sym))
    ("f" . (assqref 'source           ,status-sym))
    ("i" .
     (when (and twittering-icon-mode window-system)
       (let ((url
	      (cond
	       ((and twittering-use-profile-image-api
		     (eq twittering-service-method 'twitter)
		     (or (null twittering-convert-fix-size)
			 (member twittering-convert-fix-size '(48 73))))
		(let ((user (assqref 'user-screen-name ,status-sym))
		      (size
		       (if (or (null twittering-convert-fix-size)
			       (= 48 twittering-convert-fix-size))
			   "normal"
			 "bigger")))
		  (format "http://%s/%s/%s.xml?size=%s" (twittering-lookup-service-method-table 'api)
			  (twittering-api-path "users/profile_image") user size)))
	       (t
		(assqref 'user-profile-image-url ,status-sym)))))
	 (twittering-make-icon-string nil nil url))))
    ("j" . (assqref 'user-id ,status-sym))
    ("L" .
     (let ((location (or (assqref 'user-location ,status-sym) "")))
       (unless (string= "" location)
	 (concat "[" location "]"))))
    ("l" . (assqref 'user-location ,status-sym))   
    ;; FIXME: why "C" turns into timestamp?? (xwl)
    ("m" . (when (eq twittering-service-method 'sina) ; comment counts.
	     (twittering-get-simple nil nil (assqref 'id ,status-sym) 'counts)))
    ("p" . (when (string= "true" (assqref 'user-protected ,status-sym))
	     "[x]"))
    ("r" .
     (let ((reply-id (or (assqref 'in-reply-to-status-id ,status-sym) ""))
	   (reply-name (or (assqref 'in-reply-to-screen-name ,status-sym)
			   ""))
	   (recipient-screen-name
	    (assqref 'recipient-screen-name ,status-sym)))
       (let* ((pair
	       (cond
		(recipient-screen-name
		 (cons (format "sent to %s" recipient-screen-name)
		       (twittering-get-status-url recipient-screen-name)))
		((and (not (string= "" reply-id))
		      (not (string= "" reply-name)))
		 (cons (format "in reply to %s" reply-name)
		       (twittering-get-status-url reply-name reply-id)))
		(t nil)))
	      (str (car pair))
	      (url (cdr pair))
	      (properties
	       (list 'mouse-face 'highlight 'face 'twittering-uri-face
		     'keymap twittering-mode-on-uri-map
		     'uri url)))
	 (when (and str url)
	   (concat " " (apply 'propertize str properties))))))
    ("R" .
     (let ((retweeted-by
	    (or (assqref 'original-user-screen-name ,status-sym) "")))
       (unless (string= "" retweeted-by)
	 (concat " (retweeted by " retweeted-by ")"))))
    ("S" . (assqref 'user-name ,status-sym))
    ("s" . (assqref 'user-screen-name ,status-sym))
    ("T" . 
     (let ((s (if (and twittering-icon-mode window-system)
		  (let ((thumbnail-pic (assqref 'thumbnail-pic ,status-sym))
			(bmiddle-pic (assqref 'bmiddle-pic ,status-sym)))
		    (when thumbnail-pic
		      (twittering-toggle-thumbnail thumbnail-pic bmiddle-pic t)))
		(assqref 'original-pic ,status-sym))))
       (when s
	 (concat "\n" s))))
    ("t" . (assqref 'text ,status-sym))
    ("u" . (assqref 'user-url ,status-sym))))

(defun twittering-generate-formater-for-first-spec (format-str status-sym prefix-sym)
  (cond
   ((string-match "\\`}" format-str)
    ;; "}" at the first means the end of the current level.
    `(nil . ,(substring format-str (match-end 0))))
   ((string-match "\\`%" format-str)
    (let* ((following (substring format-str 1))
	   (table (twittering-generate-format-table status-sym prefix-sym))
	   (regexp (concat "\\`\\(" (mapconcat 'car table "\\|") "\\)"))
	   (case-fold-search nil))
      (cond
       ((string-match "\\`\\(@\\|g\\)\\({\\([^}]*\\)}\\)?" following)
	(let ((time-format (if (string= (match-string 1 following) "g")
			       "%g"
			     (or (match-string 3 following)
				 "%I:%M %p %B %d, %Y")))
	      (rest (substring following (match-end 0))))
	  `((let* ((created-at-str (assqref 'created-at ,status-sym))
		   ;; (created-at
		   ;;  (apply 'encode-time
		   ;; 	   (parse-time-string created-at-str)))
		   (in-reply-to-status (assqref 'in-reply-to-status ,status-sym))
		   (url
		    (twittering-get-status-url
		     (assqref 'user-id (or in-reply-to-status ,status-sym))
		     (or (assqref 'source-id ,status-sym)
			 (assqref 'id (or in-reply-to-status ,status-sym)))))
		   (properties
		    (list 'mouse-face 'highlight 'face 'twittering-uri-face
			  'keymap twittering-mode-on-uri-map
			  'uri url)))
	      (twittering-make-passed-time-string
	       nil nil created-at-str ,time-format properties))
	    . ,rest)))
       ((string-match "\\`C\\({\\([^}]*\\)}\\)?" following)
	(let ((time-format (or (match-string 2 following) "%H:%M:%S"))
	      (rest (substring following (match-end 0))))
	  `((let* ((created-at-str (assqref 'created-at ,status-sym))
		   (created-at (apply 'encode-time
				      (parse-time-string created-at-str))))
	      (format-time-string ,time-format created-at))
	    . ,rest)))
       ((string-match "\\`FACE\\[\\([a-zA-Z0-9:-]+\\)\\(, *\\([a-zA-Z0-9:-]+\\)\\)?\\]{" following)
	(let* ((face-name-str-1 (match-string 1 following))
	       (face-sym-1 (intern face-name-str-1))
	       (face-name-str-2 (match-string 3 following))
	       (face-sym-2 (and face-name-str-2 (intern face-name-str-2)))
	       (str-after-brace (substring following (match-end 0)))
	       (pair (twittering-generate-formater-for-current-level
		      str-after-brace status-sym prefix-sym))
	       (braced-body (car pair))
	       (rest (cdr pair)))
	  `((twittering-decorate-zebra-background (concat ,@braced-body) 
						  ,face-sym-1
						  ,face-sym-2)
	    . ,rest)))
       ((string-match "\\`\\(FILL\\|FOLD\\)\\(\\[\\([^]]*\\)\\]\\)?{"
		      following)
	(let* ((str-after-brace (substring following (match-end 0)))
	       (specifier (match-string 1 following))
	       (prefix-str (match-string 3 following))
	       (pair (twittering-generate-formater-for-current-level
		      str-after-brace status-sym prefix-sym))
	       (filled-body (car pair))
	       (formater
		`(lambda (,status-sym ,prefix-sym)
		   (let ((,prefix-sym (concat ,prefix-sym ,prefix-str)))
		     (concat ,@filled-body))))
	       (keep-newline (string= "FOLD" specifier))
	       (rest (cdr pair)))
	  `((twittering-update-filled-string
	     nil nil ,formater ,status-sym ,prefix-sym ,prefix-str
	     ,keep-newline)
	    . ,rest)))
       ((string-match regexp following)
	(let ((specifier (match-string 1 following))
	      (rest (substring following (match-end 0))))
	  `(,(assocref specifier table) . ,rest)))
       (t
	`("%" . ,following)))))
   ((string-match "\\(%\\|}\\)" format-str)
    (let* ((sep (match-beginning 0))
	   (first (substring format-str 0 sep))
	   (last (substring format-str sep)))
      ;; Split before "%" or "}".
      `(,first . ,last)))
   (t
    `(,format-str . nil))))

(defun twittering-generate-formater-for-current-level (format-str status-sym prefix-sym)
  (let ((result nil)
	(rest format-str)
	(continue t))
    (while (and continue rest)
      (let* ((pair
	      (twittering-generate-formater-for-first-spec
	       rest status-sym prefix-sym))
	     (current-result (car pair)))
	(if current-result
	    (setq result (append result `(,current-result)))
	  ;; If `result' is nil, it means the end of the current level.
	  (setq continue nil))
	(setq rest (cdr pair))))
    `(,result . ,rest)))

(defun twittering-generate-format-status-function (format-str)
  (let* ((status-sym 'status)
	 (prefix-sym 'prefix)
	 (pair (twittering-generate-formater-for-current-level
		format-str status-sym prefix-sym))
	 (body (car pair))
	 (rest (cdr pair)))
    (cond
     ((null rest)
      `(lambda (status prefix)
	 (let* ((common-properties (twittering-make-common-properties status))
		(col (and (twittering-my-status-p status) twittering-my-fill-column))
		(str (let ((twittering-fill-column (or col twittering-fill-column)))
		       (concat ,@body)))
		(str
		 (if col
		     (progn
		       ;; Padding spaces before icon placed at right.
		       ;; FIXME: matching against `:' is too ad-hoc.
		       (string-match "\\(\\`.*:\\)" str)
		       (let ((face (get-text-property (1- (length str)) 'face str))
			     (repl (format (format "%%-%ds" col) (match-string 1 str))))
			 (twittering-decorate-zebra-background 
			  (replace-match repl nil nil str) face nil)))
		   str))
		(str (if prefix (replace-regexp-in-string "^" prefix str) str))
		(next (next-single-property-change 0 'need-to-be-updated str))
		(need-to-be-updated
		 (or (get-text-property 0 'need-to-be-updated str)
		     (and next (< next (length str))))))
	   (add-text-properties 0 (length str) common-properties str)
	   (when (and prefix need-to-be-updated)
	     ;; With a prefix, redisplay the total status instead of
	     ;; redisplaying partially.
	     (remove-text-properties 0 (length str)
				     '(need-to-be-updated nil) str)
	     (put-text-property 0 (length str) 'need-to-be-updated
				`(twittering-format-status-for-redisplay
				  ,status ,prefix)
				str))
	   str)))
     (t
      (message "Failed to generate a status formater for `twittering-mode'.")
      nil))))

(defun twittering-update-status-format ()
  (mapc
   (lambda (fmt-src-func)
     (let ((fmt  (nth 0 fmt-src-func))
	   (src  (nth 1 fmt-src-func))
	   (func (nth 2 fmt-src-func)))
       (unless (string= (symbol-value fmt) (symbol-value src))
	 (set src (symbol-value fmt))
	 (let ((before (get-buffer "*Compile-Log*")))
	   (set func
		(byte-compile
		 (twittering-generate-format-status-function
		  (symbol-value fmt))))
	   (let ((current (get-buffer "*Compile-Log*")))
	     (when (and (null before) current (= 0 (buffer-size current)))
	       (kill-buffer current)))))))
   '((twittering-status-format
      twittering-format-status-function-source
      twittering-format-status-function)
     (twittering-my-status-format
      twittering-format-my-status-function-source
      twittering-format-my-status-function))))

(defun twittering-format-status (status &optional prefix)
  "Format a STATUS by using `twittering-format-status-function'.
Specification of FORMAT-STR is described in the document for the
variable `twittering-status-format'."
  (if (and twittering-my-status-format (twittering-my-status-p status))
      (funcall twittering-format-my-status-function status prefix)
    (funcall twittering-format-status-function status prefix)))

(defun twittering-format-status-for-redisplay (beg end status &optional prefix)
  (twittering-format-status status prefix))

;;;;
;;;; Rendering
;;;;

(defun twittering-fill-string (str &optional adjustment prefix keep-newline)
  (when (and (not (boundp 'kinsoku-limit))
	     enable-kinsoku)
    ;; `kinsoku-limit' is defined on loading "international/kinsoku.el".
    ;; Without preloading, "kinsoku.el" will be loaded by auto-loading
    ;; triggered by `fill-region-as-paragraph'.
    ;; In that case, the local binding of `kinsoku-limit' conflicts the
    ;; definition by `defvar' in "kinsoku.el".
    ;; The below warning is displayed;
    ;; "Warning: defvar ignored because kinsoku-limit is let-bound".
    ;; So, we load "kinsoku.el" in advance if necessary.
    (load "international/kinsoku"))
  (let* ((kinsoku-limit 1)
	 (adjustment (+ (or adjustment 0)
			(if enable-kinsoku
			    kinsoku-limit
			  0)))
	 (min-width
	  (apply 'min
		 (or
		  (mapcar 'window-width
			  (get-buffer-window-list (current-buffer) nil t))
		  ;; Use `(frame-width)' if no windows display
		  ;; the current buffer.
		  `(,(frame-width)))))
	 (temporary-fill-column (- (or twittering-fill-column (1- min-width))
				   adjustment)))
    (with-temp-buffer
      (let ((fill-column temporary-fill-column)
	    (fill-prefix (or prefix fill-prefix))
	    (adaptive-fill-regexp ""))
	(if keep-newline
	    (let* ((hard-newline (propertize "\n" 'hard t))
		   (str (mapconcat 'identity (split-string str "\n")
				   (concat hard-newline fill-prefix))))
	      (use-hard-newlines)
	      (insert (concat prefix str))
	      (fill-region (point-min) (point-max))
	      (remove-text-properties (point-min) (point-max) '(hard nil)))
	  (insert (concat prefix str))
	  (fill-region-as-paragraph (point-min) (point-max)))
	(buffer-substring (point-min) (point-max))))))

(defun twittering-update-filled-string (beg end formater status prefix local-prefix &optional keep-newline)
  (let* ((str (twittering-fill-string (funcall formater status prefix)
				      (length prefix) local-prefix
				      keep-newline))
	 (next (next-single-property-change 0 'need-to-be-updated str)))
    (if (or (get-text-property 0 'need-to-be-updated str)
	    (and next (< next (length str))))
	(put-text-property 0 (length str) 'need-to-be-updated
			   `(twittering-update-filled-string
			     ,formater ,status ,prefix ,local-prefix
			     ,keep-newline)
			   str)
      ;; Remove the property required no longer.
      (remove-text-properties 0 (length str) '(need-to-be-updated nil) str))
    str))

(defun twittering-make-passed-time-string
  (beg end created-at-str time-format &optional additional-properties)
  (let* ((secs (time-to-seconds (time-since created-at-str)))
	 (encoded (apply 'encode-time (parse-time-string created-at-str)))
	 (time-string
	  (cond
	   ((string= time-format "%g")
	    (if (< emacs-major-version 24)
		(require 'gnus-util)
	      (require 'gnus-sum))
	    (gnus-user-date created-at-str))

	   ((< secs 5) "less than 5 seconds ago")
	   ((< secs 10) "less than 10 seconds ago")
	   ((< secs 20) "less than 20 seconds ago")
	   ((< secs 30) "half a minute ago")
	   ((< secs 60) "less than a minute ago")
	   ((< secs 150) "1 minute ago")
	   ((< secs 2400) (format "%d minutes ago"
				  (/ (+ secs 30) 60)))
	   ((< secs 5400) "about 1 hour ago")
	   ((< secs 84600) (format "about %d hours ago"
				   (/ (+ secs 1800) 3600)))
	   (t (format-time-string time-format encoded))))
	 (properties (append additional-properties
			     (and beg (text-properties-at beg)))))
    ;; Restore properties.
    (when properties
      (add-text-properties 0 (length time-string) properties time-string))
    (if (and (< secs 84600)
	     (if (string= time-format "%g") 
		 (= (time-to-day-in-year (current-time))
		    (time-to-day-in-year encoded))
	       t))
	(put-text-property 0 (length time-string)
			   'need-to-be-updated
			   `(twittering-make-passed-time-string
			     ,created-at-str ,time-format)
			   time-string)
      ;; Remove the property required no longer.
      (remove-text-properties 0 (length time-string) '(need-to-be-updated nil)
			      time-string))
    time-string))

(defun twittering-render-timeline (buffer &optional additional timeline-data)
  (with-current-buffer buffer
    (save-excursion
      (let* ((spec (twittering-get-timeline-spec-for-buffer buffer))
	     (timeline-data (twittering-timeline-data-collect spec timeline-data))
	     (rendering-entire (or (null (twittering-get-first-status-head))
				   (not additional)))
	     (buffer-read-only nil))
        (setq twittering-service-method (caar spec)) ; TODO: necessary?  (xwl)
	(twittering-update-status-format)
	(twittering-update-mode-line)
	(when (and (twittering-timeline-spec-user-p spec) timeline-data)
	  (let ((locate-separator
		 (lambda ()
		   (let ((p (next-single-property-change (point-min) 'user-profile-separator)))
		     (when p (goto-char p))))))
	    (unless (funcall locate-separator)
	      (twittering-render-user-profile timeline-data))
	    (funcall locate-separator)
	    (if twittering-reverse-mode
		(narrow-to-region (point-min) (line-beginning-position))
	      (forward-line 1)
	      (narrow-to-region (point) (point-max)))))
	(when rendering-entire
	  (delete-region (point-min) (point-max)))
	(let* ((prev-p (twittering-timeline-data-is-previous-p timeline-data))
	       (get-insert-point
		(if prev-p
		    (if twittering-reverse-mode 'point-min 'point-max)
		  (if twittering-reverse-mode 'point-max 'point-min))))
	  (mapc
	   (lambda (status)
	     (let ((formatted-status (twittering-format-status status))
		   (separator "\n"))
	       (add-text-properties 0 (length formatted-status)
				    `(belongs-spec ,spec)
				    formatted-status)
	       (goto-char (funcall get-insert-point))
	       (cond
		((eobp)
		 ;; Insert a status after the current position.
		 (insert formatted-status separator))
		(t
		 ;; Use `insert-before-markers' in order to keep
		 ;; which status is pointed by each marker.
		 (insert-before-markers formatted-status separator)))
	       (when twittering-default-show-replied-tweets
		 (twittering-show-replied-statuses
		  twittering-default-show-replied-tweets))))
	   ;; Always insert most adjacent tweet first.
	   (if prev-p
	       timeline-data		; sorted decreasingly
	     (reverse timeline-data))))	; sorted increasingly
	(widen)
	(debug-print buffer)))))


;; TODO: this is assuming the user has at least one tweet.
(defun twittering-render-user-profile (timeline-data)
  (if twittering-reverse-mode
      (goto-char (point-max))
    (goto-char (point-min)))
  (let ((insert-separator
	 (lambda ()
	   (let ((s " "))
	     (put-text-property 0 (length s) 'user-profile-separator t s)
	     (insert s "\n")))))
    (when twittering-reverse-mode
      (funcall insert-separator))

    (let* ((status (or (cdr-safe (assq 'original (car timeline-data)))
		       (car timeline-data)))
	   (user-name		  (assqref 'user-name             status))
	   (user-screen-name	  (assqref 'user-screen-name      status))
	   (user-id		  (assqref 'user-id               status))
	   (user-description	  (assqref 'user-description      status))
	   (user-location	  (assqref 'user-location         status))
	   (user-url		  (assqref 'user-url              status))
	   (user-followers-count  (assqref 'user-followers-count  status))
	   (user-friends-count	  (assqref 'user-friends-count    status))
	   (user-statuses-count	  (assqref 'user-statuses-count   status))
	   (user-favourites-count (assqref 'user-favourites-count status))
	   (user-created-at	  (assqref 'user-created-at       status))
           
	   (u (substring-no-properties 
               (if (eq twittering-service-method 'sina) user-id user-screen-name)))

	   (profile
	    (concat
	     (format "%s, @%s%s\n"
		     user-name
		     user-screen-name
		     ;; #%s 
		     ;; (let ((tmp user-id)
		     ;; 	   (ret ""))
		     ;;   (while (> (length tmp) 3)
		     ;; 	 (setq ret (concat (substring tmp -3)
		     ;; 			   (if (string= ret "") "" ",")
		     ;; 			   ret)
		     ;; 	       tmp (substring tmp 0 -3)))
		     ;;   ret)
		     (if (string= user-screen-name (twittering-get-accounts 'username))
			 ""
		       (twittering-get-simple nil nil user-screen-name 'show-friendships)))

	     ;; bio
	     (if (string= user-description "")
		 "\n"
	       (concat "\n"
		       (twittering-fill-string
			(twittering-decorate-uri user-description))
		       "\n\n"))

	     ;; location, web
	     (format "location: %s\n" (or user-location ""))
	     (progn
	       (when user-url
		 (twittering-decorate-uri user-url))
	       (format "     web: %s\n\n" (or user-url "")))

	     ;; follow info
	     (let ((len-list
		    (mapcar
		     (lambda (lst)
		       (apply 'max (mapcar 'length lst)))
		     (list
		      (list user-friends-count user-statuses-count)
		      (list user-followers-count user-favourites-count)))))

	       (format
		(format
		 " %%%ds %%s, %%%ds %%s\n %%%ds tweets,    %%%ds %%s\n"
		 (car len-list) (cadr len-list) (car len-list) (cadr len-list))
		user-friends-count 
		(twittering-decorate-listname (concat u "/following") "following")
		user-followers-count
		(twittering-decorate-listname (concat u "/followers") "followers")
		user-statuses-count
		user-favourites-count
		(twittering-decorate-listname (concat u "/favorites") "favorites")))

	     ;; lists
	     "\n"
	     (let* ((prompts 
		     (mapcar 
		      (lambda (f) (format f user-screen-name))
		      '("%s's Lists: "
			"Lists %s Follows: " 
			"Lists Following %s: "))))
	       (mapconcat 
		'identity 
		(mapcar* 
		 (lambda (prompt method)
		   (format 
		    (format "%%%ds%%s"
			    (twittering-calculate-list-info-prefix-width 
			     user-screen-name))
		    prompt
                    (if (eq twittering-service-method 'sina) "(not supported yet)"
                      (twittering-get-simple nil nil user-screen-name method))))
		 prompts
		 '(get-list-index get-list-subscriptions get-list-memberships))
		"\n\n"))
	     "\n"

	     ;; join date
	     (format "\nJoined on %s.\n"
		     (mapconcat (lambda (i) 
				  (aref (timezone-parse-date user-created-at) i))
			      '(0 1 2)
			      "-"))))

	   ;; Note, twitter provides two sizes of icon:
	   ;;   1) 48x48 avatar
	   ;;   2) original full sized
	   ;; The avatar is named by adding a `_normal' after the original filename, but
	   ;; before the file extension, e.g., original filename is `foo.jpg', the avatar will
	   ;; be named `foo_normal.jpg'."
	   (icon-string
	    (if (and twittering-icon-mode window-system)
		(let* ((url (cdr-safe (assq 'user-profile-image-url status)))
		       (orig-url (replace-regexp-in-string "_normal\\." "." url))
		       (s (let ((twittering-convert-fix-size nil))
			    (twittering-make-icon-string nil nil orig-url))))
		  (add-text-properties 0 (length s)
				       `(mouse-face highlight uri ,orig-url)
				       s)
		  s)
	      "")))

      ;; FIXME: how to align image and multiple lines text side by side?
      (insert icon-string "\n" profile))

    (unless twittering-reverse-mode
      (funcall insert-separator))))

(defun twittering-calculate-list-info-prefix-width (username)
  (apply 'max (mapcar 
	       (lambda (f) (length (format f username)))
	       '("%s's Lists: "
		 "Lists %s Follows: " 
		 "Lists Following %s: "))))

(defun twittering-get-and-render-timeline (&optional noninteractive id)
  (let ((spec (twittering-current-timeline-spec))
	(spec-string (twittering-current-timeline-spec-string)))
    (setq twittering-service-method (caar spec))
    (cond
     ((not (twittering-account-authorized-p))
      ;; ignore any requests if the account has not been authorized.
      (message "No account for Twitter has been authorized.")
      t)
     ((and noninteractive (twittering-process-active-p spec))
      ;; ignore non-interactive request if a process is waiting for responses.
      t)
     ((twittering-timeline-spec-primary-p spec)
      (let* ((is-search-spec (eq 'search (car (cdr spec))))
	     (default-number 20)
	     (max-number (if is-search-spec
			     100 ;; FIXME: refer to defconst.
			   twittering-max-number-of-tweets-on-retrieval))
	     (number twittering-number-of-tweets-on-retrieval)
	     (number (cond
		      ((integerp number) number)
		      ((string-match "^[0-9]+$" number)
		       (string-to-number number 10))
		      (t default-number)))
	     (number (min (max 1 number) max-number))
	     (latest-status
	      ;; Assume that a list which was returned by
	      ;; `twittering-current-timeline-data' is sorted.
	      (car (twittering-current-timeline-data spec)))
	     (since_id (cdr-safe (assq 'id latest-status)))
	     (cursor (or (cdr-safe (assq id latest-status)) "-1"))
	     (word (when is-search-spec (caddr spec)))
	     (args
	      `((timeline-spec . ,spec)
		(timeline-spec-string . ,spec-string)
		(number . ,number)
		,@(when (and id (not (twittering-timeline-spec-user-methods-p spec)))
		    `((max_id . ,id)))
		,@(cond
		   (is-search-spec `((word . ,word)))
		   ((twittering-timeline-spec-user-methods-p spec) `((cursor . ,cursor)))
		   ((and since_id (null id)) `((since_id . ,since_id)))
		   (t nil))
		(clean-up-sentinel
		 . ,(lambda (proc status connection-info)
		      (when (memq status '(exit signal closed failed))
			(twittering-release-process proc))))))
	     (additional-info
	      `((noninteractive . ,noninteractive)
		(timeline-spec . ,spec)
		(timeline-spec-string . ,spec-string)))
	     (proc
	      (twittering-call-api 'retrieve-timeline args additional-info)))
	(when proc
	  (twittering-register-process proc spec spec-string))))
     (t
      (let ((type (car spec)))
	(error "%s has not been supported yet" type))))))

;;;;
;;;; Map function for statuses on buffer
;;;;

(defun twittering-for-each-property-region (prop func &optional buffer interrupt)
  "Apply FUNC to each region, where property PROP is non-nil, on BUFFER.
If INTERRUPT is non-nil, the iteration is stopped if FUNC returns nil."
  (with-current-buffer (or buffer (current-buffer))
    (let ((beg (point-min))
	  (end-marker (make-marker)))
      (set-marker-insertion-type end-marker t)
      (while
	  (let ((value (get-text-property beg prop)))
	    (if value
		(let* ((end (next-single-property-change beg prop))
		       (end (or end (point-max)))
		       (end-marker (set-marker end-marker end))
		       (func-result (funcall func beg end value))
		       (end (marker-position end-marker)))
		  (when (or (null interrupt) func-result)
		    (if (get-text-property end prop)
			(setq beg end)
		      (setq beg (next-single-property-change end prop)))))
	      (setq beg (next-single-property-change beg prop)))))
      (set-marker end-marker nil))))

;;;;
;;;; Automatic redisplay of statuses on buffer
;;;;

(defun twittering-redisplay-status-on-buffer ()
  (mapc (lambda (buffer)
	  (unless (with-current-buffer buffer
		    (or (and (fboundp 'use-region-p) (use-region-p))
			(and transient-mark-mode mark-active)))
	    (twittering-redisplay-status-on-each-buffer buffer)))
	(twittering-get-buffer-list)))

(defun twittering-redisplay-status-on-each-buffer (buffer)
  (let ((deactivate-mark deactivate-mark)
	(window-list (get-buffer-window-list buffer nil t))
	(marker (with-current-buffer buffer (point-marker)))
	(result nil))
    (with-current-buffer buffer
      (save-excursion
	(twittering-for-each-property-region
	 'need-to-be-updated
	 (lambda (beg end value)
	   ;; `beg' and `end' may be changed unexpectedly when `func' inserts
	   ;; some texts at front, so store marker here.
	   (setq beg (copy-marker beg)
		 end (copy-marker end))

	   (let* ((func (car value))
		  (args (cdr value))
		  (current-str (buffer-substring beg end))
		  (updated-str (apply func beg end args))
		  (config (twittering-current-window-config window-list))
		  (buffer-read-only nil))
	     ;; Replace `current-str' if it differs to `updated-str' with
	     ;; ignoring properties. This is an ad-hoc solution.
	     ;; `current-str' is a part of the displayed status, but it has
	     ;; properties which are determined by the whole status.
	     ;; (For example, the `id' property.)
	     ;; Therefore, we cannot compare the strings with their
	     ;; properties.
	     (unless (string= current-str updated-str)
	       ;; If the region to be modified includes the current position,
	       ;; the point moves to the beginning of the region.
	       (when (and (< beg marker) (< marker end))
		 ;; This is required because the point moves to the center if
		 ;; the point becomes outside of the window by the effect of
		 ;; `set-window-start'.
		 (setq result beg))
	       (let ((common-properties (twittering-get-common-properties beg)))
		 ;; Restore common properties.
		 (delete-region beg end)
		 (goto-char beg)
		 (add-text-properties 0 (length updated-str) common-properties updated-str)
		 (insert updated-str))
	       (twittering-restore-window-config-after-modification
		config beg end))))
	 buffer)

	;; (sina) Display emotions.
	(goto-char (point-min))
	(while (re-search-forward "\\(\\[\\(\\[\\cc+\\]\\)\\]\\)" nil t 1)
	  (let ((url (assocref (match-string 2)
			       twittering-emotions-phrase-url-alist)))
	    (when url
	      (let ((inhibit-read-only t))
		(replace-match (twittering-make-original-icon-string nil nil url)))))))

      (set-marker marker nil)
      (when (and result (eq (window-buffer) buffer))
	(let ((win (selected-window)))
	  (when (< result (window-start win))
	    (set-window-start win result))
	  (set-window-point win result))))))

;;;;
;;;; Display replied statuses
;;;;

(defun twittering-replied-statuses-visible-p ()
  (let* ((pos (twittering-get-current-status-head))
	 (id (get-text-property pos 'id))
	 (prev (twittering-get-previous-status-head pos))
	 (next (twittering-get-next-status-head pos)))
    (or (get-text-property pos 'original-id)
	(and prev
	     (twittering-status-id= id (get-text-property prev 'id))
	     (get-text-property prev 'original-id))
	(and next
	     (twittering-status-id= id (get-text-property next 'id))
	     (get-text-property next 'original-id)))))

(defun twittering-show-replied-statuses (&optional count interactive)
  (interactive)
  (if (twittering-replied-statuses-visible-p)
      (when interactive
	(message "The replied statuses were already showed."))
    (let* ((base-id (twittering-get-id-at))
	   (statuses (twittering-get-replied-statuses base-id
						      (if (numberp count)
							  count)))
	   (statuses (if twittering-reverse-mode
			 statuses
		       (reverse statuses))))
      (if statuses
	  (let ((beg (if twittering-reverse-mode
			 (twittering-get-current-status-head)
		       (or (twittering-get-next-status-head)
			   (point-max))))
		(separator "\n")
		(prefix "  ")
		(buffer-read-only nil))
	    (save-excursion
	      (goto-char beg)
	      (mapc
	       (lambda (status)
		 (let ((id (assqref 'id status))
		       (formatted-status (twittering-format-status status
								   prefix)))
		   (add-text-properties 0 (length formatted-status)
					`(id ,base-id original-id ,id)
					formatted-status)
		   (if twittering-reverse-mode
		       (insert-before-markers formatted-status separator)
		     (insert formatted-status separator))))
	       statuses)
	      t))
	(when interactive
	  (if (twittering-have-replied-statuses-p base-id)
	      (when (y-or-n-p "The replied statuses were not fetched yet.  Fetch it now? ")
		(save-excursion
		  (goto-char (twittering-get-current-status-head))
		  (goto-char (line-end-position))
		  (let ((buffer-read-only nil))
		    (insert
		     (twittering-make-replied-status-string 
		      nil nil base-id (assqref 'in-reply-to-status-id
					       (twittering-find-status base-id)))))))
	    (message "This status does not seem having a replied status.")))
	nil))))

(defun twittering-make-replied-status-string (beg end id replied-id &optional tries)
  (let ((text "")
	(tries (or tries 1)))
    (cond 
     ((twittering-find-status replied-id)
      (save-excursion
	(goto-char beg)
	(twittering-show-replied-statuses)))
     ((< tries twittering-url-request-retry-limit)
      (twittering-call-api 'show `((id . ,replied-id)))
      (setq text (make-string (- twittering-url-request-retry-limit tries) ?.))
      (add-text-properties 0 (length text)
			   `(need-to-be-updated
			     (twittering-make-replied-status-string
			      ,id ,replied-id ,(1+ tries))
			     ;; common properties, See
			     ;; `twittering-generate-format-status-function'.
			     ;; TODO: maybe more to add.
			     id ,id)
			   text)))
    text))

(defun twittering-hide-replied-statuses (&optional interactive)
  (interactive)
  (if (twittering-replied-statuses-visible-p)
      (let* ((pos (point))
	     (id (twittering-get-id-at pos))
	     (beg
	      (let ((pos pos))
		(while
		    (let* ((prev (or (twittering-get-previous-status-head pos)
				     (point-min)))
			   (prev-id (get-text-property prev 'id)))
		      (when (twittering-status-id= id prev-id)
			(not (eq (setq pos prev) (point-min))))))
		pos))
	     (buffer-read-only nil))
	(when (get-text-property pos 'original-id)
	  (goto-char beg))
	(while (when (twittering-status-id= id (get-text-property beg 'id))
		 (let ((end (or (twittering-get-next-status-head beg)
				(point-max))))
		   (if (get-text-property beg 'original-id)
		       (delete-region beg end)
		     (setq beg end)))
		 t))
	t)
    (when interactive
      (message "The replied statuses were already hided."))
    nil))

(defun twittering-toggle-show-replied-statuses ()
  (interactive)
  (if (twittering-replied-statuses-visible-p)
      (twittering-hide-replied-statuses (interactive-p))
    (twittering-show-replied-statuses twittering-show-replied-tweets
				      (interactive-p))))

;;;;
;;;; Unread statuses info
;;;;

(defvar twittering-unread-status-info nil
  "A list of (buffer unread-statuses-counter), where `unread-statuses-counter'
means the number of statuses retrieved after the last visiting of the buffer.")

(defun twittering-reset-unread-status-info-if-necessary ()
  (when (twittering-buffer-p)
    (twittering-set-number-of-unread (current-buffer) 0)))

(defun twittering-set-number-of-unread (buffer number)
  (let* ((entry (assq buffer twittering-unread-status-info))
	 (current (or (cadr entry) 0))
	 (spec-string 
	  (twittering-get-timeline-spec-string-for-buffer buffer)))
    (when (and (zerop number) 
	       (or (not (= number current))
		   (not (zerop twittering-new-tweets-count)))
	       (member spec-string twittering-cache-spec-strings))
      (twittering-cache-save spec-string))
    (unless (= number current)
      (setq twittering-unread-status-info
	    (cons
	     `(,buffer ,number)
	     (if entry
		 (remq entry twittering-unread-status-info)
	       twittering-unread-status-info)))
      (force-mode-line-update))))

(defun twittering-make-unread-status-notifier-string ()
  "Generate a string that displays unread statuses."
  (setq twittering-unread-status-info
        (remove nil
                (mapcar (lambda (entry)
                          (when (and (buffer-live-p (car entry))
                                     (not (zerop (cadr entry))))
                            entry))
                        twittering-unread-status-info)))
  (let ((sum (apply '+ (mapcar 'cadr twittering-unread-status-info))))
    (if (zerop sum)
        ""
      (format
       "%s(%s)"
       twittering-logo
       (mapconcat
        'identity
	(let* ((buffers (twittering-get-active-buffer-list))
	       (partitioned-buffers 
		(mapcar (lambda (sv)
			  (remove-if-not (lambda (b)
					   (with-current-buffer b
					     (eq twittering-service-method sv)))
					 buffers))
			twittering-enabled-services))
	       (partitioned-buffer-prefixes 
		(mapcar* (lambda (sv lst)
			   (mapcar (lambda (p)
				     (concat p "@" sv))
				   (twittering-build-unique-prefix 
				    (mapcar 'buffer-name lst))))
			 (twittering-build-unique-prefix
			  (mapcar 'symbol-name twittering-enabled-services))
			 partitioned-buffers)))

	  (mapcar (lambda (b-u)
		    (some (lambda (b p)
			    (when (eq (car b-u) b)
			      (twittering-decorate-unread-status-notifier
			       b (format "%s:%d" p (cadr b-u)))))
			  (apply 'append partitioned-buffers)
			  (apply 'append partitioned-buffer-prefixes)))
		  twittering-unread-status-info))
        ",")))))

(defun twittering-update-unread-status-info ()
  "Update `twittering-unread-status-info' with new tweets."
  (let* ((spec twittering-new-tweets-spec)
	 (buffer (twittering-get-buffer-from-spec spec))
	 (current (or (cadr (assq buffer twittering-unread-status-info)) 0))
	 (result (+ current twittering-new-tweets-count)))
    (when buffer
      (when (eq buffer (current-buffer))
	(setq result 0))
      (twittering-set-number-of-unread buffer result))))

(defun twittering-enable-unread-status-notifier ()
  "Enable a notifier of unread statuses on `twittering-mode'."
  (interactive)
  (add-hook 'twittering-new-tweets-hook 'twittering-update-unread-status-info)
  (add-hook 'post-command-hook
	    'twittering-reset-unread-status-info-if-necessary)
  (add-to-list 'global-mode-string
	       '(:eval (twittering-make-unread-status-notifier-string))
	       t))

(defun twittering-disable-unread-status-notifier ()
  "Disable a notifier of unread statuses on `twittering-mode'."
  (interactive)
  (setq twittering-unread-status-info nil)
  (remove-hook 'twittering-new-tweets-hook
	       'twittering-update-unread-status-info)
  (remove-hook 'post-command-hook
	       'twittering-reset-unread-status-info-if-necessary)
  (setq global-mode-string
	(remove '(:eval (twittering-make-unread-status-notifier-string))
		global-mode-string)))

(defun twittering-decorate-unread-status-notifier (buffer notifier)
  (let ((map (make-sparse-keymap)))
    (define-key map (vector 'mode-line 'mouse-2)
      `(lambda (e)
	 (interactive "e")
	 (save-selected-window
	   (select-window (posn-window (event-start e)))
	   (switch-to-buffer ,buffer)
	   (twittering-set-number-of-unread ,buffer 0))))
    (define-key map (vector 'mode-line 'mouse-3)
      `(lambda (e)
	 (interactive "e")
	 (save-selected-window
	   (select-window (posn-window (event-start e)))
	   (switch-to-buffer-other-window ,buffer)
	   (twittering-set-number-of-unread ,buffer 0))))
    (add-text-properties
     0 (length notifier)
     `(local-map ,map mouse-face mode-line-highlight help-echo
		 "mouse-2: switch to buffer, mouse-3: switch to buffer in other window")
     notifier)
    notifier))

;;;;
;;;; Timer
;;;;

(defvar twittering-idle-timer-for-redisplay nil)

(defun twittering-is-uploading-file-p (parameters)
  "Check whether there is a pair '(\"image\" . \"@...\") in PARAMETERS."
  (some (lambda (pair)
	  (and (string= (car pair) "image")
	       (when (string-match "\\`@\\([^;]+\\)" (cdr pair))
	       	 (let ((f (match-string 1 (cdr pair))))
	       	   (or (file-exists-p f)
	       	       (error "%s doesn't exist" f))))))
	parameters))

;;;
;;; Statuses on buffer
;;;

(defun twittering-timer-action (func)
  (let ((buf (twittering-get-active-buffer-list)))
    (if (null buf)
	(twittering-stop)
      (funcall func)
      )))

(defun twittering-run-on-idle (idle-interval func &rest args)
  "Run FUNC the next time Emacs is idle for IDLE-INTERVAL.
Even if Emacs has been idle longer than IDLE-INTERVAL, run FUNC immediately.
Since immediate invocation requires `current-idle-time', it is available
on Emacs 22 and later.
FUNC is called as (apply FUNC ARGS)."
  (let ((sufficiently-idling
	 (and (fboundp 'current-idle-time)
	      (current-idle-time)
	      (time-less-p (seconds-to-time idle-interval)
			   (current-idle-time)))))
    (if (not sufficiently-idling)
	(apply 'run-with-idle-timer idle-interval nil func args)
      (apply func args)
      nil)))

(defun twittering-run-repeatedly-on-idle (check-interval var idle-interval func &rest args)
  "Run FUNC every time Emacs is idle for IDLE-INTERVAL.
Even if Emacs remains idle longer than IDLE-INTERVAL, run FUNC every
CHECK-INTERVAL seconds. Since this behavior requires `current-idle-time',
invocation on long idle time is available on Emacs 22 and later.
VAR is a symbol of a variable to which the idle-timer is bound.
FUNC is called as (apply FUNC ARGS)."
  (apply 'run-at-time "0 sec"
	 check-interval
	 (lambda (var idle-interval func &rest args)
	   (let ((registerd (symbol-value var))
		 (sufficiently-idling
		  (and (fboundp 'current-idle-time)
		       (current-idle-time)
		       (time-less-p (seconds-to-time idle-interval)
				    (current-idle-time)))))
	     (when (or (not registerd) sufficiently-idling)
	       (when (and registerd sufficiently-idling)
		 (cancel-timer (symbol-value var))
		 (apply func args))
	       (set var (apply 'run-with-idle-timer idle-interval nil
			       (lambda (var func &rest args)
				 (set var nil)
				 (apply func args))
			       var func args)))))
	 var idle-interval func args))

(defun twittering-start (&optional action)
  (interactive)
  (if (null action)
      (setq action #'twittering-update-active-buffers))
  (unless twittering-timer
    (setq twittering-timer
	  (run-at-time "0 sec"
		       twittering-timer-interval
		       #'twittering-timer-action action)))
  (unless twittering-timer-for-redisplaying
    (setq twittering-timer-for-redisplaying
	  (twittering-run-repeatedly-on-idle
	   (* 2 twittering-timer-interval-for-redisplaying)
	   'twittering-idle-timer-for-redisplay
	   twittering-timer-interval-for-redisplaying
	   #'twittering-redisplay-status-on-buffer))))

(defun twittering-stop ()
  (interactive)
  (when twittering-timer
    (cancel-timer twittering-timer)
    (setq twittering-timer nil))
  (when twittering-timer-for-redisplaying
    (when twittering-idle-timer-for-redisplay
      (cancel-timer twittering-idle-timer-for-redisplay)
      (setq twittering-idle-timer-for-redisplay))
    (cancel-timer twittering-timer-for-redisplaying)
    (setq twittering-timer-for-redisplaying nil)))

(defun twittering-update-active-buffers (&optional noninteractive)
  "Invoke `twittering-get-and-render-timeline' for each active buffer
managed by `twittering-mode'."
  (when (twittering-account-authorized-p)
    (mapc
     (lambda (buffer)
       (let ((spec (twittering-get-timeline-spec-for-buffer buffer)))
	 (when (or (twittering-timeline-spec-most-active-p spec)
		   ;; first run
		   (not (member (twittering-timeline-spec-to-string spec)
				twittering-timeline-history))
		   ;; hourly TODO: make it customizable? (xwl)
		   (let ((min-and-sec
			  (+ (* (string-to-number
				 (format-time-string "%M" (current-time))) 60)
			     (string-to-number
			      (format-time-string "%S" (current-time))))))
		     (<= min-and-sec twittering-timer-interval)))
	   (with-current-buffer buffer
	     (twittering-get-and-render-timeline t)))))
     (twittering-get-active-buffer-list))))

;;;;
;;;; Keymap
;;;;

(if twittering-mode-map
    (let ((km twittering-mode-map))
      (define-key km (kbd "C-c C-f") 'twittering-friends-timeline)
      (define-key km (kbd "C-c C-r") 'twittering-replies-timeline)
      (define-key km (kbd "C-c C-u") 'twittering-user-timeline)
      (define-key km (kbd "C-c C-d") 'twittering-direct-messages-timeline)
      (define-key km (kbd "C-c C-s") 'twittering-update-status-interactive)
      (define-key km (kbd "C-c C-e") 'twittering-erase-old-statuses)
      (define-key km (kbd "C-c C-w") 'twittering-erase-all)
      (define-key km (kbd "C-c C-m") 'twittering-retweet)
      (define-key km (kbd "C-c C-t") 'twittering-set-current-hashtag)
      (define-key km (kbd "C-m") 'twittering-enter)
      (define-key km (kbd "C-c C-l") 'twittering-update-lambda)
      (define-key km (kbd "<mouse-1>") 'twittering-click)
      (define-key km (kbd "C-<down-mouse-3>") 'mouse-set-point)
      (define-key km (kbd "C-<mouse-3>") 'twittering-push-tweet-onto-kill-ring)
      (define-key km (kbd "C-c C-v") 'twittering-view-user-page)
      (define-key km (kbd "C-c D") 'twittering-delete-status)
      (define-key km (kbd "a") 'twittering-toggle-activate-buffer)
      (define-key km (kbd "g") 'twittering-current-timeline)
      (define-key km (kbd "u") 'twittering-update-status-interactive)
      (define-key km (kbd "U") 'twittering-push-uri-onto-kill-ring)
      (define-key km (kbd "d") 'twittering-direct-message)
      (define-key km (kbd "v") 'twittering-other-user-timeline)
      (define-key km (kbd "V") 'twittering-visit-timeline)
      (define-key km (kbd "L") 'twittering-other-user-list-interactive)
      (define-key km (kbd "f") 'twittering-switch-to-next-timeline)
      (define-key km (kbd "b") 'twittering-switch-to-previous-timeline)
      ;; (define-key km (kbd "j") 'next-line)
      ;; (define-key km (kbd "k") 'previous-line)
      (define-key km (kbd "j") 'twittering-goto-next-status)
      (define-key km (kbd "k") 'twittering-goto-previous-status)
      (define-key km (kbd "l") 'forward-char)
      (define-key km (kbd "h") 'backward-char)
      (define-key km (kbd "0") 'beginning-of-line)
      (define-key km (kbd "^") 'beginning-of-line-text)
      (define-key km (kbd "$") 'end-of-line)
      (define-key km (kbd "n") 'twittering-goto-next-status-of-user)
      (define-key km (kbd "p") 'twittering-goto-previous-status-of-user)
      (define-key km (kbd "C-i") 'twittering-goto-next-thing)
      (define-key km (kbd "M-C-i") 'twittering-goto-previous-thing)
      (define-key km (kbd "<backtab>") 'twittering-goto-previous-thing)
      (define-key km (kbd "<backspace>") 'twittering-scroll-down)
      (define-key km (kbd "M-v") 'twittering-scroll-down)
      (define-key km (kbd "SPC") 'twittering-scroll-up)
      (define-key km (kbd "C-v") 'twittering-scroll-up)
      (define-key km (kbd "G") 'end-of-buffer)
      (define-key km (kbd "H") 'twittering-goto-first-status)
      (define-key km (kbd "i") 'twittering-icon-mode)
      (define-key km (kbd "r") 'twittering-toggle-show-replied-statuses)
      (define-key km (kbd "s") 'twittering-scroll-mode)
      (define-key km (kbd "t") 'twittering-toggle-proxy)
      (define-key km (kbd "C-c C-p") 'twittering-toggle-proxy)
      (define-key km (kbd "q") 'twittering-kill-buffer)
      (define-key km (kbd "C-c C-q") 'twittering-search)
      nil))

(let ((km twittering-mode-menu-on-uri-map))
  (when km
    (define-key km [ct] '("Copy tweet" . twittering-push-tweet-onto-kill-ring))
    (define-key km [cl] '("Copy link" . twittering-push-uri-onto-kill-ring))
    (define-key km [ll] '("Load link" . twittering-click))
    (let ((km-on-uri twittering-mode-on-uri-map))
      (when km-on-uri
	(define-key km-on-uri (kbd "C-<down-mouse-3>") 'mouse-set-point)
	(define-key km-on-uri (kbd "C-<mouse-3>") km)))))

(defun twittering-keybind-message ()
  (let ((important-commands
	 '(("Timeline" . twittering-friends-timeline)
	   ("Replies" . twittering-replies-timeline)
	   ("Update status" . twittering-update-status-interactive)
	   ("Next" . twittering-goto-next-status)
	   ("Prev" . twittering-goto-previous-status))))
    (mapconcat (lambda (command-spec)
		 (let ((descr (car command-spec))
		       (command (cdr command-spec)))
		   (format "%s: %s" descr (key-description
					   (where-is-internal
					    command
					    overriding-local-map t)))))
	       important-commands ", ")))

;; (run-with-idle-timer
;;  0.1 t
;;  '(lambda ()
;;     (when (equal (buffer-name (current-buffer)) twittering-buffer)
;;       (message (twittering-keybind-message)))))


;;;;
;;;; Initialization
;;;;

(defvar twittering-mode-hook nil
  "Twittering-mode hook.")

(defvar twittering-initialized nil)
(defvar twittering-mode-syntax-table nil "")

(unless twittering-mode-syntax-table
  (setq twittering-mode-syntax-table (make-syntax-table))
  ;; (modify-syntax-entry ?  "" twittering-mode-syntax-table)
  (modify-syntax-entry ?\" "w" twittering-mode-syntax-table)
  )

(defun twittering-initialize-global-variables-if-necessary ()
  "Initialize global variables for `twittering-mode' if they have not
been initialized yet."
  (unless twittering-initialized
    (defface twittering-username-face
      `((t ,(append '(:underline t)
		    (face-attr-construct
		     (if (facep 'font-lock-string-face)
			 'font-lock-string-face
		       'bold)))))
      "" :group 'faces)
    (defface twittering-uri-face `((t (:underline t))) "" :group 'faces)
    (twittering-update-status-format)
    (when twittering-use-convert
      (if (null twittering-convert-program)
	  (setq twittering-use-convert nil)
	(with-temp-buffer
	  (call-process twittering-convert-program nil (current-buffer) nil
			"-version")
	  (goto-char (point-min))
	  (if (null (search-forward-regexp "\\(Image\\|Graphics\\)Magick"
					   nil t))
	      (setq twittering-use-convert nil)))))
    (twittering-setup-proxy)
    (setq twittering-initialized t)))

(defun twittering-mode-setup (spec-string)
  "Set up the current buffer for `twittering-mode'."
  (kill-all-local-variables)
  (setq major-mode 'twittering-mode)
  (setq buffer-read-only t)
  (buffer-disable-undo)
  (setq mode-name "twittering")
  (setq mode-line-buffer-identification
	`(,(default-value 'mode-line-buffer-identification)
	  (:eval (twittering-mode-line-buffer-identification))))

  ;; Prevent `global-font-lock-mode' enabling `font-lock-mode'.
  ;; This technique is derived from `lisp/bs.el' distributed with Emacs 22.2.
  (make-local-variable 'font-lock-global-modes)
  (setq font-lock-global-modes '(not twittering-mode))

  (make-local-variable 'twittering-service-method)
  (make-local-variable 'twittering-timeline-spec)
  (make-local-variable 'twittering-timeline-spec-string)
  (make-local-variable 'twittering-active-mode)
  (make-local-variable 'twittering-icon-mode)
  (make-local-variable 'twittering-jojo-mode)
  (make-local-variable 'twittering-reverse-mode)
  (make-local-variable 'twittering-scroll-mode)
  
  (setq twittering-timeline-spec-string spec-string)
  (setq twittering-timeline-spec
	(twittering-string-to-timeline-spec spec-string))
  (setq twittering-active-mode t)
  (use-local-map twittering-mode-map)
  (twittering-update-mode-line)
  (set-syntax-table twittering-mode-syntax-table)
  (when (and (boundp 'font-lock-mode) font-lock-mode)
    (font-lock-mode -1))
  (add-to-list 'twittering-buffer-info-list (current-buffer) t)
  (run-hooks 'twittering-mode-hook))

(defun twittering-mode ()
  "Major mode for Twitter.
\\{twittering-mode-map}"
  (interactive)
  (twittering-cache-load)
  (let ((timeline-spec-list
	 (mapcar (lambda (spec)
		   (format "%s@%S" spec twittering-service-method))
		   ;; spec)
		 (if (listp twittering-initial-timeline-spec-string)
		     twittering-initial-timeline-spec-string
		   (list twittering-initial-timeline-spec-string)))))
    (twittering-visit-timeline (car timeline-spec-list))
    (when (twittering-account-authorized-p)
      (mapc 'twittering-visit-timeline (cdr timeline-spec-list)))))

;;;;
;;;; Sign
;;;;

(defvar twittering-sign-simple-string nil)
(defvar twittering-sign-string-function 'twittering-sign-string-default-function)

(defun twittering-sign-string-default-function ()
  "Append sign string to tweet."
  (if twittering-sign-simple-string
      (format " [%s]" twittering-sign-simple-string)
    ""))

(defun twittering-sign-string ()
  "Return Tweet sign string."
  (funcall twittering-sign-string-function))

;;;;
;;;; Edit mode
;;;;

(defvar twittering-edit-buffer "*twittering-edit*")
(defvar twittering-pre-edit-window-configuration nil)
(defvar twittering-edit-history nil)
(defvar twittering-edit-local-history nil)
(defvar twittering-edit-local-history-idx nil)
(defvar twittering-help-overlay nil)
(defvar twittering-warning-overlay nil)

(define-derived-mode twittering-edit-mode text-mode "twmode-status-edit"
  (use-local-map twittering-edit-mode-map)

  (make-local-variable 'twittering-help-overlay)
  (setq twittering-help-overlay nil)
  (make-local-variable 'twittering-warning-overlay)
  (setq twittering-warning-overlay (make-overlay 1 1 nil nil nil))
  (overlay-put twittering-warning-overlay 'face 'font-lock-warning-face)

  (make-local-variable 'twittering-edit-local-history)
  (setq twittering-edit-local-history (cons (buffer-string)
					    twittering-edit-history))
  (make-local-variable 'twittering-edit-local-history-idx)
  (setq twittering-edit-local-history-idx 0)

  (make-local-variable 'after-change-functions)
  (add-to-list 'after-change-functions 'twittering-edit-length-check))

(when twittering-edit-mode-map
  (let ((km twittering-edit-mode-map))
    (define-key km (kbd "C-c C-c") 'twittering-edit-post-status)
    (define-key km (kbd "C-c C-k") 'twittering-edit-cancel-status)
    (define-key km (kbd "M-n") 'twittering-edit-next-history)
    (define-key km (kbd "M-p") 'twittering-edit-previous-history)
    (define-key km (kbd "<f4>") 'twittering-edit-replace-at-point)))

(defun twittering-edit-length-check (&optional beg end len)
  (let* ((status (twittering-edit-extract-status))
	 (sign-str (twittering-sign-string))
	 (maxlen (- 140 (length sign-str)))
	 (length (length status)))
    (setq mode-name
	  (format "twmode-status-edit[%d/%d/140]" length maxlen))
    (force-mode-line-update)
    (if (< maxlen length)
	(move-overlay twittering-warning-overlay (1+ maxlen) (1+ length))
      (move-overlay twittering-warning-overlay 1 1))))

(defun twittering-edit-extract-status ()
  (if (eq major-mode 'twittering-edit-mode)
      (buffer-substring-no-properties (point-min) (point-max))
    ""))

(defun twittering-edit-setup-help (&optional username spec)
  (let* ((item (if (twittering-timeline-spec-direct-messages-p spec)
		   (format "a direct message to %s" username)
		 "a tweet"))
	 (help-str (format (substitute-command-keys "Keymap:
  \\[twittering-edit-post-status]: send %s
  \\[twittering-edit-cancel-status]: cancel %s
  \\[twittering-edit-next-history]: next history element
  \\[twittering-edit-previous-history]: previous history element
  \\[twittering-edit-replace-at-point]: shorten URL at point

---- text above this line is ignored ----
") item item))
	 (help-overlay
	  (or twittering-help-overlay
	      (make-overlay 1 1 nil nil nil))))
    (add-text-properties 0 (length help-str) '(face font-lock-comment-face)
			 help-str)
    (overlay-put help-overlay 'before-string help-str)
    (setq twittering-help-overlay help-overlay)))

(defun twittering-edit-close ()
  (kill-buffer (current-buffer))
  (when twittering-pre-edit-window-configuration
    (set-window-configuration twittering-pre-edit-window-configuration)
    (setq twittering-pre-edit-window-configuration nil)))

(defvar twittering-reply-recipient nil)

(defun twittering-update-status-from-pop-up-buffer (&optional init-str reply-to-id username spec retweeting?)
  (interactive)
  (let ((buf (get-buffer twittering-edit-buffer))
	(service twittering-service-method))
    (if buf
	(pop-to-buffer buf)
      (setq buf (twittering-get-or-generate-buffer twittering-edit-buffer))
      (setq twittering-pre-edit-window-configuration
	    (current-window-configuration))
      (pop-to-buffer buf)
      (twittering-edit-mode)
      (unless (twittering-timeline-spec-direct-messages-p spec)
      	(and (null init-str)
      	     twittering-current-hashtag
      	     (setq init-str (format " #%s " twittering-current-hashtag))))
      (setq twittering-service-method (or (caar spec) service))
      (message "%s to %S: C-c C-c to send, C-c C-k to cancel" 
	       (if retweeting? "Retweet" "Post")
	       twittering-service-method)
      (when init-str
      	(insert init-str)
      	(set-buffer-modified-p nil))
      (make-local-variable 'twittering-reply-recipient)
      (setq twittering-reply-recipient `(,reply-to-id ,username ,spec ,retweeting?)))))

(defun twittering-edit-post-status ()
  (interactive)
  (let ((status (replace-regexp-in-string
		 "\n" "" (replace-regexp-in-string
			  "\\([[:ascii:]]\\) ?\n" 
			  "\\1 \n" 
			  (twittering-edit-extract-status))))
	(reply-to-id (nth 0 twittering-reply-recipient))
	(username (nth 1 twittering-reply-recipient))
	(spec (or (nth 2 twittering-reply-recipient) 
		  `((,twittering-service-method))))
	(retweeting? (nth 3 twittering-reply-recipient)))
    (cond
     ((not (twittering-status-not-blank-p status))
      (message "Empty tweet!"))
     (t
      (when (< 140 (length status))
	(unless (y-or-n-p "Too long tweet!  Truncate trailing? ")
	  (error "Abort"))
	(setq status (concat (substring status 0 138) "..")))

      (when (or (not twittering-request-confirmation-on-posting)
		(y-or-n-p "Send this tweet? "))
	(setq twittering-edit-history
	      (cons status twittering-edit-history))
	(mapc 
	 (lambda (service)
	   (let ((twittering-service-method service))
	     (cond
	      ((twittering-timeline-spec-direct-messages-p spec)
	       (if username
		   (twittering-call-api 'send-direct-message
					`((username . ,username)
					  (status . ,status)))
		 (message "No username specified")))
	      (t
	       (twittering-call-api
		'update-status
		`((status . ,status)
		  ,@(when reply-to-id
		      `((in-reply-to-status-id 
			 . ,(format "%s" reply-to-id))))
		  (retweeting? . ,retweeting?)))))))
	 (if (equal spec '((all))) twittering-enabled-services (car spec)))
	(twittering-edit-close))))))

(defun twittering-edit-cancel-status ()
  (interactive)
  (when (or (not (buffer-modified-p))
	    (prog1 (if (y-or-n-p "Cancel this tweet? ")
		       (message "Request canceled")
		     (message nil))))
    (twittering-edit-close)))

(defun twittering-edit-next-history ()
  (interactive)
  (if (>= 0 twittering-edit-local-history-idx)
      (message "End of history.")
    (let ((current-history (nthcdr twittering-edit-local-history-idx
				   twittering-edit-local-history)))
      (setcar current-history (buffer-string))
      (decf twittering-edit-local-history-idx)
      (erase-buffer)
      (insert (nth twittering-edit-local-history-idx
		   twittering-edit-local-history))
      ;; (twittering-edit-setup-help)
      (goto-char (point-min)))))

(defun twittering-edit-previous-history ()
  (interactive)
  (if (>= twittering-edit-local-history-idx
	  (- (length twittering-edit-local-history) 1))
      (message "Beginning of history.")
    (let ((current-history (nthcdr twittering-edit-local-history-idx
				   twittering-edit-local-history)))
      (setcar current-history (buffer-string))
      (incf twittering-edit-local-history-idx)
      (erase-buffer)
      (insert (nth twittering-edit-local-history-idx
		   twittering-edit-local-history))
      ;; (twittering-edit-setup-help)
      (goto-char (point-min))))
  )

(defun twittering-edit-replace-at-point ()
  (interactive)
  (when (eq major-mode 'twittering-edit-mode)
    (twittering-tinyurl-replace-at-point)
    (twittering-edit-length-check)))

;;;;
;;;; Edit a status on minibuffer
;;;;

(defun twittering-show-minibuffer-length (&optional beg end len)
  "Show the number of characters in minibuffer."
  (when (minibuffer-window-active-p (selected-window))
    (if (and transient-mark-mode deactivate-mark)
	(deactivate-mark))
    (let* ((deactivate-mark deactivate-mark)
	   (status-len (- (buffer-size) (minibuffer-prompt-width)))
	   (sign-len (length (twittering-sign-string)))
	   (mes (if (< 0 sign-len)
		    (format "%d=%d+%d"
			    (+ status-len sign-len) status-len sign-len)
		  (format "%d" status-len))))
      (if (<= 23 emacs-major-version)
	  (minibuffer-message mes) ;; Emacs23 or later
	(minibuffer-message (concat " (" mes ")")))
      )))

(defun twittering-setup-minibuffer ()
  (add-hook 'post-command-hook 'twittering-show-minibuffer-length t t))

(defun twittering-finish-minibuffer ()
  (remove-hook 'post-command-hook 'twittering-show-minibuffer-length t))

(defun twittering-status-not-blank-p (status)
  (with-temp-buffer
    (insert status)
    (goto-char (point-min))
    ;; skip user name
    (re-search-forward "\\`[[:space:]]*@[a-zA-Z0-9_-]+\\([[:space:]]+@[a-zA-Z0-9_-]+\\)*" nil t)
    (re-search-forward "[^[:space:]]" nil t)))

(defun twittering-update-status-from-minibuffer (&optional init-str reply-to-id username spec)
  (and (not (twittering-timeline-spec-direct-messages-p spec))
       (null init-str)
       twittering-current-hashtag
       (setq init-str (format " #%s " twittering-current-hashtag)))
  (let ((status init-str)
	(sign-str (if (twittering-timeline-spec-direct-messages-p spec)
		      nil
		    (twittering-sign-string)))
	(not-posted-p t)
	(prompt "status: ")
	(map minibuffer-local-map)
	(minibuffer-message-timeout nil))
    (define-key map (kbd "<f4>") 'twittering-tinyurl-replace-at-point)
    (when twittering-use-show-minibuffer-length
      (add-hook 'minibuffer-setup-hook 'twittering-setup-minibuffer t)
      (add-hook 'minibuffer-exit-hook 'twittering-finish-minibuffer t))
    (unwind-protect
	(while not-posted-p
	  (setq status (read-from-minibuffer prompt status map nil 'twittering-tweet-history nil t))
	  (let ((status-with-sign (concat status sign-str)))
	    (if (< 140 (length status-with-sign))
		(setq prompt "status (too long): ")
	      (setq prompt "status: ")
	      (when (twittering-status-not-blank-p status)
		(cond
		 ((twittering-timeline-spec-direct-messages-p spec)
		  (if username
		      (twittering-call-api 'send-direct-message
					   `((username . ,username)
					     (status . ,status)))
		    (message "No username specified")))
		 (t
		  (let ((parameters `(("status" . ,status-with-sign)))
			(as-reply
			 (and reply-to-id
			      username
			      (string-match
			       (concat "\\`@" username "\\(?:[\n\r \t]+\\)*")
			       status))))
		    ;; Add in_reply_to_status_id only when a posting
		    ;; status begins with @username.
		    (twittering-call-api
		     'update-status
		     `((status . ,status-with-sign)
		       ,@(when as-reply
			   `((in-reply-to-status-id
			      . ,(format "%s" reply-to-id))))))
		    )))
		(setq not-posted-p nil))
	      )))
      ;; unwindforms
      (when (memq 'twittering-setup-minibuffer minibuffer-setup-hook)
	(remove-hook 'minibuffer-setup-hook 'twittering-setup-minibuffer))
      (when (memq 'twittering-finish-minibuffer minibuffer-exit-hook)
	(remove-hook 'minibuffer-exit-hook 'twittering-finish-minibuffer))
      )))

;;;
;;; Cache
;;;

(defcustom twittering-cache-file "~/.twittering_cache"
  "Filename for caching latest statu for `twittering-cache-spec-strings'."
  :type 'string
  :group 'twittering)

(defcustom twittering-cache-spec-strings '()
  "Spec string list whose latest status will be cached."
  :type 'list
  :group 'twittering)

;; '((spec latest-status-id)...)
(defvar twittering-cache-lastest-statuses '())
(defvar twittering-cache-saved-lastest-statuses '())

(defun twittering-cache-save (&optional spec-string)
  "Dump twittering-cache-lastest-statuses.
When SPEC-STRING is non-nil, just save lastest status for SPEC-STRING. "
  (if spec-string
      (setq twittering-cache-saved-lastest-statuses
	    (cons (assoc spec-string twittering-cache-lastest-statuses)
		  (remove-if (lambda (entry) (equal spec-string (car entry)))
			     twittering-cache-saved-lastest-statuses)))
    (setq twittering-cache-saved-lastest-statuses 
	  twittering-cache-lastest-statuses))
  (with-temp-buffer 
    (insert (format "\
;; automatically generated by twittering-mode -*- emacs-lisp -*-

%S
" twittering-cache-saved-lastest-statuses))
    (write-region (point-min) (point-max) twittering-cache-file nil 'silent)
    (kill-buffer)))

(defun twittering-cache-load ()
  (when (file-exists-p twittering-cache-file)
    (setq twittering-cache-lastest-statuses
	  (with-temp-buffer
	    (insert-file-contents twittering-cache-file)
	    (read (current-buffer))))
    (setq twittering-cache-saved-lastest-statuses
	  twittering-cache-lastest-statuses)))

;;;
;;; API methods
;;;

(defvar twittering-simple-hash (make-hash-table :test 'equal)
  "Hash table for storing results retrieved by `twittering-get-simple'.
The key is a list of username/id and method(such as get-list-index), the value is
string.")

(defun twittering-get-simple (beg end username method)
  (let ((retrieved (gethash (list username method) twittering-simple-hash))
	(s "."))			; hold 'need-to-be-updated
    (cond 
     (retrieved
      (remove-text-properties 0 (length s) '(need-to-be-updated nil) s)
      (setq s
	    (case method
	      ((show-friendships)
	       (concat (or (when (assqref 'following retrieved) " <") " ")
		       "--"
		       (or (when (assqref 'followed-by retrieved) ">") "")
		       " you"))

	      ((get-list-index get-list-subscriptions get-list-memberships)
	       (mapconcat (lambda (l) (concat "@" (twittering-decorate-listname l)))
			  (split-string retrieved)
			  (concat "\n" (make-string
					(twittering-calculate-list-info-prefix-width 
					 username)
					? ))))

	      ((counts)
	       (let ((cm (car (assqref 'comments retrieved)))
		     (rt (car (assqref 'rt retrieved))))
		 (if (and (string= cm "0") (string= rt "0"))
		     ""
		   (concat "["
			   (mapconcat (lambda (s-id)
					(let ((s (car s-id)))
					  (put-text-property 0 (length s) (cdr s-id) username s)
					  s))
				      `((,(concat "cm " cm) . comment-base-id)
					(,(concat "rt " cm) . retweet-base-id))
				      ", ")
			   "]"))))
	      (t
	       retrieved)))
      ;; (when (eq method 'counts)
      ;; 	(put-text-property 0 (length s)
      ;; 			   'need-to-be-updated
      ;; 			   `(twittering-get-simple ,username ,method)
      ;; 			   s)
      ;; 	(twittering-get-simple-1 method `((username . ,username))))
      )

     (t 
      (put-text-property 0 (length s)
			 'need-to-be-updated
			 `(twittering-get-simple ,username ,method)
			 s)
      (twittering-get-simple-1 method `((username . ,username)))))
    s))

(defun twittering-get-simple-sync (method args-alist)
  (message "Getting %S..." method)
  (setq twittering-get-simple-retrieved nil)
  (let ((proc (twittering-get-simple-1 method args-alist)))
    (when proc
      (let ((start (current-time)))
	(while (and (not twittering-get-simple-retrieved)
		    (not (memq (process-status proc)
			       '(exit signal closed failed nil)))
		    ;; Wait just for 3 seconds. FIXME: why it would fail sometimes?
		    (< (cadr (time-subtract (current-time) start)) 30)
		    )
	  (sit-for 0.1)))))
  (unless twittering-get-simple-retrieved
    (setq twittering-get-simple-retrieved 'error)
    (error "twittering-get-simple-sync failed"))
  (case method
    ((get-list-index get-list-subscriptions get-list-memberships)
     (cond
      ((stringp twittering-get-simple-retrieved)
       (if (string= "" twittering-get-simple-retrieved)
	   (message 
	    "%s does not have a %s." 
	    (assqref 'username args-alist)
	    (assqref method
		       '((get-list-index         . "list")
			 (get-list-subscriptions . "list subscription")
			 (get-list-memberships   . "list membership"))))
	 (message "%s" twittering-get-simple-retrieved))
       nil)
      ((listp twittering-get-simple-retrieved)
       twittering-get-simple-retrieved)))
    ((show-friendships)
     twittering-get-simple-retrieved)
    ((emotions)
     (setq twittering-emotions-phrase-url-alist
	   twittering-get-simple-retrieved))
    (t
     twittering-get-simple-retrieved)
    (message "Getting %S...done" method)))

(defun twittering-get-simple-1 (method args-alist)
  (twittering-call-api
   method
   `(,@args-alist
     (sentinel . (lambda (&rest args)
		   (apply 'twittering-http-get-simple-sentinel
			  (append args '(((method . ,method)
					  ,@args-alist)))))))))

(defun twittering-followed-by-p (username)
  (twittering-get-simple-sync 'show-friendships `((username . ,username)))
  (and (stringp twittering-get-simple-retrieved)
       (string= twittering-get-simple-retrieved "true")))

;;;;
;;;; Reading username/listname with completion
;;;;

(defun twittering-get-usernames-from-timeline (&optional timeline-data)
  (let ((timeline-data (or timeline-data (twittering-current-timeline-data))))
    (twittering-remove-duplicates
     (mapcar
      (lambda (status)
	(let* ((base-str (assqref 'user-screen-name status))
	       ;; `copied-str' is independent of the string in timeline-data.
	       ;; This isolation is required for `minibuf-isearch.el',
	       ;; which removes the text properties of strings in history.
	       (copied-str (copy-sequence base-str)))
	  ;; (set-text-properties 0 (length copied-str) nil copied-str)
	  copied-str))
      timeline-data))))

(defun twittering-read-username-with-completion (prompt init-user &optional history)
  (let ((collection (append (twittering-get-all-usernames-at-pos)
			    twittering-user-history
			    (twittering-get-usernames-from-timeline))))
    (twittering-completing-read prompt collection nil nil init-user history)))

(defun twittering-read-list-name (username &optional list-index)
  (let* ((list-index (or list-index
			 (twittering-get-simple-sync
			  'get-list-index `((username . ,username)))))
	 (username (prog1 (copy-sequence username)
		     (set-text-properties 0 (length username) nil username)))
	 (prompt (format "%s's list: " username))
	 (listname
	  (if list-index
	      (twittering-completing-read 
	       prompt 
	       (mapcar
		(lambda (l) (caddr (twittering-string-to-timeline-spec l)))
		list-index)
	       nil 
	       t)
	    nil)))
    (if (string= "" listname)
	nil
      listname)))

(defun twittering-read-timeline-spec-with-completion (prompt initial &optional as-string)
  "Return a timeline-spec string with 'goto-spec property."
  (let* ((dummy-hist
	  (remove
	   nil
	   (append
	    (twittering-get-all-usernames-at-pos)
	    twittering-timeline-history
	    (twittering-get-usernames-from-timeline)
	    '(":direct_messages" ":direct_messages_sent" ":friends"
	      ":home" ":mentions" ":public" ":replies"
	      ":retweeted_by_me" ":retweeted_to_me" ":retweets_of_me")
	    (mapcar (lambda (tl) (concat (twittering-get-accounts 'username) "/" tl))
		    '("followers" "following" "favorites"))
	    )))
	 (spec-string (twittering-completing-read 
		       prompt dummy-hist nil nil initial 'dummy-hist))
	 (spec-string
	  (cond
	   ((string-match "^\\([a-zA-Z0-9_-]+\\)/$" spec-string)
	    (let* ((username (match-string 1 spec-string))
	 	   (list-index (twittering-get-simple-sync
	 			'get-list-index `((username . ,username))))
	 	   (listname
	 	    (if list-index
	 		(twittering-read-list-name username list-index)
	 	      nil)))
	      (if listname
	 	  (concat username "/" listname)
	 	nil)))
	   (t
	    spec-string)))
	 
	 (spec (if (stringp spec-string)
		   (condition-case error-str
		       (or (get-text-property 0 'goto-spec spec-string)
			   (twittering-string-to-timeline-spec spec-string))
		     (error
		      (message "Invalid timeline spec: %s" error-str)
		      nil))
		 nil)))
    (cond
     ((null spec) nil)
     (spec (if as-string 
	     ;;   (if (string-match "@.+" spec-string) 
	     ;; 	   spec-string
	     ;;   (format "%s@%S" spec-string twittering-service-method))
	     ;; `((,twittering-service-method) ,@spec)))
	       spec-string spec))
     ((string= "" spec-string) (message "No timeline specs are specified.") nil)
     (t (message "\"%s\" is invalid as a timeline spec." spec-string) nil))))

;;;
;;; Commands
;;;

;;;; Commands for changing modes
(defun twittering-scroll-mode (&optional arg)
  (interactive "P")
  (let ((prev-mode twittering-scroll-mode))
    (setq twittering-scroll-mode
	  (if (null arg)
	      (not twittering-scroll-mode)
	    (< 0 (prefix-numeric-value arg))))
    (unless (eq prev-mode twittering-scroll-mode)
      (twittering-update-mode-line))))

(defun twittering-jojo-mode (&optional arg)
  (interactive "P")
  (let ((prev-mode twittering-jojo-mode))
    (setq twittering-jojo-mode
	  (if (null arg)
	      (not twittering-jojo-mode)
	    (< 0 (prefix-numeric-value arg))))
    (unless (eq prev-mode twittering-jojo-mode)
      (twittering-update-mode-line))))

(defun twittering-jojo-mode-p (spec)
  (let ((buffer (twittering-get-buffer-from-spec spec)))
    (when (buffer-live-p buffer)
      (with-current-buffer buffer
	twittering-jojo-mode))))

(defun twittering-toggle-reverse-mode (&optional arg)
  (interactive "P")
  (let ((prev-mode twittering-reverse-mode))
    (setq twittering-reverse-mode
	  (if (null arg)
	      (not twittering-reverse-mode)
	    (< 0 (prefix-numeric-value arg))))
    (unless (eq prev-mode twittering-reverse-mode)
      (twittering-update-mode-line)
      (twittering-render-timeline (current-buffer)))))

(defun twittering-set-current-hashtag (&optional tag)
  (interactive)
  (unless tag
    (setq tag (twittering-completing-read "hashtag (blank to clear): #"
					  twittering-hashtag-history
					  nil nil
					  twittering-current-hashtag
					  'twittering-hashtag-history))
    (message
     (if (eq 0 (length tag))
	 (progn (setq twittering-current-hashtag nil)
		"Current hashtag is not set.")
       (progn
	 (setq twittering-current-hashtag tag)
	 (format "Current hashtag is #%s" twittering-current-hashtag))))))

;;;; Commands for switching buffers
(defun twittering-switch-to-next-timeline ()
  (interactive)
  (when (twittering-buffer-p)
    (let* ((buffer-list (twittering-get-buffer-list))
	   (following-buffers (cdr (memq (current-buffer) buffer-list)))
	   (next (if following-buffers
		     (car following-buffers)
		   (car buffer-list))))
      (unless (eq (current-buffer) next)
	(switch-to-buffer next)))))

(defun twittering-switch-to-previous-timeline ()
  (interactive)
  (when (twittering-buffer-p)
    (let* ((buffer-list (reverse (twittering-get-buffer-list)))
	   (preceding-buffers (cdr (memq (current-buffer) buffer-list)))
	   (previous (if preceding-buffers
			 (car preceding-buffers)
		       (car buffer-list))))
      (unless (eq (current-buffer) previous)
	(switch-to-buffer previous)))))

;;;; Commands for visiting a timeline
(defun twittering-visit-timeline (&optional timeline-spec initial)
  (interactive)
  (cond
   ((twittering-ensure-connection-method)
    (twittering-initialize-global-variables-if-necessary)
    (twittering-verify-credentials)
    (unless timeline-spec
      (setq timeline-spec
	    (twittering-read-timeline-spec-with-completion
	     "timeline: " initial t)))
    (when timeline-spec
      (let* ((service twittering-service-method)
	     (suffix (format "@%S" service))
	     (buf (twittering-get-managed-buffer 
		   (if (stringp timeline-spec)
		       (if (string-match "@" timeline-spec)
			   timeline-spec
			 (concat timeline-spec suffix))
		     timeline-spec))))
	(switch-to-buffer buf))))
   (t
    (message "No connection methods are available.")
    nil)))

(defun twittering-friends-timeline ()
  (interactive)
  (twittering-visit-timeline '(friends)))

(defun twittering-home-timeline ()
  (interactive)
  (twittering-visit-timeline '(home)))

(defun twittering-replies-timeline ()
  (interactive)
  (twittering-visit-timeline '(replies)))

(defun twittering-public-timeline ()
  (interactive)
  (twittering-visit-timeline '(public)))

(defun twittering-user-timeline ()
  (interactive)
  (twittering-visit-timeline `(user ,(twittering-get-accounts 'username))))

(defun twittering-direct-messages-timeline ()
  (interactive)
  (twittering-visit-timeline '(direct_messages)))

(defun twittering-sent-direct-messages-timeline ()
  (interactive)
  (twittering-visit-timeline '(direct_messages_sent)))

(defun twittering-other-user-timeline ()
  (interactive)
  (let* ((username (get-text-property (point) 'username))
  	 (goto-spec (get-text-property (point) 'goto-spec))
  	 (screen-name-in-text
  	  (get-text-property (point) 'screen-name-in-text))
  	 (spec ;; Sequence is important.
  	  (cond (goto-spec
		 goto-spec)	 ; FIXME: better get name for "retweeted by XXX"
		(screen-name-in-text
		 `((,twittering-service-method) user ,screen-name-in-text))
		(username
		 `((,twittering-service-method) user ,username)))))
    (if spec
  	(twittering-visit-timeline spec)
      (message "No user selected"))))

(defun twittering-other-user-timeline-interactive ()
  (interactive)
  (let ((username (or (twittering-read-username-with-completion
		       "user: " nil
		       'twittering-user-history)
		      "")))
    (if (string= "" username)
	(message "No user selected")
      (twittering-visit-timeline `(user ,username)))))

(defun twittering-other-user-list-interactive ()
  (interactive)
  (let* ((username (copy-sequence (get-text-property (point) 'username)))
	 (username (progn
		     (set-text-properties 0 (length username) nil username)
		     (or (twittering-read-username-with-completion
			  "whose list: "
			  username
			  'twittering-user-history)
			 ""))))
    (if (string= "" username)
	(message "No user selected")
      (let* ((list-name (twittering-read-list-name username))
	     (spec `(list ,username ,list-name)))
	(if list-name
	    (twittering-visit-timeline spec)
	  ;; Don't show message here to prevent an overwrite of a
	  ;; message which is outputted by `twittering-read-list-name'.
	  )))))

(defun twittering-search (&optional word)
  (interactive)
  (let ((word (or word
		  (read-from-minibuffer "search: " nil nil nil
					'twittering-search-history nil t)
		  "")))
    (if (string= "" word)
	(message "No query string")
      (let ((spec `(search ,word)))
	(twittering-visit-timeline spec)))))

;;;; Commands for retrieving statuses

(defun twittering-current-timeline-noninteractive ()
  (twittering-current-timeline t))

(defun twittering-current-timeline (&optional noninteractive)
  (interactive)
  (when (twittering-buffer-p)
    (twittering-get-and-render-timeline noninteractive)))

;;;; Commands for posting a status

(defun twittering-update-status-interactive (&optional ask)
  "Non-nil ASK will ask user to select a service from `twittering-enabled-services'. "
  (interactive "P")
  (let ((spec (or (twittering-current-timeline-spec)
		  `((,(car twittering-enabled-services))))))
    (when ask
      (setq spec
	    `((,(intern 
		 (ido-completing-read
		  "Post to: " 
		  `(,@(mapcar 'symbol-name twittering-enabled-services) "all")))))))
    (funcall twittering-update-status-function 
	     nil nil nil spec)))

(defun twittering-update-lambda ()
  (interactive)
  (when (and (string= "Japanese" current-language-environment)
	     (or (< 21 emacs-major-version)
		 (eq 'utf-8 (terminal-coding-system))))
    (let ((text (mapconcat
		 'char-to-string
		 (mapcar 'twittering-ucs-to-char
			 '(955 12363 12431 12356 12356 12424 955)) "")))
      (twittering-call-api 'update-status `((status . ,text))))))

(defun twittering-update-jojo (usr msg)
  (when (and (not (string= usr (twittering-get-accounts 'username)))
	     (string= "Japanese" current-language-environment)
	     (or (< 21 emacs-major-version)
		 (eq 'utf-8 (terminal-coding-system))))
    (if (string-match
	 (mapconcat
	  'char-to-string
	  (mapcar 'twittering-ucs-to-char
		  '(27425 12395 92 40 12362 21069 92 124 36020 27096
			  92 41 12399 12300 92 40 91 94 12301 93 43 92
			  41 12301 12392 35328 12358)) "")
	 msg)
	(let ((text (concat "@" usr " "
			    (match-string-no-properties 2 msg)
			    (mapconcat
			     'char-to-string
			     (mapcar 'twittering-ucs-to-char
				     '(12288 12399 12387 33 63)) ""))))
	  (twittering-call-api 'update-status `((status . ,text)))))))

(defun twittering-direct-message (&optional ask)
  (interactive "P")
  (let ((username (or (and (not ask)
			   (get-text-property (point) 'username))
		      (twittering-read-username-with-completion
		       "who receive your message: "
		       (get-text-property (point) 'username)
		       'twittering-user-history)))
	(spec (or (get-text-property (point) 'belongs-spec)
		  '(direct_messages))))
    (if (string= "" username)
	(message "No user selected")
      (funcall twittering-update-status-function
	       (concat "d " username " ") nil username spec))))

(defun twittering-reply-to-user (&optional quote)
  "Non-nil QUOTE will quote status using `twittering-generate-organic-retweet'."
  (interactive "P")
  (let* ((username (get-text-property (point) 'username))
	 (id (get-text-property (point) 'id))
	 (spec (get-text-property (point) 'belongs-spec))
	 (status (twittering-find-status id))
	 (reply-to-source nil)	 
	 (init-str (if quote 
		       (twittering-generate-organic-retweet)
		     (concat "@" username " "))))

    (when (eq twittering-service-method 'sina)
      (when (assqref 'retweeted-status status)
	(setq username 
	      (ido-completing-read "Reply to: " 
				   `(,(assqref 'original-user-name status)
				     ,(assqref 'user-name status))))
	(when (string= username (assqref 'user-name status))
	  (setq reply-to-source t
		id (assqref 'id (assqref 'retweeted-status status)))))

      (setq init-str (concat " // @" username)) 
      (unless reply-to-source 
	;; (sina) Quote by default.
	(let ((s (substring-no-properties
		  (assqref 'text (or (assqref 'original status) status)))))
	  (setq init-str (concat init-str " " s))))
      (setq init-str ""))

    (if username
	(progn
	  (funcall twittering-update-status-function init-str id username spec)
	  (when (or quote (eq twittering-service-method 'sina))
	    (goto-char (line-beginning-position))))
      (message "No user selected"))))

(defun twittering-erase-all ()
  (interactive)
  (let ((inhibit-read-only t))
    (erase-buffer)))

;;;; Commands for deleting a status

(defun twittering-delete-status (&optional id)
  (interactive)
  (let* ((id (get-text-property (point) 'id))
	 (username (get-text-property (point) 'username))
	 (text (copy-sequence (get-text-property (point) 'text)))
	 (text (progn
		 (set-text-properties 0 (length text) nil text)
		 text))
	 (width (max 40 ;; XXX
		     (- (frame-width)
			1 ;; margin for wide characters
			11 ;; == (length (concat "Delete \"" "\"? "))
			9) ;; == (length "(y or n) ")
		     ))
	 (mes (format "Delete \"%s\"? "
		      (if (< width (string-width text))
			  (concat
			   (truncate-string-to-width text (- width 3))
			   "...")
			text))))
    (cond
     ((not (string= username (twittering-get-accounts 'username)))
      (message "The status is not yours!"))
     ((not id)
      (message "No status selected"))
     ((y-or-n-p mes)
      (twittering-call-api 'destroy-status `((id . ,id)))
      (twittering-delete-status-from-data-table id))
     (t
      (message "Request canceled")))))

;;;; Commands for retweet

;; TODO: cross-retweeting not working (xwl)
(defun twittering-retweet (&optional ask)
  (interactive "P")
  (let ((service twittering-service-method))
    (when ask
      (setq service
	    (intern 
	     (ido-completing-read
	      "Post to: " 
	      `(,@(mapcar 'symbol-name twittering-enabled-services) "all")))))
    (mapc (lambda (s)
	    (let* ((twittering-service-method s)
		   (style (twittering-get-accounts 'retweet)))
	      (case style 
		((native)
		 (twittering-native-retweet))
		((organic)
		 (twittering-organic-retweet))
		(t
		 (if twittering-use-native-retweet
		     (twittering-native-retweet)
		   (twittering-organic-retweet))))))
	  (if (eq service 'all) twittering-enabled-services (list service)))))

(defun twittering-organic-retweet ()
  (interactive)
  (funcall twittering-update-status-function 
	   (twittering-generate-organic-retweet)
	   (get-text-property (point) 'id)
	   nil
	   nil
	   t)
  (goto-char (line-beginning-position)))

(defun twittering-native-retweet ()
  (interactive)
  (let ((id (or (get-text-property (point) 'source-id)
		(get-text-property (point) 'id)))
	(text (copy-sequence (get-text-property (point) 'text)))
	(user (get-text-property (point) 'username))
	(width (max 40 ;; XXX
		    (- (frame-width)
		       1 ;; margin for wide characters
		       12 ;; == (length (concat "Retweet \"" "\"? "))
		       9) ;; == (length "(y or n) ")
		    )))
    (set-text-properties 0 (length text) nil text)
    (if id
	(if (not (string= user (twittering-get-accounts 'username)))
	    (let ((mes (format "Retweet \"%s\"? "
			       (if (< width (string-width text))
				   (concat
				    (truncate-string-to-width text (- width 3))
				    "...")
				 text))))
	      (if (y-or-n-p mes)
		  (twittering-call-api 'retweet `((id . ,id)))
		(message "Request canceled")))
	  (message "Cannot retweet your own tweet"))
      (message "No status selected"))))

(defun twittering-generate-organic-retweet ()
  (let* ((username (get-text-property (point) 'username))
	 (text (get-text-property (point) 'text))
	 (id (get-text-property (point) 'id))
	 (status (twittering-find-status id))
	 (retweet-time (current-time))
	 (format-str (or twittering-retweet-format "RT: %t (via @%s)")))
    (when username
      (if (eq twittering-service-method 'sina)
	  ;; use sina's format.
	  (when (assqref 'original status)
	    (format " // @%s:%s"
		    (assqref 'user-screen-name (assqref 'original status))
		    (assqref 'text (assqref 'original status))))
	(let ((prefix "%")
	      (replace-table
	       `(("%" . "%")
		 ("s" . ,username)
		 ("t" . ,text)
		 ("#" . ,id)
		 ("C{\\([^}]*\\)}" .
		  (lambda (context)
		    (let ((str (assqref 'following-string context))
			  (match-data (assqref 'match-data context)))
		      (store-match-data match-data)
		      (format-time-string (match-string 1 str) ',retweet-time)))))))
	  (twittering-format-string format-str prefix replace-table))))))

;;;; Commands for browsing information related to a status

(defun twittering-click ()
  (interactive)
  (let ((uri (get-text-property (point) 'uri)))
    (if uri
	(browse-url uri))))

(defun twittering-enter ()
  (interactive)
  (let ((username (get-text-property (point) 'username))
	(id (or (get-text-property (point) 'original-id)
		(get-text-property (point) 'id)))
	(uri (get-text-property (point) 'uri))
	(spec (get-text-property (point) 'source-spec))
	(screen-name-in-text
	 (get-text-property (point) 'screen-name-in-text)))
    (cond (screen-name-in-text
	   (funcall twittering-update-status-function
		    (if (twittering-timeline-spec-direct-messages-p spec)
			nil
		      (concat "@" screen-name-in-text " "))
		    id screen-name-in-text spec))
	  (uri
	   (browse-url uri))
	  (username
	   (funcall twittering-update-status-function
		    (if (twittering-timeline-spec-direct-messages-p spec)
			nil
		      (concat "@" username " "))
		    id username spec)))))

(defun twittering-view-user-page ()
  (interactive)
  (let ((uri (get-text-property (point) 'uri)))
    (if uri
	(browse-url uri))))

;;;;
;;;; Commands corresponding to operations on Twitter
;;;;

(defun twittering-follow (&optional remove)
  "Follow a user or a list.

Non-nil optional REMOVE will do the opposite, unfollow. "
  (interactive "P")
  (let ((user-or-list (twittering-read-username-with-completion
		       "who: " "" 'twittering-user-history))
	prompt-format method args) 
    (when (string= "" user-or-list)
      (error "No user or list selected"))
    ;; (set-text-properties 0 (length user-or-list) nil user-or-list)
    (if (string-match "/" user-or-list)
	(let ((spec (twittering-string-to-timeline-spec user-or-list)))
	  (setq prompt-format (if remove "Unfollowing list `%s'? " 
				"Following list `%s'? ")
		method  (if remove 'unsubscribe-list 'subscribe-list)
		args `((timeline-spec . ,spec))))
      (setq prompt-format (if remove "Unfollowing `%s'? " "Following `%s'? ")
	    method (if remove 'destroy-friendships 'create-friendships)
	    args `((username . ,user-or-list))))
    (if (y-or-n-p (format prompt-format user-or-list))
	(twittering-call-api method args)
      (message "Request canceled"))))

(defun twittering-unfollow ()
  "Unfollow a user or a list."
  (interactive)
  (twittering-follow t))

(defun twittering-add-list-members (&optional remove)
  "Add a user to a list.

Non-nil optional REMOVE will do the opposite, remove a user from
a list. "
  (interactive "P")
  (let* ((username (twittering-read-username-with-completion
		    (if remove "Remove who from list: " "Add who to list: ")
		    "" 'twittering-user-history))
	 (listname 
	  (unless (string= username "")
	    (or (let ((s (twittering-current-timeline-spec-string)))
		  (when (and s 
			     (twittering-timeline-spec-list-p
			      (twittering-current-timeline-spec))
			     (y-or-n-p (format "from list: `%s'? " s)))
		    s))
		(twittering-read-list-name (twittering-get-accounts 'username))
		(read-string
		 "Failed to retrieve your list, enter list name manually or retry: ")))))
    (when (or (string= username "") (string= listname ""))
      (error "No user or list selected"))
    (unless (string-match "/" listname)
      (setq listname (concat (twittering-get-accounts 'username) "/" listname)))
    (if (y-or-n-p (format (if remove "Remove `%s' from `%s'? " "Add `%s' to `%s'? ")
			  username listname))
	(twittering-call-api 
	 (if remove 'delete-list-members 'add-list-members)
	 `((id . ,username)
	   (timeline-spec . ,(twittering-string-to-timeline-spec listname))))
      (message "Request canceled"))))

(defun twittering-delete-list-members ()
  "Delete a user from a list. "
  (interactive)
  (twittering-add-list-members t))

(defun twittering-native-retweet ()
  (interactive)
  (let ((id (or (get-text-property (point) 'source-id)
		(get-text-property (point) 'id)))
	(text (copy-sequence (get-text-property (point) 'text)))
	(user (get-text-property (point) 'username))
	(width (max 40 ;; XXX
		    (- (frame-width)
		       1 ;; margin for wide characters
		       12 ;; == (length (concat "Retweet \"" "\"? "))
		       9) ;; == (length "(y or n) ")
		    )))
    (set-text-properties 0 (length text) nil text)
    (if id
	(if (not (string= user (twittering-get-accounts 'username)))
	    (let ((mes (format "Retweet \"%s\"? "
			       (if (< width (string-width text))
				   (concat
				    (truncate-string-to-width text (- width 3))
				    "...")
				 text))))
	      (if (y-or-n-p mes)
		  (twittering-call-api 'retweet `((id . ,id)))
		(message "Request canceled")))
	  (message "Cannot retweet your own tweet"))
      (message "No status selected"))))

(defun twittering-favorite (&optional remove)
  (interactive "P")
  (let ((id (get-text-property (point) 'id))
	(text (copy-sequence (get-text-property (point) 'text)))
	(width (max 40 ;; XXX
		    (- (frame-width)
		       1 ;; margin for wide characters
		       15 ;; == (length (concat "Unfavorite \"" "\"? "))
		       9) ;; == (length "(y or n) ")
		    ))
	(method (if remove 'destroy-favorites 'create-favorites)))
    (set-text-properties 0 (length text) nil text)
    (if id
	(let ((mes (format "%s \"%s\"? "
			   (if remove "Unfavorite" "Favorite")
			   (if (< width (string-width text))
			       (concat
				(truncate-string-to-width text (- width 3))
				"...")
			     text))))
	  (if (y-or-n-p mes)
	      (twittering-call-api method `((id . ,id)))
	    (message "Request canceled")))
      (message "No status selected"))))

(defun twittering-unfavorite ()
  (interactive)
  (twittering-favorite t))

(defun twittering-update-profile-image (image)
  "Update a new profile image.

Note: the new image might not appear in your timeline immediately (this seems
some limitation of twitter API?), but you can see your new image from web
browser right away."
  (interactive "fUpdate profile image: ")
  (twittering-call-api 'update-profile-image `((image . ,image))))

;;;; Commands for clearing stored statuses.

(defun twittering-erase-old-statuses ()
  (interactive)
  (when (twittering-buffer-p)
    (let ((spec (twittering-current-timeline-spec)))
      (twittering-remove-timeline-data spec) ;; clear current timeline.
      (twittering-render-timeline (current-buffer)) ;; clear buffer.
      (twittering-get-and-render-timeline))))

;;;; Cursor motion

(defun twittering-get-id-at (&optional pos)
  "Return ID of the status at POS. If a separator is rendered at POS, return
the ID of the status rendered before the separator. The default value of POS
is `(point)'."
  (let ((pos (or pos (point))))
    (or (get-text-property pos 'id)
	(let ((prev (or (twittering-get-previous-status-head pos)
			(point-min))))
	  (and prev (get-text-property prev 'id))))))

(defun twittering-get-current-status-head (&optional pos)
  "Return the head position of the status at POS. The default value of POS
is `(point)'."
  (let* ((pos (or pos (point)))
	 (id (twittering-get-id-at pos))
	 (prev-head (twittering-get-previous-status-head pos)))
    (if (null prev-head)
	(point-min)
      (let ((prev-id (and prev-head (twittering-get-id-at prev-head))))
	(if (twittering-status-id= id prev-id)
	    prev-head
	  (twittering-get-next-status-head prev-head))))))

(defun twittering-goto-first-status ()
  "Go to the first status."
  (interactive)
  (goto-char (or (twittering-get-first-status-head)
		 (point-min))))

(defun twittering-get-first-status-head ()
  "Return the head position of the first status in the current buffer.
Return nil if no statuses are rendered."
  (if (get-text-property (point-min) 'id)
      (point-min)
    (twittering-get-next-status-head (point-min))))

(defun twittering-goto-next-status ()
  "Go to next status."
  (interactive)
  (let ((pos (twittering-get-next-status-head)))
    (cond
     (pos
      (goto-char pos)
      (forward-char))
     (twittering-reverse-mode
      (message "The latest status."))
     (t
      (let ((id
	     (cond
	      ((twittering-timeline-spec-user-methods-p
		(twittering-current-timeline-spec))
	       'previous-cursor)
	      (t
	       (or (get-text-property (point) 'id)
		   (let ((prev (twittering-get-previous-status-head)))
		     (when prev
		       (get-text-property prev 'id))))))))
        (when id
	  (message "Get more previous timeline...")
	  (twittering-get-and-render-timeline nil id)))))))

(defun twittering-get-next-status-head (&optional pos)
  "Search forward from POS for the nearest head of a status.
The return value is nil or a positive integer greater than POS."
  (let* ((pos (or pos (point)))
	 (pos (next-single-property-change pos 'id)))
    (if pos
	(if (get-text-property pos 'id)
	    pos
	  (next-single-property-change pos 'id))
	nil)))

(defun twittering-goto-previous-status ()
  "Go to previous status."
  (interactive)
  (let ((prev-pos
	 (twittering-get-previous-status-head (line-beginning-position))))
    (cond
     (prev-pos
      (goto-char prev-pos)
      (forward-char))
     (twittering-reverse-mode
      (let ((id
	     (cond
	      ((twittering-timeline-spec-user-methods-p
		(twittering-current-timeline-spec))
	       'next-cursor)
	      (t
	       (or (get-text-property (point) 'id)
		   (let ((next (twittering-get-next-status-head)))
		     (when next
		       (get-text-property next 'id))))))))
	(when id
	  (message "Get more previous timeline...")
	  (twittering-get-and-render-timeline nil id))))
     (t
      (message "The latest status.")))))

(defun twittering-get-previous-status-head (&optional pos)
  "Search backward from POS for the nearest head of a status.
The return value is nil or a positive integer less than POS."
  (let ((current (or pos (point))))
    (if (eq current (point-min))
	nil
      (let ((previous (previous-single-property-change current 'id)))
	(cond
	 ((null previous)
	  (if (get-text-property (point-min) 'id)
	      (point-min)
	    nil))
	 ((get-text-property previous 'id) previous)
	 (t
	  ;; `previous' is not placed on either a status or (point-min).
	  ;; So, `previous-single-property-change' necessarily returns the
	  ;; position on a status if it succeeds.
	  (let ((previous (previous-single-property-change previous 'id)))
	    (if (null previous)
		(if (get-text-property (point-min) 'id)
		    (point-min)
		  nil)
	      previous))))))))

(defun twittering-goto-next-status-of-user ()
  "Go to next status of user."
  (interactive)
  (let ((user-name (twittering-get-username-at-pos (point)))
	(pos (twittering-get-next-status-head (point))))
    (while (and (not (eq pos nil))
		(not (equal (twittering-get-username-at-pos pos) user-name)))
      (setq pos (twittering-get-next-status-head pos)))
    (if pos
	(progn
	  (goto-char pos)
	  (forward-char))
      (if user-name
	  (message "End of %s's status." user-name)
	(message "Invalid user-name.")))))

(defun twittering-goto-previous-status-of-user ()
  "Go to previous status of user."
  (interactive)
  (let ((user-name (twittering-get-username-at-pos (point)))
        (prev-pos (point))
	(pos (twittering-get-previous-status-head
	      (line-beginning-position))))
    (while (and (not (eq pos nil))
                (not (eq pos prev-pos))
		(not (equal (twittering-get-username-at-pos pos) user-name)))
      (setq prev-pos pos)
      (setq pos (twittering-get-previous-status-head pos)))
    (if (and pos
             (not (eq pos prev-pos))
             (equal (twittering-get-username-at-pos pos) user-name))
	(progn
	  (goto-char pos)
	  (forward-char))
      (if user-name
	  (message "Start of %s's status." user-name)
	(message "Invalid user-name.")))))

(defun twittering-goto-next-thing (&optional backward)
  "Go to next interesting thing. ex) username, URI, ... "
  (interactive)
  (let* ((property-change-f (if backward
			       'previous-single-property-change
			     'next-single-property-change))
	 (pos (funcall property-change-f (point) 'face)))
    (while (and pos
		(not
		 (let* ((current-face (get-text-property pos 'face))
			(face-pred
			 (lambda (face)
			   (cond
			    ((listp current-face) (memq face current-face))
			    ((symbolp current-face) (eq face current-face))
			    (t nil)))))
		   (remove nil (mapcar face-pred '(twittering-username-face
						   twittering-uri-face))))))
      (setq pos (funcall property-change-f pos 'face)))
    (when pos
      (goto-char pos))))

(defun twittering-goto-previous-thing (&optional backward)
  "Go to previous interesting thing. ex) username, URI, ... "
  (interactive)
  (twittering-goto-next-thing (not backward)))

(defun twittering-get-username-at-pos (pos)
  (or (get-text-property pos 'username)
      (get-text-property (max (point-min) (1- pos)) 'username)
      (let* ((border (or (previous-single-property-change pos 'username)
                         (point-min)))
             (pos (max (point-min) (1- border))))
        (get-text-property pos 'username))))

(defun twittering-get-all-usernames-at-pos (&optional point)
  "Get all usernames contained in tweet at POINT.
If there is an username under POINT, make it as `car', else make
tweet author as the `car'.

See also `twittering-get-username-at-pos'. "
  (unless point (setq point (point)))
  (let ((start (twittering-get-current-status-head point))
        (end (or (twittering-get-next-status-head point) (point-max)))
        n names
	(top2
	 (remove nil
		 (list (get-text-property (point) 'screen-name-in-text)
		       (twittering-get-username-at-pos point)))))
    (when (setq n (get-text-property start 'screen-name-in-text))
      (setq names (cons n names)))
    (while (and (setq start (next-single-property-change
                             start 'screen-name-in-text))
                (< start end))
      (when (setq n (get-text-property start 'screen-name-in-text))
        (setq names (cons n names))))
    (setq names (remove-duplicates names :test 'string=))
    (when top2
      (setq names (append top2 (delete-if (lambda (s) (member s top2))
					  names))))
    ; (mapcar 'substring-no-properties names)
    names))

(defun twittering-scroll-up()
  "Scroll up if possible; otherwise invoke `twittering-goto-next-status',
which fetch older tweets on non reverse-mode."
  (interactive)
  (cond
   ((= (point) (point-max))
    (twittering-goto-next-status))
   ((= (window-end) (point-max))
    (goto-char (point-max)))
   (t
    (scroll-up))))

(defun twittering-scroll-down()
  "Scroll down if possible; otherwise invoke `twittering-goto-previous-status',
which fetch older tweets on reverse-mode."
  (interactive)
  (cond
   ((= (point) (point-min))
    (twittering-goto-previous-status))
   ((= (window-start) (point-min))
    (goto-char (point-min)))
   (t
    (scroll-down))))

;;;; Kill ring

(defun twittering-push-uri-onto-kill-ring ()
  "Push URI on the current position onto the kill ring.
If the character on the current position does not have `uri' property,
this function does nothing."
  (interactive)
  (let ((uri (get-text-property (point) 'uri)))
    (cond
     ((not (stringp uri))
      nil)
     ((and kill-ring (string= uri (current-kill 0 t)))
      (message "Already copied %s" uri)
      uri)
     (t
      (kill-new uri)
      (message "Copied %s" uri)
      uri))))

(defun twittering-push-tweet-onto-kill-ring ()
  "Copy the tweet (format: \"username: text\") to the kill-ring."
  (interactive)
  (let* ((username (get-text-property (point) 'username))
	 (text (get-text-property (point) 'text))
	 (copy (if (and username text)
		   (format "%s: %s" username text)
		 nil)))
    (cond
     ((null copy)
      nil)
     ((and kill-ring (string= copy (current-kill 0 t)))
      (message "Already copied %s" copy))
     (t
      (kill-new copy)
      (message "Copied %s" copy)
      copy))))

;;;; Suspend

(defun twittering-suspend ()
  "Suspend twittering-mode then switch to another buffer."
  (interactive)
  (switch-to-buffer (other-buffer)))

;;;###autoload
(defun twit ()
  "Start twittering-mode."
  (interactive)
  (mapc
   (lambda (method)
     (let ((twittering-service-method method))
       (twittering-mode)))
   twittering-enabled-services))

(provide 'twittering-mode)
;;; twittering.el ends here<|MERGE_RESOLUTION|>--- conflicted
+++ resolved
@@ -5139,42 +5139,6 @@
 	   source)
 	  (add-to-list 'status (cons 'source source)))))
 
-<<<<<<< HEAD
-    ;; (sina) show emoticons
-
-    ;; TODO, add need-to-be-updated to 'text, we need a way to check and run
-    ;; those properties inside the string.
-
-    ;; (let ((start 0))
-    ;;   (while (string-match "\\(\\[\\cc+\\]\\)" text 0)
-    ;; 	(when (and (eq twittering-service-method 'sina)
-    ;; 		   (not twittering-emotions-phrase-url-alist))
-    ;; 	  (let ((twittering-service-method 'sina))
-    ;; 	    (twittering-get-simple-sync 'emotions nil)))
-    ;; 	(put-text-property (match-beginning 1) 
-    ;; 			   (match-end 1)
-    ;; 			   'need-to-be-updated
-    ;; 			   `(twittering-make-original-icon-string
-    ;; 			     ,(assocref (match-string 1 text)
-    ;; 					twittering-emotions-phrase-url-alist))
-    ;; 			   text)
-    ;; 	(setq start (match-end 1))))
-
-    ;; (setq text
-    ;; 	  (replace-match (twittering-make-original-icon-string 
-    ;; 			  nil nil (assocref 
-    ;; 				   (match-string 1 text)
-    ;; 				   twittering-emotions-phrase-url-alist))
-    ;; 			 nil
-    ;; 			 nil
-    ;; 			 text))
-
-    ;; `((text . ,text)
-    ;;   ,@(assq-delete-all 'text status))
-
-    status
-    ))
-=======
     ;; (sina) Recognize and mark emotions, we will show them in
     ;; twittering-redisplay-status-on-each-buffer.
     (let ((start 0))
@@ -5187,7 +5151,6 @@
     
     `(,@(assq-delete-all 'text status)
       (text . ,text))))
->>>>>>> 241a3d0d
 
 (defvar twittering-emotions-phrase-url-alist nil)
 
