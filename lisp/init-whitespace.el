--- conflicted
+++ resolved
@@ -12,20 +12,8 @@
   "Enable display of trailing whitespace in this buffer."
   (setq-local show-trailing-whitespace t))
 
-<<<<<<< HEAD
-;; But don't show trailing whitespace in SQLi, inf-ruby etc.
-(dolist (hook '(special-mode-hook
-                Info-mode-hook
-                eww-mode-hook
-                term-mode-hook
-                comint-mode-hook
-                compilation-mode-hook
-                minibuffer-setup-hook))
-  (add-hook hook #'sanityinc/no-trailing-whitespace))
-=======
 (dolist (hook '(prog-mode-hook text-mode-hook conf-mode-hook))
   (add-hook hook 'sanityinc/show-trailing-whitespace))
->>>>>>> de555121
 
 
 (require-package 'whitespace-cleanup-mode)
