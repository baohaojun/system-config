;;; init-org.el --- Org-mode config -*- lexical-binding: t -*-
;;; Commentary:

;; Among settings for many aspects of `org-mode', this code includes
;; an opinionated setup for the Getting Things Done (GTD) system based
;; around the Org Agenda.  I have an "inbox.org" file with a header
;; including

;;     #+CATEGORY: Inbox
;;     #+FILETAGS: INBOX

;; and then set this file as `org-default-notes-file'.  Captured org
;; items will then go into this file with the file-level tag, and can
;; be refiled to other locations as necessary.

;; Those other locations are generally other org files, which should
;; be added to `org-agenda-files-list' (along with "inbox.org" org).
;; With that done, there's then an agenda view, accessible via the
;; `org-agenda' command, which gives a convenient overview.
;; `org-todo-keywords' is customised here to provide corresponding
;; TODO states, which should make sense to GTD adherents.

;;; Code:

(when *is-a-mac*
  (maybe-require-package 'grab-mac-link))

(maybe-require-package 'org-cliplink)

(define-key global-map (kbd "C-c l") 'org-store-link)
(define-key global-map (kbd "C-c a") 'org-agenda)

(defvar sanityinc/org-global-prefix-map (make-sparse-keymap)
  "A keymap for handy global access to org helpers, particularly clocking.")

(define-key sanityinc/org-global-prefix-map (kbd "j") 'org-clock-goto)
(define-key sanityinc/org-global-prefix-map (kbd "l") 'org-clock-in-last)
(define-key sanityinc/org-global-prefix-map (kbd "i") 'org-clock-in)
(define-key sanityinc/org-global-prefix-map (kbd "o") 'org-clock-out)
(define-key global-map (kbd "C-c o") sanityinc/org-global-prefix-map)


;; Various preferences
(setq org-log-done t
      org-edit-timestamp-down-means-later t
      org-hide-emphasis-markers t
      org-catch-invisible-edits 'show
      org-export-coding-system 'utf-8
      org-fast-tag-selection-single-key 'expert
      org-html-validation-link nil
      org-export-kill-product-buffer-when-displayed t
      org-tags-column 80)


;; Lots of stuff from http://doc.norang.ca/org-mode.html

<<<<<<< HEAD
;; TODO: fail gracefully
(defun sanityinc/grab-ditaa (url jar-name)
  "Download URL and extract JAR-NAME as `org-ditaa-jar-path'."
  ;; TODO: handle errors
  (message "Grabbing %s for org." jar-name)
  (let ((zip-temp (make-temp-name "emacs-ditaa")))
    (unwind-protect
        (progn
          (when (executable-find "unzip")
            (url-copy-file url zip-temp)
            (shell-command (concat "unzip -p " (shell-quote-argument zip-temp)
                                   " " (shell-quote-argument jar-name) " > "
                                   (shell-quote-argument org-ditaa-jar-path)))))
      (when (file-exists-p zip-temp)
        (delete-file zip-temp)))))

(after-load 'ob-ditaa
  (unless (and (boundp 'org-ditaa-jar-path)
               (file-exists-p org-ditaa-jar-path))
    (setq org-ditaa-jar-path
          (or (and (file-exists-p "/usr/share/ditaa/ditaa.jar")
                   "/usr/share/ditaa/ditaa.jar")
              (expand-file-name "~/system-config/lib/ditaa0_9.jar")))))

(after-load 'ob-plantuml
  (let ((jar-name "plantuml.jar")
        (url "http://jaist.dl.sourceforge.net/project/plantuml/plantuml.jar"))
    (setq org-plantuml-jar-path (expand-file-name "~/system-config/lib/plantuml.jar"))
    (unless (file-exists-p org-plantuml-jar-path)
      (url-copy-file url org-plantuml-jar-path))))


=======
>>>>>>> 55c2d427
;; Re-align tags when window shape changes
(with-eval-after-load 'org-agenda
  (add-hook 'org-agenda-mode-hook
            (lambda () (add-hook 'window-configuration-change-hook 'org-agenda-align-tags nil t))))




(maybe-require-package 'writeroom-mode)

(define-minor-mode prose-mode
  "Set up a buffer for prose editing.
This enables or modifies a number of settings so that the
experience of editing prose is a little more like that of a
typical word processor."
  nil " Prose" nil
  (if prose-mode
      (progn
        (when (fboundp 'writeroom-mode)
          (writeroom-mode 1))
        (setq truncate-lines nil)
        (setq word-wrap t)
        (setq cursor-type 'bar)
        (when (eq major-mode 'org)
          (kill-local-variable 'buffer-face-mode-face))
        (buffer-face-mode 1)
        ;;(delete-selection-mode 1)
        (setq-local blink-cursor-interval 0.6)
        (setq-local show-trailing-whitespace nil)
        (setq-local line-spacing 0.2)
        (setq-local electric-pair-mode nil)
        (ignore-errors (flyspell-mode 1))
        (visual-line-mode 1))
    (kill-local-variable 'truncate-lines)
    (kill-local-variable 'word-wrap)
    (kill-local-variable 'cursor-type)
    (kill-local-variable 'blink-cursor-interval)
    (kill-local-variable 'show-trailing-whitespace)
    (kill-local-variable 'line-spacing)
    (kill-local-variable 'electric-pair-mode)
    (buffer-face-mode -1)
    ;; (delete-selection-mode -1)
    (flyspell-mode -1)
    (visual-line-mode -1)
    (when (fboundp 'writeroom-mode)
      (writeroom-mode 0))))

;;(add-hook 'org-mode-hook 'buffer-face-mode)


(setq org-support-shift-select t)

;;; Capturing

(global-set-key (kbd "C-c c") 'org-capture)

(setq org-capture-templates
      `(("t" "todo" entry (file "")  ; "" => `org-default-notes-file'
         "* NEXT %?\n%U\n" :clock-resume t)
        ("n" "note" entry (file "")
         "* %? :NOTE:\n%U\n%a\n" :clock-resume t)
        ))



;;; Refiling

(setq org-refile-use-cache nil)

;; Targets include this file and any file contributing to the agenda - up to 5 levels deep
(setq org-refile-targets '((nil :maxlevel . 5) (org-agenda-files :maxlevel . 5)))

(with-eval-after-load 'org-agenda
  (add-to-list 'org-agenda-after-show-hook 'org-show-entry))

(advice-add 'org-refile :after (lambda (&rest _) (org-save-all-org-buffers)))

;; Exclude DONE state tasks from refile targets
(defun sanityinc/verify-refile-target ()
  "Exclude todo keywords with a done state from refile targets."
  (not (member (nth 2 (org-heading-components)) org-done-keywords)))
(setq org-refile-target-verify-function 'sanityinc/verify-refile-target)

(defun sanityinc/org-refile-anywhere (&optional goto default-buffer rfloc msg)
  "A version of `org-refile' which allows refiling to any subtree."
  (interactive "P")
  (let ((org-refile-target-verify-function))
    (org-refile goto default-buffer rfloc msg)))

(defun sanityinc/org-agenda-refile-anywhere (&optional goto rfloc no-update)
  "A version of `org-agenda-refile' which allows refiling to any subtree."
  (interactive "P")
  (let ((org-refile-target-verify-function))
    (org-agenda-refile goto rfloc no-update)))

;; Targets start with the file name - allows creating level 1 tasks
;;(setq org-refile-use-outline-path (quote file))
(setq org-refile-use-outline-path t)
(setq org-outline-path-complete-in-steps nil)

;; Allow refile to create parent tasks with confirmation
(setq org-refile-allow-creating-parent-nodes 'confirm)


;;; To-do settings

(setq org-todo-keywords
      (quote ((sequence "TODO(t)" "DOING(n)" "NEXT(x)" "|" "DONE(d!/!)")
              (sequence "PROJECT(p)" "|" "DONE(d!/!)" "CANCELLED(c@/!)")
              (sequence "WAITING(w@/!)" "DELEGATED(e!)" "|" "HOLD(h@/!)")))
      org-todo-repeat-to-state "NEXT")

(setq org-todo-keyword-faces
      (quote (("NEXT" :inherit warning)
              ("PROJECT" :inherit font-lock-string-face))))



;;; Agenda views

(setq-default org-agenda-clockreport-parameter-plist '(:link t :maxlevel 3))

(defun air-org-skip-subtree-if-priority (priority)
  "Skip an agenda subtree if it has a priority of PRIORITY.

PRIORITY may be one of the characters ?A, ?B, or ?C."
  (let ((subtree-end (save-excursion (org-end-of-subtree t)))
        (pri-value (* 1000 (- org-lowest-priority priority)))
        (pri-current (org-get-priority (thing-at-point 'line t))))
    (if (= pri-value pri-current)
        subtree-end
      nil)))

(defun air-org-skip-subtree-if-habit ()
  "Skip an agenda entry if it has a STYLE property equal to \"habit\"."
  (let ((subtree-end (save-excursion (org-end-of-subtree t))))
    (if (string= (org-entry-get nil "STYLE") "habit")
        subtree-end
      nil)))

(defvar org-agenda-current-hour 17
  "The current hour, used to decide if show an entry.")

(defvar sc-where-am-i 'home
  "Simple var to tell if I am at work.")

(defun my-skip-entry? ()
  "My standard if should skip entry."
  ;;When at work, do not show homework until 4:00 pm.
  (cond
   ((> org-agenda-current-hour 16) nil)
   ((and (eq sc-where-am-i 'work)
         (or(and org-file-tags
                 (string-equal "@home" (car org-file-tags)))
            (string-match ":@home:" (org-get-tags-string))))
    (progn (outline-next-heading) (1- (point))))
   (t nil)))

;; Common settings for all reviews
(setq efs/org-agenda-review-settings
      '((org-agenda-files '("~/src/github/projects/weekly.org"))
        (org-agenda-show-all-dates t)
        (org-agenda-start-with-log-mode t)
        (org-agenda-start-with-clockreport-mode t)
        (org-agenda-archives-mode t)
        ;; I don't care if an entry was archived
        (org-agenda-hide-tags-regexp
         (concat org-agenda-hide-tags-regexp
                 "\\|ARCHIVE"))
        ))

(let ((active-project-match "-INBOX/PROJECT"))

  (setq org-stuck-projects
        `(,active-project-match ("NEXT")))

  (setq org-agenda-compact-blocks t
        org-agenda-sticky t
        org-agenda-start-on-weekday nil
        org-agenda-span 'day
        org-agenda-include-diary nil
        org-agenda-sorting-strategy
        '((agenda habit-down time-up user-defined-up effort-up category-keep)
          (todo category-up effort-up)
          (tags category-up effort-up)
          (search category-up))
        org-agenda-window-setup 'current-window
        org-agenda-custom-commands
        `(("d" "Daily agenda and all TODOs"
           ((tags-todo "PRIORITY=\"A\""
                       ((org-agenda-overriding-header "High-priority unfinished tasks:")))
            (agenda "" ((org-agenda-skip-function '(or (org-agenda-skip-entry-if 'todo 'done)
                                                       (my-skip-entry?)))
                        (org-agenda-ndays 1)))
            (alltodo ""
                     ((org-agenda-skip-function '(or (air-org-skip-subtree-if-habit)
                                                     (air-org-skip-subtree-if-priority ?A)
                                                     (my-skip-entry?)
                                                     (org-agenda-skip-if nil '(scheduled deadline))))
                      (org-agenda-overriding-header "ALL normal priority tasks:"))))
           ((org-agenda-compact-blocks t)))
          ("N" "Notes" tags "NOTE"
           ((org-agenda-overriding-header "Notes")
            (org-tags-match-list-sublevels t)))
          ("R" . "Review" )
          ("Rw" "Week in review"
           agenda ""
           ;; agenda settings
           ,(append
             efs/org-agenda-review-settings
             '((org-agenda-span 'week)
               (org-agenda-start-on-weekday nil)
               (org-agenda-overriding-header "Week in Review"))
             )
           ("~/org/review/week.html"))
          ("Rd" "Day in review"
           agenda ""
           ;; agenda settings
           ,(append
             efs/org-agenda-review-settings
             '((org-agenda-span 'day)
               (org-agenda-overriding-header "Day in Review"))
             )
           ("~/org/review/day.html"))
          ("Rm" "Month in review"
           agenda ""
           ;; agenda settings
           ,(append
             efs/org-agenda-review-settings
             '((org-agenda-span 'month)
               (org-agenda-start-day "01")
               (org-read-date-prefer-future nil)
               (org-agenda-overriding-header "Month in Review"))
             )
           ("~/org/review/month.html"))
          ("g" "GTD"
           ((agenda "" nil)
            (tags "INBOX"
                  ((org-agenda-overriding-header "Inbox")
                   (org-tags-match-list-sublevels nil)))
            (stuck ""
                   ((org-agenda-overriding-header "Stuck Projects")
                    (org-agenda-tags-todo-honor-ignore-options t)
                    (org-tags-match-list-sublevels t)
                    (org-agenda-todo-ignore-scheduled 'future)))
            (tags-todo "-INBOX"
                       ((org-agenda-overriding-header "Next Actions")
                        (org-agenda-tags-todo-honor-ignore-options t)
                        (org-agenda-todo-ignore-scheduled 'future)
                        (org-agenda-skip-function
                         '(lambda ()
                            (or (org-agenda-skip-subtree-if 'todo '("HOLD" "WAITING"))
                                (org-agenda-skip-entry-if 'nottodo '("NEXT")))))
                        (org-tags-match-list-sublevels t)
                        (org-agenda-sorting-strategy
                         '(todo-state-down effort-up category-keep))))
            (tags-todo ,active-project-match
                       ((org-agenda-overriding-header "Projects")
                        (org-tags-match-list-sublevels t)
                        (org-agenda-sorting-strategy
                         '(category-keep))))
            (tags-todo "-INBOX/-NEXT"
                       ((org-agenda-overriding-header "Orphaned Tasks")
                        (org-agenda-tags-todo-honor-ignore-options t)
                        (org-agenda-todo-ignore-scheduled 'future)
                        (org-agenda-skip-function
                         '(lambda ()
                            (or (org-agenda-skip-subtree-if 'todo '("PROJECT" "HOLD" "WAITING" "DELEGATED"))
                                (org-agenda-skip-subtree-if 'nottododo '("TODO")))))
                        (org-tags-match-list-sublevels t)
                        (org-agenda-sorting-strategy
                         '(category-keep))))
            (tags-todo "/WAITING"
                       ((org-agenda-overriding-header "Waiting")
                        (org-agenda-tags-todo-honor-ignore-options t)
                        (org-agenda-todo-ignore-scheduled 'future)
                        (org-agenda-sorting-strategy
                         '(category-keep))))
            (tags-todo "/DELEGATED"
                       ((org-agenda-overriding-header "Delegated")
                        (org-agenda-tags-todo-honor-ignore-options t)
                        (org-agenda-todo-ignore-scheduled 'future)
                        (org-agenda-sorting-strategy
                         '(category-keep))))
            (tags-todo "-INBOX"
                       ((org-agenda-overriding-header "On Hold")
                        (org-agenda-skip-function
                         '(lambda ()
                            (or (org-agenda-skip-subtree-if 'todo '("WAITING"))
                                (org-agenda-skip-entry-if 'nottodo '("HOLD")))))
                        (org-tags-match-list-sublevels nil)
                        (org-agenda-sorting-strategy
                         '(category-keep))))
            ;; (tags-todo "-NEXT"
            ;;            ((org-agenda-overriding-header "All other TODOs")
            ;;             (org-match-list-sublevels t)))
            )))))

(add-hook 'org-agenda-mode-hook 'hl-line-mode)


;;; Org clock

;; Save the running clock and all clock history when exiting Emacs, load it on startup
(with-eval-after-load 'org
  (org-clock-persistence-insinuate))
(setq org-clock-persist t)
(setq org-clock-in-resume t)

;; Save clock data and notes in the LOGBOOK drawer
(setq org-clock-into-drawer t)
;; Save state changes in the LOGBOOK drawer
(setq org-log-into-drawer t)
;; Removes clocked tasks with 0:00 duration
(setq org-clock-out-remove-zero-time-clocks t)

;; Show clock sums as hours and minutes, not "n days" etc.
(setq org-time-clocksum-format
      '(:hours "%d" :require-hours t :minutes ":%02d" :require-minutes t))



;;; Show the clocked-in task - if any - in the header line
(defun sanityinc/show-org-clock-in-header-line ()
  (setq-default header-line-format '((" " org-mode-line-string " "))))

(defun sanityinc/hide-org-clock-from-header-line ()
  (setq-default header-line-format nil))

(add-hook 'org-clock-in-hook 'sanityinc/show-org-clock-in-header-line)
(add-hook 'org-clock-out-hook 'sanityinc/hide-org-clock-from-header-line)
(add-hook 'org-clock-cancel-hook 'sanityinc/hide-org-clock-from-header-line)

(with-eval-after-load 'org-clock
  (define-key org-clock-mode-line-map [header-line mouse-2] 'org-clock-goto)
  (define-key org-clock-mode-line-map [header-line mouse-1] 'org-clock-menu))



(when (and *is-a-mac* (file-directory-p "/Applications/org-clock-statusbar.app"))
  (add-hook 'org-clock-in-hook
            (lambda () (call-process "/usr/bin/osascript" nil 0 nil "-e"
                                (concat "tell application \"org-clock-statusbar\" to clock in \"" org-clock-current-task "\""))))
  (add-hook 'org-clock-out-hook
            (lambda () (call-process "/usr/bin/osascript" nil 0 nil "-e"
                                "tell application \"org-clock-statusbar\" to clock out"))))



;; TODO: warn about inconsistent items, e.g. TODO inside non-PROJECT
;; TODO: nested projects!



;;; Archiving

(setq org-archive-mark-done nil)
(setq org-archive-location "%s_archive::* Archive")





(require-package 'org-pomodoro)
(setq org-pomodoro-keep-killed-pomodoro-time t)
(with-eval-after-load 'org-agenda
  (define-key org-agenda-mode-map (kbd "P") 'org-pomodoro))


;; ;; Show iCal calendars in the org agenda
;; (when (and *is-a-mac* (require 'org-mac-iCal nil t))
;;   (setq org-agenda-include-diary t
;;         org-agenda-custom-commands
;;         '(("I" "Import diary from iCal" agenda ""
;;            ((org-agenda-mode-hook #'org-mac-iCal)))))

;;   (add-hook 'org-agenda-cleanup-fancy-diary-hook
;;             (lambda ()
;;               (goto-char (point-min))
;;               (save-excursion
;;                 (while (re-search-forward "^[a-z]" nil t)
;;                   (goto-char (match-beginning 0))
;;                   (insert "0:00-24:00 ")))
;;               (while (re-search-forward "^ [a-z]" nil t)
;;                 (goto-char (match-beginning 0))
;;                 (save-excursion
;;                   (re-search-backward "^[0-9]+:[0-9]+-[0-9]+:[0-9]+ " nil t))
;;                 (insert (match-string 0))))))

(defun org-summary-todo (n-done n-not-done)
  "Switch entry to DONE when all subentries are done, to TODO otherwise."
  (let (org-log-done org-log-states)   ; turn off logging
    (org-todo (if (= n-not-done 0) "DONE" "TODO"))))


(with-eval-after-load 'org
  (define-key org-mode-map (kbd "C-M-<up>") 'org-up-element)
  (add-hook 'org-after-todo-statistics-hook 'org-summary-todo)
  (when *is-a-mac*
    (define-key org-mode-map (kbd "M-h") nil)
    (define-key org-mode-map (kbd "C-c g") 'grab-mac-link)))

(with-eval-after-load 'org
  (org-babel-do-load-languages
   'org-babel-load-languages
   `((R . t)
     (ditaa . t)
     (dot . t)
     (emacs-lisp . t)
     (gnuplot . t)
     (haskell . nil)
     (latex . t)
     (ledger . t)
     (ocaml . nil)
     (octave . t)
     (plantuml . t)
     (python . t)
     (ruby . t)
     (screen . nil)
     (,(if (locate-library "ob-sh") 'sh 'shell) . t)
     (sql . t)
     (sqlite . t))))

(use-package org
  :init
  (setq org-emphasis-regexp-components
        '(
          "！？；：，。、  \t('\"{（“「『"              ;pre
          "- —；：，。、 \t.!,:!?？;！'\")}（）\\”」』" ;post
          " \t\r\n,"                                ;border *forbidden*
          "."                                       ;body-regexp
          1                                         ; newline
          )))

(provide 'init-org)
;;; init-org.el ends here<|MERGE_RESOLUTION|>--- conflicted
+++ resolved
@@ -54,41 +54,6 @@
 
 ;; Lots of stuff from http://doc.norang.ca/org-mode.html
 
-<<<<<<< HEAD
-;; TODO: fail gracefully
-(defun sanityinc/grab-ditaa (url jar-name)
-  "Download URL and extract JAR-NAME as `org-ditaa-jar-path'."
-  ;; TODO: handle errors
-  (message "Grabbing %s for org." jar-name)
-  (let ((zip-temp (make-temp-name "emacs-ditaa")))
-    (unwind-protect
-        (progn
-          (when (executable-find "unzip")
-            (url-copy-file url zip-temp)
-            (shell-command (concat "unzip -p " (shell-quote-argument zip-temp)
-                                   " " (shell-quote-argument jar-name) " > "
-                                   (shell-quote-argument org-ditaa-jar-path)))))
-      (when (file-exists-p zip-temp)
-        (delete-file zip-temp)))))
-
-(after-load 'ob-ditaa
-  (unless (and (boundp 'org-ditaa-jar-path)
-               (file-exists-p org-ditaa-jar-path))
-    (setq org-ditaa-jar-path
-          (or (and (file-exists-p "/usr/share/ditaa/ditaa.jar")
-                   "/usr/share/ditaa/ditaa.jar")
-              (expand-file-name "~/system-config/lib/ditaa0_9.jar")))))
-
-(after-load 'ob-plantuml
-  (let ((jar-name "plantuml.jar")
-        (url "http://jaist.dl.sourceforge.net/project/plantuml/plantuml.jar"))
-    (setq org-plantuml-jar-path (expand-file-name "~/system-config/lib/plantuml.jar"))
-    (unless (file-exists-p org-plantuml-jar-path)
-      (url-copy-file url org-plantuml-jar-path))))
-
-
-=======
->>>>>>> 55c2d427
 ;; Re-align tags when window shape changes
 (with-eval-after-load 'org-agenda
   (add-hook 'org-agenda-mode-hook
