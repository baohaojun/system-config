--- conflicted
+++ resolved
@@ -129,14 +129,9 @@
 ;;; To-do settings
 
 (setq org-todo-keywords
-<<<<<<< HEAD
       (quote ((sequence "TODO(t!)" "STARTED(s!)" "|" "DONE(d@)")
               (sequence "WAITING(w@/!)" "|" "SOMEDAY(S!)" "CANCELLED(c@/!)")
               (sequence "WRITING(W@/!)" "|" "PUBLISHED(p@/!)"))))
-=======
-      (quote ((sequence "TODO(t)" "NEXT(n)" "|" "DONE(d!/!)")
-              (sequence "PROJECT(p)" "|" "DONE(d!/!)" "CANCELLED(c@/!)")
-              (sequence "WAITING(w@/!)" "HOLD(h)" "|" "CANCELLED(c@/!)"))))
 
 (setq org-todo-keyword-faces
       (quote (("NEXT" :inherit warning)
@@ -146,7 +141,6 @@
  
 ;;; Agenda views
->>>>>>> 39c42d0f
 
 
 (let ((active-project-match "-INBOX/PROJECT"))
