;;; init-elpa.el --- Settings and helpers for package.el -*- lexical-binding: t -*-
;;; Commentary:
;;; Code:

(require 'package)


;;; Install into separate package dirs for each Emacs version, to prevent bytecode incompatibility
(let ((versioned-package-dir
       (expand-file-name (format "elpa-%s.%s" emacs-major-version emacs-minor-version)
                         user-emacs-directory)))
  (when (and (file-directory-p package-user-dir)
             (not (file-directory-p versioned-package-dir)))
    (message "Default package locations have changed in this config: renaming old package dir %s to %s."
             package-user-dir
             versioned-package-dir)
    (unless (and (file-symlink-p package-user-dir)
                 (file-symlink-p versioned-package-dir)
                 (string= (file-symlink-p package-user-dir)
                          (file-symlink-p versioned-package-dir)))
      (rename-file package-user-dir versioned-package-dir)))
  (setq package-user-dir versioned-package-dir))



;;; Standard package repositories

(let* ((no-ssl (and (memq system-type '(windows-nt ms-dos))
                    (not (gnutls-available-p))))
       (proto (if no-ssl "http" "https")))
  (add-to-list 'package-archives (cons "melpa" (concat proto "://melpa.org/packages/")) t)
  ;; Official MELPA Mirror, in case necessary.
  ;;(add-to-list 'package-archives (cons "melpa-mirror" (concat proto "://www.mirrorservice.org/sites/melpa.org/packages/")) t)
  (if (< emacs-major-version 24)
      ;; For important compatibility libraries like cl-lib
      (add-to-list 'package-archives '("gnu" . (concat proto "://elpa.gnu.org/packages/")))
    (unless no-ssl
      ;; Force SSL for GNU ELPA
      (setcdr (assoc "gnu" package-archives) "https://elpa.gnu.org/packages/"))))

<<<<<<< HEAD
;; We include the org repository for completeness, but don't normally
;; use it.
(add-to-list 'package-archives '("org" . "http://orgmode.org/elpa/"))


(defconst sanityinc/no-ssl (and (memq system-type '(windows-nt ms-dos))
                                (not (gnutls-available-p))))

;;; Also use Melpa for most packages
(add-to-list 'package-archives
             `("melpa" . ,(if sanityinc/no-ssl
                              "http://mirrors.tuna.tsinghua.edu.cn/elpa/melpa/"
                            "http://mirrors.tuna.tsinghua.edu.cn/elpa/melpa/")))

(unless sanityinc/no-ssl
  ;; Force SSL for GNU ELPA
  (setcdr (assoc "gnu" package-archives) "http://elpa.gnu.org/packages/"))

;; NOTE: In case of MELPA problems, the official mirror URL is
;; https://www.mirrorservice.org/sites/stable.melpa.org/packages/



=======
>>>>>>> de555121

;;; On-demand installation of packages

(require 'cl-lib)

(defun require-package (package &optional min-version no-refresh)
  "Install given PACKAGE, optionally requiring MIN-VERSION.
If NO-REFRESH is non-nil, the available package lists will not be
re-downloaded in order to locate PACKAGE."
  (or (package-installed-p package min-version)
      (let* ((known (cdr (assoc package package-archive-contents)))
             (versions (mapcar #'package-desc-version known)))
        (if (cl-find-if (lambda (v) (version-list-<= min-version v)) versions)
            (package-install package)
          (if no-refresh
              (error "No version of %s >= %S is available" package min-version)
            (package-refresh-contents)
            (require-package package min-version t))))))

(defun maybe-require-package (package &optional min-version no-refresh)
  "Try to install PACKAGE, and return non-nil if successful.
In the event of failure, return nil and print a warning message.
Optionally require MIN-VERSION.  If NO-REFRESH is non-nil, the
available package lists will not be re-downloaded in order to
locate PACKAGE."
  (condition-case err
      (require-package package min-version no-refresh)
    (error
     (message "Couldn't install optional package `%s': %S" package err)
     nil)))


;;; Fire up package.el

(setq package-enable-at-startup nil)
(package-initialize)


;; package.el updates the saved version of package-selected-packages correctly only
;; after custom-file has been loaded, which is a bug. We work around this by adding
;; the required packages to package-selected-packages after startup is complete.

(defvar sanityinc/required-packages nil)

(defun sanityinc/note-selected-package (oldfun package &rest args)
  "If OLDFUN reports PACKAGE was successfully installed, note it in `sanityinc/required-packages'."
  (let ((available (apply oldfun package args)))
    (prog1 available
      (when (and available (boundp 'package-selected-packages))
        (add-to-list 'sanityinc/required-packages package)))))

(advice-add 'require-package :around 'sanityinc/note-selected-package)

(when (fboundp 'package--save-selected-packages)
  (require-package 'seq)
  (add-hook 'after-init-hook
            (lambda () (package--save-selected-packages
                   (seq-uniq (append sanityinc/required-packages package-selected-packages))))))


(require-package 'fullframe)
(fullframe list-packages quit-window)


(defun sanityinc/set-tabulated-list-column-width (col-name width)
  "Set any column with name COL-NAME to the given WIDTH."
  (when (> width (length col-name))
    (cl-loop for column across tabulated-list-format
             when (string= col-name (car column))
             do (setf (elt column 1) width))))

(defun sanityinc/maybe-widen-package-menu-columns ()
  "Widen some columns of the package menu table to avoid truncation."
  (when (boundp 'tabulated-list-format)
    (sanityinc/set-tabulated-list-column-width "Version" 13)
    (let ((longest-archive-name (apply 'max (mapcar 'length (mapcar 'car package-archives)))))
      (sanityinc/set-tabulated-list-column-width "Archive" longest-archive-name))))

(add-hook 'package-menu-mode-hook 'sanityinc/maybe-widen-package-menu-columns)


(provide 'init-elpa)
;;; init-elpa.el ends here<|MERGE_RESOLUTION|>--- conflicted
+++ resolved
@@ -40,7 +40,6 @@
       ;; Force SSL for GNU ELPA
       (setcdr (assoc "gnu" package-archives) "https://elpa.gnu.org/packages/"))))
 
-<<<<<<< HEAD
 ;; We include the org repository for completeness, but don't normally
 ;; use it.
 (add-to-list 'package-archives '("org" . "http://orgmode.org/elpa/"))
@@ -64,8 +63,6 @@
 
 
 
-=======
->>>>>>> de555121
  
 ;;; On-demand installation of packages
