;;; Basic ruby setup
(require-package 'ruby-mode)
(require-package 'ruby-hash-syntax)

(add-auto-mode 'ruby-mode
               "Rakefile\\'" "\\.rake\\'" "\\.rxml\\'"
               "\\.rjs\\'" "\\.irbrc\\'" "\\.pryrc\\'" "\\.builder\\'" "\\.ru\\'"
               "\\.gemspec\\'" "Gemfile\\'" "Kirkfile\\'")

(setq ruby-use-encoding-map nil)

(after-load 'ruby-mode
  (define-key ruby-mode-map (kbd "TAB") 'indent-for-tab-command)

  ;; Stupidly the non-bundled ruby-mode isn't a derived mode of
  ;; prog-mode: we run the latter's hooks anyway in that case.
  (add-hook 'ruby-mode-hook
            (lambda ()
              (unless (derived-mode-p 'prog-mode)
                (run-hooks 'prog-mode-hook)))))

(add-hook 'ruby-mode-hook 'subword-mode)

;; TODO: hippie-expand ignoring : for names in ruby-mode
;; TODO: hippie-expand adaptor for auto-complete sources


;;; Inferior ruby
(require-package 'inf-ruby)
(require-package 'ac-inf-ruby)
(after-load 'auto-complete
  (add-to-list 'ac-modes 'inf-ruby-mode))
(add-hook 'inf-ruby-mode-hook 'ac-inf-ruby-enable)
(after-load 'inf-ruby
  (define-key inf-ruby-mode-map (kbd "TAB") 'auto-complete))



;;; Ruby compilation
(require-package 'ruby-compilation)

(after-load 'ruby-mode
  (let ((m ruby-mode-map))
    (define-key m [S-f7] 'ruby-compilation-this-buffer)
    (define-key m [f7] 'ruby-compilation-this-test)
    (define-key m [f6] 'recompile)))



;;; Robe

(defvar global-robe-mode t)

(defun up-paren-or-up-indent (arg)
  "Move up the paren or move up indent level"
  (interactive "p")
  (condition-case nil
      (backward-up-sexp arg)
    (error
     (back-to-indentation)
     (let ((current-indentation (current-column))
           (new-indentation (progn
                              (forward-line -1)
                              (back-to-indentation)
                              (while (looking-at "$")
                                (forward-line -1)
                                (back-to-indentation)
                                (when (= (line-number-at-pos) 1)
                                  (signal 'error "Beginning of buffer")))
                              (current-column))))
       (while (and (<= current-indentation new-indentation)
                   (> (line-number-at-pos) 1))
         (setq new-indentation (progn
                                 (forward-line -1)
                                 (back-to-indentation)
                                 (while (looking-at "$")
                                   (forward-line -1)
                                   (back-to-indentation)
                                   (when (= (line-number-at-pos) 1)
                                     (signal 'error "Beginning of buffer")))
                                 (current-column))))))))

(require-package 'robe)
(after-load 'ruby-mode
<<<<<<< HEAD
  (add-hook 'ruby-mode-hook 'robe-mode)
  (define-key ruby-mode-map (kbd "M-C-u") 'up-paren-or-up-indent))

(after-load 'robe
  (define-key robe-mode-map (kbd "M-.") nil)
  (define-key robe-mode-map (kbd "M-,") nil)
  (add-hook 'robe-mode-hook
            (lambda ()
              (add-to-list 'ac-sources 'ac-source-robe)
              (set-auto-complete-as-completion-at-point-function))))
=======
  (add-hook 'ruby-mode-hook 'robe-mode))

(defun sanityinc/maybe-enable-robe-ac ()
  "Enable/disable robe auto-complete source as necessary."
  (if robe-mode
      (progn
        (add-hook 'ac-sources 'ac-source-robe nil t)
        (set-auto-complete-as-completion-at-point-function))
    (remove-hook 'ac-sources 'ac-source-robe)))

(after-load 'robe
  (add-hook 'robe-mode-hook 'sanityinc/maybe-enable-robe-ac))
>>>>>>> 8208151a



;;; ri support
(require-package 'yari)
(defalias 'ri 'yari)



;;; YAML

(require-package 'yaml-mode)



;;; ERB
(require-package 'mmm-mode)
(defun sanityinc/ensure-mmm-erb-loaded ()
  (require 'mmm-erb))

(require 'derived)

(defun sanityinc/set-up-mode-for-erb (mode)
  (add-hook (derived-mode-hook-name mode) 'sanityinc/ensure-mmm-erb-loaded)
  (mmm-add-mode-ext-class mode "\\.erb\\'" 'erb))

(let ((html-erb-modes '(html-mode html-erb-mode nxml-mode)))
  (dolist (mode html-erb-modes)
    (sanityinc/set-up-mode-for-erb mode)
    (mmm-add-mode-ext-class mode "\\.r?html\\(\\.erb\\)?\\'" 'html-js)
    (mmm-add-mode-ext-class mode "\\.r?html\\(\\.erb\\)?\\'" 'html-css)))

(mapc 'sanityinc/set-up-mode-for-erb
      '(coffee-mode js-mode js2-mode js3-mode markdown-mode textile-mode))

(mmm-add-mode-ext-class 'html-erb-mode "\\.jst\\.ejs\\'" 'ejs)

(add-auto-mode 'html-erb-mode "\\.rhtml\\'" "\\.html\\.erb\\'")
(add-to-list 'auto-mode-alist '("\\.jst\\.ejs\\'"  . html-erb-mode))
(mmm-add-mode-ext-class 'yaml-mode "\\.yaml\\'" 'erb)

(dolist (mode (list 'js-mode 'js2-mode 'js3-mode))
  (mmm-add-mode-ext-class mode "\\.js\\.erb\\'" 'erb))


;;----------------------------------------------------------------------------
;; Ruby - my convention for heredocs containing SQL
;;----------------------------------------------------------------------------

;; Needs to run after rinari to avoid clobbering font-lock-keywords?

;; (require-package 'mmm-mode)
;; (eval-after-load 'mmm-mode
;;   '(progn
;;      (mmm-add-classes
;;       '((ruby-heredoc-sql
;;          :submode sql-mode
;;          :front "<<-?[\'\"]?\\(end_sql\\)[\'\"]?"
;;          :save-matches 1
;;          :front-offset (end-of-line 1)
;;          :back "^[ \t]*~1$"
;;          :delimiter-mode nil)))
;;      (mmm-add-mode-ext-class 'ruby-mode "\\.rb\\'" 'ruby-heredoc-sql)))

;(add-to-list 'mmm-set-file-name-for-modes 'ruby-mode)



(provide 'init-ruby-mode)<|MERGE_RESOLUTION|>--- conflicted
+++ resolved
@@ -85,18 +85,6 @@
 
 (require-package 'robe)
 (after-load 'ruby-mode
-<<<<<<< HEAD
-  (add-hook 'ruby-mode-hook 'robe-mode)
-  (define-key ruby-mode-map (kbd "M-C-u") 'up-paren-or-up-indent))
-
-(after-load 'robe
-  (define-key robe-mode-map (kbd "M-.") nil)
-  (define-key robe-mode-map (kbd "M-,") nil)
-  (add-hook 'robe-mode-hook
-            (lambda ()
-              (add-to-list 'ac-sources 'ac-source-robe)
-              (set-auto-complete-as-completion-at-point-function))))
-=======
   (add-hook 'ruby-mode-hook 'robe-mode))
 
 (defun sanityinc/maybe-enable-robe-ac ()
@@ -108,8 +96,9 @@
     (remove-hook 'ac-sources 'ac-source-robe)))
 
 (after-load 'robe
+  (define-key robe-mode-map (kbd "M-.") nil)
+  (define-key robe-mode-map (kbd "M-,") nil)
   (add-hook 'robe-mode-hook 'sanityinc/maybe-enable-robe-ac))
->>>>>>> 8208151a
 
 
 