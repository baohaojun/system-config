;;; Basic ruby setup
(require-package 'ruby-mode)
(require-package 'ruby-hash-syntax)

(add-auto-mode 'ruby-mode
               "Rakefile\\'" "\\.rake\\'" "\\.rxml\\'"
               "\\.rjs\\'" "\\.irbrc\\'" "\\.pryrc\\'" "\\.builder\\'" "\\.ru\\'"
               "\\.gemspec\\'" "Gemfile\\'" "Kirkfile\\'")
(add-auto-mode 'conf-mode "Gemfile\\.lock\\'")

(setq-default
 ruby-use-encoding-map nil
 ruby-insert-encoding-magic-comment nil)

(after-load 'ruby-mode
  (define-key ruby-mode-map (kbd "TAB") 'indent-for-tab-command)

  ;; Stupidly the non-bundled ruby-mode isn't a derived mode of
  ;; prog-mode: we run the latter's hooks anyway in that case.
  (add-hook 'ruby-mode-hook
            (lambda ()
              (unless (derived-mode-p 'prog-mode)
                (run-hooks 'prog-mode-hook)))))

(add-hook 'ruby-mode-hook 'subword-mode)

(after-load 'page-break-lines
  (push 'ruby-mode page-break-lines-modes))

(require-package 'rspec-mode)


;;; Inferior ruby
(require-package 'inf-ruby)



;;; Ruby compilation
(require-package 'ruby-compilation)

(after-load 'ruby-mode
  (let ((m ruby-mode-map))
    (define-key m [S-f7] 'ruby-compilation-this-buffer)
    (define-key m [f7] 'ruby-compilation-this-test)))

(after-load 'ruby-compilation
  (defalias 'rake 'ruby-compilation-rake))



;;; Robe
<<<<<<< HEAD

(defvar global-robe-mode t)

(defun up-paren-or-up-indent (arg)
  "Move up the paren or move up indent level"
  (interactive "p")
  (condition-case nil
      (backward-up-sexp arg)
    (error
     (back-to-indentation)
     (let ((current-indentation (current-column))
           (new-indentation (progn
                              (forward-line -1)
                              (back-to-indentation)
                              (while (looking-at "$")
                                (forward-line -1)
                                (back-to-indentation)
                                (when (= (line-number-at-pos) 1)
                                  (signal 'error "Beginning of buffer")))
                              (current-column))))
       (while (and (<= current-indentation new-indentation)
                   (> (line-number-at-pos) 1))
         (setq new-indentation (progn
                                 (forward-line -1)
                                 (back-to-indentation)
                                 (while (looking-at "$")
                                   (forward-line -1)
                                   (back-to-indentation)
                                   (when (= (line-number-at-pos) 1)
                                     (signal 'error "Beginning of buffer")))
                                 (current-column))))))))

(require-package 'robe)
(after-load 'ruby-mode
  (add-hook 'ruby-mode-hook 'robe-mode))

(defun sanityinc/maybe-enable-robe-ac ()
  "Enable/disable robe auto-complete source as necessary."
  (if robe-mode
      (progn
        (add-hook 'ac-sources 'ac-source-robe nil t)
        (set-auto-complete-as-completion-at-point-function))
    (remove-hook 'ac-sources 'ac-source-robe)))

(after-load 'robe
  (define-key robe-mode-map (kbd "M-.") nil)
  (define-key robe-mode-map (kbd "M-,") nil)
  (add-hook 'robe-mode-hook 'sanityinc/maybe-enable-robe-ac))



;; Customise highlight-symbol to not highlight do/end/class/def etc.
(defun sanityinc/suppress-ruby-mode-keyword-highlights ()
  "Suppress highlight-symbol for do/end etc."
  (set (make-local-variable 'highlight-symbol-ignore-list)
       (list (concat "\\_<" (regexp-opt '("do" "end")) "\\_>"))))
(add-hook 'ruby-mode-hook 'sanityinc/suppress-ruby-mode-keyword-highlights)
=======
(when (maybe-require-package 'robe)
  (after-load 'ruby-mode
    (add-hook 'ruby-mode-hook 'robe-mode))
  (after-load 'company
    (dolist (hook '(ruby-mode-hook inf-ruby-mode-hook html-erb-mode-hook haml-mode))
      (add-hook hook
                (lambda () (sanityinc/local-push-company-backend 'company-robe))))))
>>>>>>> 4a9b122c



;;; ri support
(require-package 'yari)
(defalias 'ri 'yari)



(require-package 'goto-gem)


(require-package 'bundler)


;;; YAML

(when (maybe-require-package 'yaml-mode)
  (add-auto-mode 'yaml-mode "\\.yml\\.erb\\'"))



;;; ERB
(require-package 'mmm-mode)
(defun sanityinc/ensure-mmm-erb-loaded ()
  (require 'mmm-erb))

(require 'derived)

(defun sanityinc/set-up-mode-for-erb (mode)
  (add-hook (derived-mode-hook-name mode) 'sanityinc/ensure-mmm-erb-loaded)
  (mmm-add-mode-ext-class mode "\\.erb\\'" 'erb))

(let ((html-erb-modes '(html-mode html-erb-mode nxml-mode)))
  (dolist (mode html-erb-modes)
    (sanityinc/set-up-mode-for-erb mode)
    (mmm-add-mode-ext-class mode "\\.r?html\\(\\.erb\\)?\\'" 'html-js)
    (mmm-add-mode-ext-class mode "\\.r?html\\(\\.erb\\)?\\'" 'html-css)))

(mapc 'sanityinc/set-up-mode-for-erb
      '(coffee-mode js-mode js2-mode js3-mode markdown-mode textile-mode))

(mmm-add-mode-ext-class 'html-erb-mode "\\.jst\\.ejs\\'" 'ejs)

(add-auto-mode 'html-erb-mode "\\.rhtml\\'" "\\.html\\.erb\\'")
(add-to-list 'auto-mode-alist '("\\.jst\\.ejs\\'"  . html-erb-mode))
(mmm-add-mode-ext-class 'yaml-mode "\\.yaml\\(\\.erb\\)?\\'" 'erb)

(dolist (mode (list 'js-mode 'js2-mode 'js3-mode))
  (mmm-add-mode-ext-class mode "\\.js\\.erb\\'" 'erb))


;;----------------------------------------------------------------------------
;; Ruby - my convention for heredocs containing SQL
;;----------------------------------------------------------------------------

;; Needs to run after rinari to avoid clobbering font-lock-keywords?

;; (require-package 'mmm-mode)
;; (eval-after-load 'mmm-mode
;;   '(progn
;;      (mmm-add-classes
;;       '((ruby-heredoc-sql
;;          :submode sql-mode
;;          :front "<<-?[\'\"]?\\(end_sql\\)[\'\"]?"
;;          :save-matches 1
;;          :front-offset (end-of-line 1)
;;          :back "^[ \t]*~1$"
;;          :delimiter-mode nil)))
;;      (mmm-add-mode-ext-class 'ruby-mode "\\.rb\\'" 'ruby-heredoc-sql)))

;(add-to-list 'mmm-set-file-name-for-modes 'ruby-mode)



(provide 'init-ruby-mode)<|MERGE_RESOLUTION|>--- conflicted
+++ resolved
@@ -52,66 +52,6 @@
  
 ;;; Robe
-<<<<<<< HEAD
-
-(defvar global-robe-mode t)
-
-(defun up-paren-or-up-indent (arg)
-  "Move up the paren or move up indent level"
-  (interactive "p")
-  (condition-case nil
-      (backward-up-sexp arg)
-    (error
-     (back-to-indentation)
-     (let ((current-indentation (current-column))
-           (new-indentation (progn
-                              (forward-line -1)
-                              (back-to-indentation)
-                              (while (looking-at "$")
-                                (forward-line -1)
-                                (back-to-indentation)
-                                (when (= (line-number-at-pos) 1)
-                                  (signal 'error "Beginning of buffer")))
-                              (current-column))))
-       (while (and (<= current-indentation new-indentation)
-                   (> (line-number-at-pos) 1))
-         (setq new-indentation (progn
-                                 (forward-line -1)
-                                 (back-to-indentation)
-                                 (while (looking-at "$")
-                                   (forward-line -1)
-                                   (back-to-indentation)
-                                   (when (= (line-number-at-pos) 1)
-                                     (signal 'error "Beginning of buffer")))
-                                 (current-column))))))))
-
-(require-package 'robe)
-(after-load 'ruby-mode
-  (add-hook 'ruby-mode-hook 'robe-mode))
-
-(defun sanityinc/maybe-enable-robe-ac ()
-  "Enable/disable robe auto-complete source as necessary."
-  (if robe-mode
-      (progn
-        (add-hook 'ac-sources 'ac-source-robe nil t)
-        (set-auto-complete-as-completion-at-point-function))
-    (remove-hook 'ac-sources 'ac-source-robe)))
-
-(after-load 'robe
-  (define-key robe-mode-map (kbd "M-.") nil)
-  (define-key robe-mode-map (kbd "M-,") nil)
-  (add-hook 'robe-mode-hook 'sanityinc/maybe-enable-robe-ac))
-
-
--
-;; Customise highlight-symbol to not highlight do/end/class/def etc.
-(defun sanityinc/suppress-ruby-mode-keyword-highlights ()
-  "Suppress highlight-symbol for do/end etc."
-  (set (make-local-variable 'highlight-symbol-ignore-list)
-       (list (concat "\\_<" (regexp-opt '("do" "end")) "\\_>"))))
-(add-hook 'ruby-mode-hook 'sanityinc/suppress-ruby-mode-keyword-highlights)
-=======
 (when (maybe-require-package 'robe)
   (after-load 'ruby-mode
     (add-hook 'ruby-mode-hook 'robe-mode))
@@ -119,7 +59,6 @@
     (dolist (hook '(ruby-mode-hook inf-ruby-mode-hook html-erb-mode-hook haml-mode))
       (add-hook hook
                 (lambda () (sanityinc/local-push-company-backend 'company-robe))))))
->>>>>>> 4a9b122c
 
 
 