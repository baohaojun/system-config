(require-package 'haskell-mode)


;; Completion

;; Hook auto-complete into the completions provided by the inferior
;; haskell process, if any.

(require-package 'ac-haskell-process)

(add-hook 'interactive-haskell-mode-hook 'ac-haskell-process-setup)
(add-hook 'haskell-interactive-mode-hook 'ac-haskell-process-setup)

(after-load 'haskell-mode
  (define-key haskell-mode-map (kbd "C-c C-d") 'ac-haskell-process-popup-doc))

(after-load 'auto-complete
  (add-to-list 'ac-modes 'haskell-interactive-mode)
  (add-hook 'haskell-interactive-mode-hook 'set-auto-complete-as-completion-at-point-function))

(when (executable-find "ghci-ng")
  (setq-default haskell-process-args-cabal-repl
                '("--ghc-option=-ferror-spans" "--with-ghc=ghci-ng")))



;; Flycheck specifics

<<<<<<< HEAD
=======
(when (and (maybe-require-package 'flycheck-haskell)
           (require-package 'flycheck-hdevtools))
  (after-load 'flycheck
    (add-hook 'haskell-mode-hook #'flycheck-haskell-setup)

    (defun sanityinc/flycheck-haskell-reconfigure ()
      "Reconfigure flycheck haskell settings, e.g. after changing cabal file."
      (interactive)
      (unless (eq major-mode 'haskell-mode)
        (error "Expected to be in haskell-mode"))
      (flycheck-haskell-clear-config-cache)
      (flycheck-haskell-configure)
      (flycheck-mode -1)
      (flycheck-mode))

    (require 'flycheck-hdevtools)))
>>>>>>> 39c42d0f


;; Docs

(dolist (hook '(haskell-mode-hook inferior-haskell-mode-hook haskell-interactive-mode-hook))
  (add-hook hook 'turn-on-haskell-doc-mode)
  (add-hook hook (lambda () (subword-mode +1)))
  (add-hook hook (lambda () (eldoc-mode 1))))
(add-hook 'haskell-mode-hook 'interactive-haskell-mode)

(add-hook 'haskell-interactive-mode-hook 'sanityinc/no-trailing-whitespace)


;; Interaction

(after-load 'haskell
  (diminish 'interactive-haskell-mode " IntHS"))

(add-auto-mode 'haskell-mode "\\.ghci\\'")

(when (maybe-require-package 'ghci-completion)
  (add-hook 'inferior-haskell-mode-hook 'turn-on-ghci-completion))



;; Indentation
(add-hook 'haskell-mode-hook 'turn-on-haskell-indentation)



;; Source code helpers

(add-hook 'haskell-mode-hook 'haskell-auto-insert-module-template)

(setq-default haskell-stylish-on-save t)

(maybe-require-package 'hayoo)
(after-load 'haskell-mode
  (define-key haskell-mode-map (kbd "C-c h") 'hoogle)
  (define-key haskell-mode-map (kbd "C-o") 'open-line))


(after-load 'page-break-lines
  (push 'haskell-mode page-break-lines-modes))

;; Make compilation-mode understand "at blah.hs:11:34-50" lines output by GHC
(after-load 'compile
  (let ((alias 'ghc-at-regexp))
    (add-to-list
     'compilation-error-regexp-alist-alist
     (list alias " at \\(.*\\.\\(?:l?[gh]hs\\|hi\\)\\):\\([0-9]+\\):\\([0-9]+\\)-[0-9]+$" 1 2 3 0 1))
    (add-to-list
     'compilation-error-regexp-alist alias)))



(provide 'init-haskell)<|MERGE_RESOLUTION|>--- conflicted
+++ resolved
@@ -28,8 +28,6 @@
 
 ;; Flycheck specifics
 
-<<<<<<< HEAD
-=======
 (when (and (maybe-require-package 'flycheck-haskell)
            (require-package 'flycheck-hdevtools))
   (after-load 'flycheck
@@ -46,7 +44,6 @@
       (flycheck-mode))
 
     (require 'flycheck-hdevtools)))
->>>>>>> 39c42d0f
 
  
