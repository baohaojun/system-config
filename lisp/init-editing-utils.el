--- conflicted
+++ resolved
@@ -163,16 +163,6 @@
 ;;----------------------------------------------------------------------------
 ;; Handy key bindings
 ;;----------------------------------------------------------------------------
-<<<<<<< HEAD
-;; To be able to M-x without meta
-(global-set-key (kbd "C-x C-j") 'execute-extended-command)
-
-;; Vimmy alternatives to M-^ and C-u M-^
-(global-set-key (kbd "C-c j") 'join-line)
-(global-set-key (kbd "C-c J") (lambda () (interactive) (join-line 1)))
-
-=======
->>>>>>> 4a9b122c
 (global-set-key (kbd "C-.") 'set-mark-command)
 (global-set-key (kbd "C-x C-.") 'pop-global-mark)
 
