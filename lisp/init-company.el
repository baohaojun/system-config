;;; init-company.el --- Completion with company -*- lexical-binding: t -*-
;;; Commentary:
;;; Code:

;; WAITING: haskell-mode sets tags-table-list globally, breaks tags-completion-at-point-function
;; TODO Default sort order should place [a-z] before punctuation

(setq tab-always-indent 'complete)
(add-to-list 'completion-styles 'initials t)

(when (maybe-require-package 'company)
  (add-hook 'after-init-hook 'global-company-mode)
  (after-load 'company
<<<<<<< HEAD
    (diminish 'company-mode "CMP")
=======
    (dolist (backend '(company-eclim company-semantic))
      (delq backend company-backends))
    (diminish 'company-mode)
    (define-key company-mode-map (kbd "M-/") 'company-complete)
    (define-key company-active-map (kbd "M-/") 'company-other-backend)
>>>>>>> de555121
    (define-key company-active-map (kbd "C-n") 'company-select-next)
    (define-key company-active-map (kbd "C-p") 'company-select-previous)
    (setq-default company-dabbrev-other-buffers 'all
                  company-tooltip-align-annotations t))
  (global-set-key (kbd "M-C-/") 'company-complete)
  (when (maybe-require-package 'company-quickhelp)
    (add-hook 'after-init-hook 'company-quickhelp-mode)))

;; Suspend page-break-lines-mode while company menu is active
;; (see https://github.com/company-mode/company-mode/issues/416)
(after-load 'company
  (after-load 'page-break-lines
    (defvar-local sanityinc/page-break-lines-on-p nil)

    (defun sanityinc/page-break-lines-disable (&rest ignore)
      (when (setq sanityinc/page-break-lines-on-p (bound-and-true-p page-break-lines-mode))
        (page-break-lines-mode -1)))

    (defun sanityinc/page-break-lines-maybe-reenable (&rest ignore)
      (when sanityinc/page-break-lines-on-p
        (page-break-lines-mode 1)))

    (add-hook 'company-completion-started-hook 'sanityinc/page-break-lines-disable)
    (add-hook 'company-after-completion-hook 'sanityinc/page-break-lines-maybe-reenable)))



(provide 'init-company)
;;; init-company.el ends here<|MERGE_RESOLUTION|>--- conflicted
+++ resolved
@@ -11,15 +11,7 @@
 (when (maybe-require-package 'company)
   (add-hook 'after-init-hook 'global-company-mode)
   (after-load 'company
-<<<<<<< HEAD
-    (diminish 'company-mode "CMP")
-=======
-    (dolist (backend '(company-eclim company-semantic))
-      (delq backend company-backends))
     (diminish 'company-mode)
-    (define-key company-mode-map (kbd "M-/") 'company-complete)
-    (define-key company-active-map (kbd "M-/") 'company-other-backend)
->>>>>>> de555121
     (define-key company-active-map (kbd "C-n") 'company-select-next)
     (define-key company-active-map (kbd "C-p") 'company-select-previous)
     (setq-default company-dabbrev-other-buffers 'all
