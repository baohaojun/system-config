#!/usr/bin/perl

use Encode;
use strict;

my $thin_space = chr(0x2009);

BEGIN {
    our $box = decode_utf8 "⃣";
    $box = qr($box);
}

our $box;
while (<>) {
    $_ = decode_utf8 $_;

    s/(\p{CJK})\s*((?:[-=~])*[a-z0-9])(?!$box)/$1$thin_space$2/gi;
<<<<<<< HEAD
    s/(\p{CJK})(?:\s|$thin_space)+((?:[-=~])*)(?!$box)/$1$thin_space$2/gi;
    s/([a-z0-9][-=~]?)\s*(\p{CJK})/$1$thin_space$2/gi;
=======
    s/([a-z0-9][-=~]?)(?<!\\n)\s*(\p{CJK})/$1$thin_space$2/gi;
>>>>>>> 78836dc5
    print encode_utf8($_);
}<|MERGE_RESOLUTION|>--- conflicted
+++ resolved
@@ -15,11 +15,7 @@
     $_ = decode_utf8 $_;
 
     s/(\p{CJK})\s*((?:[-=~])*[a-z0-9])(?!$box)/$1$thin_space$2/gi;
-<<<<<<< HEAD
-    s/(\p{CJK})(?:\s|$thin_space)+((?:[-=~])*)(?!$box)/$1$thin_space$2/gi;
-    s/([a-z0-9][-=~]?)\s*(\p{CJK})/$1$thin_space$2/gi;
-=======
+    s/(\p{CJK})(?: |$thin_space)+((?:[-=~])*)(?!$box)/$1$thin_space$2/gi;
     s/([a-z0-9][-=~]?)(?<!\\n)\s*(\p{CJK})/$1$thin_space$2/gi;
->>>>>>> 78836dc5
     print encode_utf8($_);
 }